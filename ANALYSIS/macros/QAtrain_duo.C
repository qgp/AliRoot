--- conflicted
+++ resolved
@@ -44,7 +44,7 @@
 
 Bool_t doCDBconnect   = 1;
 Bool_t doEventStat    = 1;
-Bool_t doCentrality   = 0;
+Bool_t doCentrality   = 1;
 Bool_t doQAsym        = 1;
 Bool_t doVZERO        = 1;   // there is a 2nd file
 Bool_t doVZEROPbPb    = 1; 
@@ -186,17 +186,12 @@
   //
   if (doCDBconnect) {
     gROOT->LoadMacro("$ALICE_ROOT/PWGPP/PilotTrain/AddTaskCDBconnect.C");
-<<<<<<< HEAD
-    AliTaskCDBconnect *taskCDB = AddTaskCDBconnect(cdb_location, run_number);
-    if (!taskCDB) return;
-=======
     AliTaskCDBconnect *taskCDB = AddTaskCDBconnect(cdb_location, run_number);    
 //    AliTaskCDBconnect *taskCDB = AddTaskCDBconnect();
     if (!taskCDB) return;
     AliCDBManager *cdb = AliCDBManager::Instance();
     cdb->SetDefaultStorage(cdb_location);
 //    taskCDB->SetRunNumber(run_number);
->>>>>>> 6eb08dcd
   }    
   
   //
