--- conflicted
+++ resolved
@@ -61,19 +61,19 @@
 Bool_t doITSsaTracks  = 1; 
 Bool_t doITSalign     = 1;  
 Bool_t doCALO         = 1;
-Bool_t doMUONTrig     = 0;
+Bool_t doMUONTrig     = 1;
 Bool_t doImpParRes    = 1;
-Bool_t doMUON         = 0;
+Bool_t doMUON         = 1;
 Bool_t doTOF          = 1;
 Bool_t doHMPID        = 1;
 Bool_t doT0           = 1;
 Bool_t doZDC          = 1;
 Bool_t doPIDResponse  = 1;
 Bool_t doPIDqa        = 1; //new
-Bool_t doFMD          = 0; // new
+Bool_t doFMD          = 1; // new
 Bool_t doPHOS         = 1; // new
 Bool_t doPHOSTrig     = 1; // new
-Bool_t doEMCAL        = 0;
+Bool_t doEMCAL        = 1;
 Bool_t doFBFqa        = 1; // new - not ported yet to revision
 
 Bool_t doTaskFilteredTree        = 0;      // high pt filter task
@@ -189,14 +189,12 @@
   //
   if (doCDBconnect) {
     gROOT->LoadMacro("$ALICE_ROOT/PWGPP/PilotTrain/AddTaskCDBconnect.C");
-    AliTaskCDBconnect *taskCDB = AddTaskCDBconnect(cdb_location, run_number);
+    AliTaskCDBconnect *taskCDB = AddTaskCDBconnect(cdb_location, run_number);    
+//    AliTaskCDBconnect *taskCDB = AddTaskCDBconnect();
     if (!taskCDB) return;
-<<<<<<< HEAD
-=======
 //    AliCDBManager *cdb = AliCDBManager::Instance();
 //    cdb->SetDefaultStorage(cdb_location);
 //    taskCDB->SetRunNumber(run_number);
->>>>>>> a2e068f9
   }    
   
   //
