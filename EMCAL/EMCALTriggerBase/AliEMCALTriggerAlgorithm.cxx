/**
 * @file AliEMCALTriggerAlgorithm.cxx
 * @date Oct. 23, 2015
 * @author Markus Fasel <markus.fasel@cern.ch>, Lawrence Berkeley National Laboratory
 */
/**************************************************************************
 * Copyright(c) 1998-2013, ALICE Experiment at CERN, All rights reserved. *
 *                                                                        *
 * Author: The ALICE Off-line Project.                                    *
 * Contributors are mentioned in the code where appropriate.              *
 *                                                                        *
 * Permission to use, copy, modify and distribute this software and its   *
 * documentation strictly for non-commercial purposes is hereby granted   *
 * without fee, provided that the above copyright notice appears in all   *
 * copies and that both the copyright notice and this permission notice   *
 * appear in the supporting documentation. The authors make no claims     *
 * about the suitability of this software for any purpose. It is          *
 * provided "as is" without express or implied warranty.                  *
 **************************************************************************/
#include "AliEMCALTriggerDataGrid.h"
#include "AliEMCALTriggerAlgorithm.h"
#include <algorithm>


/// \cond CLASSIMP
templateClassImp(AliEMCALTriggerAlgorithm)
/// \endcond

template<typename T>
AliEMCALTriggerAlgorithm<T>::AliEMCALTriggerAlgorithm():
<<<<<<< HEAD
TObject(),
fRowMin(0),
fRowMax(0),
fPatchSize(0),
fSubregionSize(1),
fBitMask(0),
fThreshold(0),
fOfflineThreshold(0)
=======
  TObject(),
  fRowMin(0),
  fRowMax(0),
  fPatchSize(0),
  fSubregionSize(1),
  fBitMask(0),
  fThreshold(0),
  fOfflineThreshold(0)
>>>>>>> b50665b2
{
}

template<typename T>
AliEMCALTriggerAlgorithm<T>::AliEMCALTriggerAlgorithm(Int_t rowmin, Int_t rowmax, UInt_t bitmask):
<<<<<<< HEAD
TObject(),
fRowMin(rowmin),
fRowMax(rowmax),
fPatchSize(0),
fSubregionSize(1),
fBitMask(bitmask),
fThreshold(0),
fOfflineThreshold(0)
=======
  TObject(),
  fRowMin(rowmin),
  fRowMax(rowmax),
  fPatchSize(0),
  fSubregionSize(1),
  fBitMask(bitmask),
  fThreshold(0),
  fOfflineThreshold(0)
>>>>>>> b50665b2
{
}

template<typename T>
AliEMCALTriggerAlgorithm<T>::~AliEMCALTriggerAlgorithm() {
}

template<typename T>
std::vector<AliEMCALTriggerRawPatch> AliEMCALTriggerAlgorithm<T>::FindPatches(const AliEMCALTriggerDataGrid<T> &adc, const AliEMCALTriggerDataGrid<T> &offlineAdc) const {
  std::vector<AliEMCALTriggerRawPatch> result;
  T sumadc(0);
  T sumofflineAdc(0);
<<<<<<< HEAD
  for(int irow = fRowMin; irow < fRowMax - fPatchSize; irow += fSubregionSize){
    for(int icol = 0; icol < adc.GetNumberOfCols() - fPatchSize; icol += fSubregionSize){
=======
  for(int irow = fRowMin; irow <= fRowMax - fPatchSize; irow += fSubregionSize){
    for(int icol = 0; icol <= adc.GetNumberOfCols() - fPatchSize; icol += fSubregionSize){
>>>>>>> b50665b2
      sumadc = 0;
      sumofflineAdc = 0;
      for(int jrow = irow; jrow < irow + fPatchSize; jrow++){
        for(int jcol = icol; jcol < icol + fPatchSize; jcol++){
          try{
            sumadc += adc(jcol, jrow);
            sumofflineAdc += offlineAdc(jcol, jrow);
          } catch (typename AliEMCALTriggerDataGrid<T>::OutOfBoundsException &e){

          }
        }
      }
      if(sumadc > fThreshold || sumofflineAdc > fOfflineThreshold){
        AliEMCALTriggerRawPatch recpatch(icol, irow, fPatchSize, sumadc, sumofflineAdc);
        recpatch.SetBitmask(fBitMask);
        result.push_back(recpatch);
      }
    }
  }
  std::sort(result.begin(), result.end());
  return result;
}

<<<<<<< HEAD
template<typename T>
AliEMCALJetTriggerAlgorithm<T>::AliEMCALJetTriggerAlgorithm():
AliEMCALTriggerAlgorithm<T>()
{
  this->SetPatchSize(16);
  this->SetSubregionSize(4);
}

template<typename T>
AliEMCALJetTriggerAlgorithm<T>::AliEMCALJetTriggerAlgorithm(Int_t rowmin, Int_t rowmax, ULong_t bitmask):
AliEMCALTriggerAlgorithm<T>(rowmin, rowmax, bitmask)
{
  this->SetPatchSize(16);
  this->SetSubregionSize(4);
}

template<typename T>
AliEMCALJetTriggerAlgorithm<T>::~AliEMCALJetTriggerAlgorithm(){
}

template<typename T>
AliEMCALGammaTriggerAlgorithm<T>::AliEMCALGammaTriggerAlgorithm():
AliEMCALTriggerAlgorithm<T>()
{
  this->SetPatchSize(2);
  this->SetSubregionSize(1);
}

template<typename T>
AliEMCALGammaTriggerAlgorithm<T>::AliEMCALGammaTriggerAlgorithm(Int_t rowmin, Int_t rowmax, ULong_t bitmask):
AliEMCALTriggerAlgorithm<T>(rowmin, rowmax, bitmask)
{
  this->SetPatchSize(2);
  this->SetSubregionSize(1);
}

template<typename T>
AliEMCALGammaTriggerAlgorithm<T>::~AliEMCALGammaTriggerAlgorithm(){
}

=======
>>>>>>> b50665b2
template class AliEMCALTriggerAlgorithm<int>;
template class AliEMCALTriggerAlgorithm<double>;
template class AliEMCALTriggerAlgorithm<float>;<|MERGE_RESOLUTION|>--- conflicted
+++ resolved
@@ -28,16 +28,6 @@
 
 template<typename T>
 AliEMCALTriggerAlgorithm<T>::AliEMCALTriggerAlgorithm():
-<<<<<<< HEAD
-TObject(),
-fRowMin(0),
-fRowMax(0),
-fPatchSize(0),
-fSubregionSize(1),
-fBitMask(0),
-fThreshold(0),
-fOfflineThreshold(0)
-=======
   TObject(),
   fRowMin(0),
   fRowMax(0),
@@ -46,22 +36,11 @@
   fBitMask(0),
   fThreshold(0),
   fOfflineThreshold(0)
->>>>>>> b50665b2
 {
 }
 
 template<typename T>
 AliEMCALTriggerAlgorithm<T>::AliEMCALTriggerAlgorithm(Int_t rowmin, Int_t rowmax, UInt_t bitmask):
-<<<<<<< HEAD
-TObject(),
-fRowMin(rowmin),
-fRowMax(rowmax),
-fPatchSize(0),
-fSubregionSize(1),
-fBitMask(bitmask),
-fThreshold(0),
-fOfflineThreshold(0)
-=======
   TObject(),
   fRowMin(rowmin),
   fRowMax(rowmax),
@@ -70,7 +49,6 @@
   fBitMask(bitmask),
   fThreshold(0),
   fOfflineThreshold(0)
->>>>>>> b50665b2
 {
 }
 
@@ -83,13 +61,8 @@
   std::vector<AliEMCALTriggerRawPatch> result;
   T sumadc(0);
   T sumofflineAdc(0);
-<<<<<<< HEAD
-  for(int irow = fRowMin; irow < fRowMax - fPatchSize; irow += fSubregionSize){
-    for(int icol = 0; icol < adc.GetNumberOfCols() - fPatchSize; icol += fSubregionSize){
-=======
   for(int irow = fRowMin; irow <= fRowMax - fPatchSize; irow += fSubregionSize){
     for(int icol = 0; icol <= adc.GetNumberOfCols() - fPatchSize; icol += fSubregionSize){
->>>>>>> b50665b2
       sumadc = 0;
       sumofflineAdc = 0;
       for(int jrow = irow; jrow < irow + fPatchSize; jrow++){
@@ -113,49 +86,6 @@
   return result;
 }
 
-<<<<<<< HEAD
-template<typename T>
-AliEMCALJetTriggerAlgorithm<T>::AliEMCALJetTriggerAlgorithm():
-AliEMCALTriggerAlgorithm<T>()
-{
-  this->SetPatchSize(16);
-  this->SetSubregionSize(4);
-}
-
-template<typename T>
-AliEMCALJetTriggerAlgorithm<T>::AliEMCALJetTriggerAlgorithm(Int_t rowmin, Int_t rowmax, ULong_t bitmask):
-AliEMCALTriggerAlgorithm<T>(rowmin, rowmax, bitmask)
-{
-  this->SetPatchSize(16);
-  this->SetSubregionSize(4);
-}
-
-template<typename T>
-AliEMCALJetTriggerAlgorithm<T>::~AliEMCALJetTriggerAlgorithm(){
-}
-
-template<typename T>
-AliEMCALGammaTriggerAlgorithm<T>::AliEMCALGammaTriggerAlgorithm():
-AliEMCALTriggerAlgorithm<T>()
-{
-  this->SetPatchSize(2);
-  this->SetSubregionSize(1);
-}
-
-template<typename T>
-AliEMCALGammaTriggerAlgorithm<T>::AliEMCALGammaTriggerAlgorithm(Int_t rowmin, Int_t rowmax, ULong_t bitmask):
-AliEMCALTriggerAlgorithm<T>(rowmin, rowmax, bitmask)
-{
-  this->SetPatchSize(2);
-  this->SetSubregionSize(1);
-}
-
-template<typename T>
-AliEMCALGammaTriggerAlgorithm<T>::~AliEMCALGammaTriggerAlgorithm(){
-}
-
-=======
->>>>>>> b50665b2
 template class AliEMCALTriggerAlgorithm<int>;
 template class AliEMCALTriggerAlgorithm<double>;
 template class AliEMCALTriggerAlgorithm<float>;