/**
 * \file AliEMCALTriggerPatchInfo.h
 * \brief Class to make array of trigger patch objects in AOD/ESD events.
 *
 * Emcal trigger patch information class
 * Can contain three types of information, distinguished by the various bits in the bit field:
 * -# online trigger information (no extra bits set)
 * -# offline recalculated trigger patches (bit 25, kSimpleOfflineTriggerBit set)
 * -# highest patch energy, also for events that did not fire the trigger (bits 22, 23 kRecalc... (using both online and offline info, use bit 25 to distinguish)
 *
 * \author Jiri Kral <>, University of Jyv&aumlskul&auml
 * \date Jun 26, 2013
 */
#ifndef ALIEMCALTRIGGERPATCHINFO_H
#define ALIEMCALTRIGGERPATCHINFO_H
/* Copyright(c) 1998-2014, ALICE Experiment at CERN, All rights reserved. *
 * See cxx source for full Copyright notice                               */

<<<<<<< HEAD
#include "AliEMCALTriggerBitConfig.h"
#include "AliEMCALTriggerConstants.h"
=======
#include "TObject.h"
>>>>>>> b50665b2

#include <TObject.h>
#include <TLorentzVector.h>
#include <TMath.h>
#include "AliEMCALTriggerBitConfig.h"
#include "AliEMCALTriggerConstants.h"


class AliEMCALGeometry;
class TArrayI;


typedef UInt_t EMCALTriggerBitType;

/**
 * \class AliEMCALTriggerPatchInfo
 * \brief Main data structure storing all relevant information of EMCAL/DCAL trigger patches
 *
 * Emcal trigger patch information class
 * Can contain three types of information, distinguished by the various bits in the bit field:
 * -# online trigger information (no extra bits set)
 * -# offline recalculated trigger patches (bit 25, kSimpleOfflineTriggerBit set)
 * -# highest patch energy, also for events that did not fire the trigger (bits 22, 23 kRecalc... (using both online and offline info, use bit 25 to distinguish)
 */
class AliEMCALTriggerPatchInfo: public TObject {
<<<<<<< HEAD
public:
=======
>>>>>>> b50665b2

 public:
  enum {
    kRecalcOffset = 16,
    kOfflineOffset = 24
  };

  enum CaloDetectorType_t {
    kEMCALdet = 0,
    kDCALPHOSdet = 1
  };

  AliEMCALTriggerPatchInfo();
  AliEMCALTriggerPatchInfo(const AliEMCALTriggerPatchInfo &p);
  AliEMCALTriggerPatchInfo &operator=(const AliEMCALTriggerPatchInfo &p);
  virtual ~AliEMCALTriggerPatchInfo();

  /**
   * Initialize patch
   * @param col0        Start column of the patch
   * @param row0        Start row of the patch
   * @param size        Size of the patch
   * @param adc         ADC signal of the patch
   * @param offlineAdc  Offline ADC signal of the patch
   * @param patchE      Energy of the patch (sum of cell amplitudes)
   * @param bitmask     Trigger bit mask of the patch
   * @param vertex      Primary vertex of the event
   * @param geom        Pointer to the EMCal geometry object
   */
  void Initialize(UChar_t col0, UChar_t row0, UChar_t size, UInt_t adc, UInt_t offlineAdc, Double_t patchE, UInt_t bitmask, const TVector3& vertex, const AliEMCALGeometry* geom);

  /**
   * Allocate a new AliEMCALTriggerPatchInfo object and initialize it
   * @param col0        Start column of the patch
   * @param row0        Start row of the patch
   * @param size        Size of the patch
   * @param adc         ADC signal of the patch
   * @param offlineAdc  Offline ADC signal of the patch
   * @param patchE      Energy of the patch (sum of cell amplitudes)
   * @param bitmask     Trigger bit mask of the patch
   * @param vertex      Primary vertex of the event
   * @param geom        Pointer to the EMCal geometry object
   * @return            Pointer to a new and initialized AliEMCALTriggerPatchInfo object (caller is responsible for releasing memory)
   */
  static AliEMCALTriggerPatchInfo* CreateAndInitialize(UChar_t col0, UChar_t row0, UChar_t size, UInt_t adc, UInt_t offlineAdc, Double_t patchE, UInt_t bitmask, const TVector3& vertex, const AliEMCALGeometry* geom);

  /**
   * Recalculate patch kinematic variables
   * @param patchE      Energy of the patch (sum of cell amplitudes)
   * @param vertex      Primary vertex of the event
   * @param geom        Pointer to the EMCal geometry object
   */
  void RecalculateKinematics(Double_t patchE, const TVector3& vertex, const AliEMCALGeometry* geom);

  /**
   * Access \f$ \phi \f$ angle of the geometric center of the trigger patch
   * @return \f$ \phi \f$ angle
   */
  Double_t GetPhiGeo() const { return fCenterGeo.Phi(); }
  /**
   * Access \f$ \phi \f$ angle of the patch at the center of mass
   * @return \f$ \phi \f$ angle
   */
  Double_t GetPhiCM()  const { return fCenterMass.Phi(); }
  /**
   * Get minimal \f$ \phi \f$ of the patch
   * @return \f$ \phi \f$ angle
   */
  Double_t GetPhiMin() const { return fEdge1.Phi(); }
  /**
   * Get maximal \f$ \phi \f$ of the patch
   * @return \f$ \phi \f$ angle
   */
  Double_t GetPhiMax() const { return fEdge2.Phi(); }
  /**
   * Get \f$ \eta \f$ of the patch at the geometrical center
   * @return Patch \f$ \eta \f$
   */
  Double_t GetEtaGeo() const { return fCenterGeo.Eta(); }
  /**
   * Get \f$ \eta \f$ of the patch at the center of mass
   * @return Patch \f$ \eta \f$
   */
  Double_t GetEtaCM()  const { return fCenterMass.Eta(); }
  /**
   * Get minimum \f$ \eta \f$ of the patch
   * @return Patch \f$ \eta \f$
   */
  Double_t GetEtaMin() const { return fEdge2.Eta(); }
  /**
   * Get maximum \f$ \eta \f$ of the patch
   * @return Patch \f$ \eta \f$
   */
  Double_t GetEtaMax() const { return fEdge1.Eta(); }
  /**
   * Get the patch energy
   * @return Patch energy
   */
  Double_t GetPatchE() const { return fCenterGeo.E(); }
  /**
   * Get patch online ADC amplitude
   * @return Online patch amplitude
   */
  Int_t    GetADCAmp() const { return fADCAmp; }
  /**
   * Get patch offline ADC amplitude (obtained from calibrated cell energies converted into ADC signals)
   * @return Offline patch amplitude
   */
  Int_t    GetADCOfflineAmp() const { return fADCOfflineAmp; }
  /**
   * Get patch energy estimated from offline ADC amplitude converted into energya
   * @return Patch energy estimate
   */
  Double_t GetADCAmpGeVRough() const { return (Double_t)fADCAmp * EMCALTrigger::kEMCL1ADCtoGeV; }
  /**
   * Get the trigger bits of the classes which fired the patch
   * @return Selected trigger bits
   */
  Int_t    GetTriggerBits() const { return fTriggerBits; }
  /**
   * Get X position of the edge cell
   * @return Cell x-position
   */
  Int_t    GetEdgeCellX() const { return fEdgeCell[0]; }
  /**
   * Get Y position of the edge cell
   * @return Cell y-position
   */
  Int_t    GetEdgeCellY() const { return fEdgeCell[1]; }
  void     GetCellIndices( AliEMCALGeometry *geom, TArrayI *cells );

  /**
   * Get the starting row of the patch
   * @return Starting row of the patch
   */
  Int_t GetRowStart() const { return fRow0; }

  /**
   * Get the starting column of the patch
   * @return Starting column of the patch
   */
  Int_t GetColStart() const { return fCol0; }

  /**
   * Check whether a trigger bit is set
   * @param bitnumber Bit number to be tested
   * @return True if the bit is set
   */
  Bool_t   TestTriggerBit(EMCALTriggerBitType bitnumber) const { return TESTBIT(fTriggerBits, bitnumber); }

  /**
   * Check whether patch is an EMCAL Level0 patch
   * @return True if patch is an EMCAL Level0 patch, false otherwise
   */
  Bool_t   IsLevel0() const { return TESTBIT(fTriggerBits, fOffSet + fTriggerBitConfig.GetLevel0Bit()); }
  /**
   * Check whether patch is an EMCAL Level1 jet patch passing the low threshold, found by the trigger electronics or the trigger simulation
   * @return True if patch matches the trigger condition, false otherwise
   */
  Bool_t   IsJetLow() const { return TESTBIT(fTriggerBits, fOffSet + fTriggerBitConfig.GetJetLowBit()); }
  /**
   * Check whether patch is an EMCAL Level1 jet patch passing the high threshold, found by the trigger electronics or the trigger simulation
   * @return True if patch matches the trigger condition, false otherwise
   */
  Bool_t   IsJetHigh() const { return TESTBIT(fTriggerBits, fOffSet + fTriggerBitConfig.GetJetHighBit()); }
  /**
   * Check whether patch is an EMCAL Level1 gamma patch passing the low threshold, found by the trigger electronics or the trigger simulation
   * @return True if patch matches the trigger condition, false otherwise
   */
  Bool_t   IsGammaLow() const { return TESTBIT(fTriggerBits, fOffSet + fTriggerBitConfig.GetGammaLowBit()); }
  /**
   * Check whether patch is an EMCAL Level1 gamma patch passing the high threshold, found by the trigger electronics or the trigger simulation
   * @return True if patch matches the trigger condition, false otherwise
   */
  Bool_t   IsGammaHigh() const { return TESTBIT(fTriggerBits, fOffSet + fTriggerBitConfig.GetGammaHighBit()); }
<<<<<<< HEAD
=======
  /**
   * No main trigger any more
   * @return Always false
   */
  Bool_t   IsMainTrigger() const { return false; }
  /**
   * Check whether patch is an EMCAL Level1 jet patch passing the low threshold, found by the simple offline trigger
   * @return True if patch matches the trigger condition, false otherwise
   */
  Bool_t   IsJetLowSimple() const { return TESTBIT(fTriggerBits, kOfflineOffset + fTriggerBitConfig.GetJetLowBit()); }
  /**
   * Check whether patch is an EMCAL Level1 jet patch passing the high threshold, found by the simple offline trigger
   * @return True if patch matches the trigger condition, false otherwise
   */
  Bool_t   IsJetHighSimple() const { return TESTBIT(fTriggerBits, kOfflineOffset + fTriggerBitConfig.GetJetHighBit()); }
  /**
   * Check whether patch is an EMCAL Level1 gamma patch passing the low threshold, found by the simple offline trigger
   * @return True if patch matches the trigger condition, false otherwise
   */
  Bool_t   IsGammaLowSimple() const { return TESTBIT(fTriggerBits, kOfflineOffset + fTriggerBitConfig.GetGammaLowBit()); }
  /**
   * Check whether patch is an EMCAL Level1 gamma patch passing the high threshold, found by the simple offline trigger
   * @return True if patch matches the trigger condition, false otherwise
   */
  Bool_t   IsGammaHighSimple() const { return TESTBIT(fTriggerBits, kOfflineOffset + fTriggerBitConfig.GetGammaHighBit()); }
  /**
   * Check whether patch is an EMCAL Level1 jet patch passing the low threshold, found by the simple offline trigger
   * @return True if patch matches the trigger condition, false otherwise
   */
  Bool_t   IsJetLowRecalc() const { return TESTBIT(fTriggerBits, kRecalcOffset + fTriggerBitConfig.GetJetLowBit()); }
  /**
   * Check whether patch is an EMCAL Level1 jet patch passing the high threshold, found by the simple offline trigger
   * @return True if patch matches the trigger condition, false otherwise
   */
  Bool_t   IsJetHighRecalc() const { return TESTBIT(fTriggerBits, kRecalcOffset + fTriggerBitConfig.GetJetHighBit()); }
>>>>>>> b50665b2
  /**
   * Check whether patch is an EMCAL Level1 gamma patch passing the low threshold, found by the simple offline trigger
   * @return True if patch matches the trigger condition, false otherwise
   */
  Bool_t   IsGammaLowRecalc() const { return TESTBIT(fTriggerBits, kRecalcOffset + fTriggerBitConfig.GetGammaLowBit()); }
  /**
   * Check whether patch is an EMCAL Level1 gamma patch passing the high threshold, found by the simple offline trigger
   * @return True if patch matches the trigger condition, false otherwise
   */
  Bool_t   IsGammaHighRecalc() const { return TESTBIT(fTriggerBits, kRecalcOffset + fTriggerBitConfig.GetGammaHighBit()); }
  /**
   * Now main trigger any more in the new definition
   * @return Always false
   */
  Bool_t   IsMainTriggerSimple() const { return kFALSE; }
  /**
   * Check whether patch is found by the simple offline trigger (on offline amplitudes)
   * @return True if the patch is found by the simple offline trigger, false otherwise
   */
  Bool_t   IsOfflineSimple() const { return IsJetLowSimple() || IsJetHighSimple() || IsGammaLowSimple() || IsGammaHighSimple(); }

  /**
   * Check whether patch is found by the simple offline trigger (on offline amplitudes)
   * @return True if the patch is found by the simple offline trigger, false otherwise
   */
  Bool_t   IsRecalc() const { return IsJetLowRecalc() || IsJetHighRecalc() || IsGammaLowRecalc() || IsGammaHighRecalc(); }

  /**
   * Check whether patch is found by the simple offline trigger (on offline amplitudes)
   * @return True if the patch is found by the simple offline trigger, false otherwise
   */
  Bool_t   IsOnline() const { return IsJetLow() || IsJetHigh() || IsGammaLow() || IsGammaHigh(); }

  /**
   * Access to Lorentz Vector of the centre-of-mass of the trigger patch
   * @return Lorentz Vector of the centre-of-mass of the trigger patch
   */
  const TLorentzVector &GetLorentzVectorCM() const { return fCenterMass; }
  /**
   * Access to Lorentz Vector of the geometrical centre of the trigger patch
   * @return Lorentz Vector of the geometrical centre of the trigger patch
   */
  const TLorentzVector &GetLorentzVectorCenterGeo() const { return fCenterGeo; }
  /**
   * Access to Lorentz Vector of the lower left edge of the trigger patch
   * @return Lorentz Vector of the lower left edge of the trigger patch
   */
  const TLorentzVector &GetLorentzVectorEdge1() const { return fEdge1; }
  /**
   * Access to Lorentz Vector of the upper right edge of the trigger patch
   * @return Lorentz Vector of the upper right edge of the trigger patch
   */
  const TLorentzVector &GetLorentzVectorEdge2() const { return fEdge2; }

  // Recalculated patches
  /**
   * Check if the patch is a recalculated jet patch
   * @return True if the patch is a recalculated jet patch, false otherwise
   */
<<<<<<< HEAD
  Bool_t   IsRecalcL0() const { return TESTBIT(fTriggerBits, EMCALTrigger::kEMCalRecalcL0); }
  /**
   * Check if the patch is a recalculated jet patch
   * @return True if the patch is a recalculated jet patch, false otherwise
   */
  Bool_t   IsRecalcJet() const { return TESTBIT(fTriggerBits, EMCALTrigger::kEMCalRecalcL1Jet); }
=======
  Bool_t   IsRecalcJet() const { return IsJetLowRecalc() || IsJetHighRecalc(); }
>>>>>>> b50665b2
  /**
   * Check if the patch is a recalculated gamma patch
   * @return True if the patch is a recalculated gamma patch, false otherwise
   */
<<<<<<< HEAD
  Bool_t   IsRecalcGamma() const { return TESTBIT(fTriggerBits, EMCALTrigger::kEMCalRecalcL1Gamma); }
  /**
   * Check if the patch is a recalculated gamma patch
   * @return True if the patch is a recalculated gamma patch, false otherwise
   */
  Bool_t   IsRecalcBkg() const { return TESTBIT(fTriggerBits, EMCALTrigger::kEMCalRecalcL1Bkg); }
=======
  Bool_t   IsRecalcGamma() const { return IsGammaLowRecalc() || IsGammaHighRecalc(); }
>>>>>>> b50665b2

  /**
   * Check whether patch is in the EMCal
   * @return True if the patch is in the EMCal
   */
  Bool_t         IsEMCal()         const { return (fDetectorType == kEMCALdet)   ; }

  /**
   * Check whether patch is in the EMCal
   * @return True if the patch is in the EMCal
   */
  Bool_t         IsDCalPHOS()      const { return (fDetectorType == kDCALPHOSdet); }

  /**
   * @return Detector in which the patch is located (EMCal or DCal/PHOS)
   */
  CaloDetectorType_t GetDetectorType() const { return fDetectorType                  ; }

  /**
   * Check whether a trigger bit is set
   * @param bitnumber Bit number to be tested
   * @return True if the bit is set
   */
  Bool_t   TestTriggerBit(UInt_t bitnumber) const { return TESTBIT(fTriggerBits, bitnumber); }

  /**
   * Returns the patch size
   * @return patch size
   */
  UChar_t  GetPatchSize() const { return fPatchSize; }

  /**
   * Set the starting row
   * @param row0 Starting row of the patch
   */
  void SetRowStart(int row0) { fRow0 = row0; }

  /**
   * Set the starting column
   * @param col0 Starting column of the patch
   */
  void SetCol0(int col0) { fCol0 = col0; }

 /**
  * Set the geometric center position of the patch
  * @param v Position 3-vector
  * @param e Patch energy
  */
  void SetCenterGeo( const TVector3 &v, Double_t e ) { SetLorentzVector( fCenterGeo, v, e ); }
  /**
   * Set the geometric center position of the patch
   * @param v Position Lorentz vector
   */
  void SetCenterGeo( const TLorentzVector &v ) { fCenterGeo = v; }
  /**
   * Set the center-of-mass position of the trigger patch
   * @param v Position Lorentz vector
   */
  void SetCenterMass( const TLorentzVector &v ) { fCenterMass = v; }
  /**
   * Set the center-of-mass position of the trigger patch
   * @param v Position 3-vector
   * @param e Patch energy
   */
  void SetCenterMass( const TVector3 &v, Double_t e ) { SetLorentzVector( fCenterMass, v, e ); }
  /**
   * Set lower edge position of the trigger patch
   * @param v Position Lorentz vector
   */
  void SetEdge1( const TLorentzVector &v ) { fEdge1 = v; }
  /**
   * Set lower edge position of the trigger patch
   * @param v Position 3-vector
   * @param e Patch energy
   */
  void SetEdge1( const TVector3 &v, Double_t e ) { SetLorentzVector( fEdge1, v, e ); }
  /**
   * Set upper edge position of the trigger patch
   * @param v Lorentz-vector of the upper edge position of the trigger patch
   */
  void SetEdge2( const TLorentzVector &v ) { fEdge2 = v; }
  /**
   * Set upper edge position of the trigger patch
   * @param v Position 3-vector
   * @param e Patch Energy
   */
  void SetEdge2( const TVector3 &v, Double_t e ) { SetLorentzVector( fEdge2, v, e ); }
  /**
   * Set online ADC amplitude
   * @param a Online ADC amplitude
   */
  void SetADCAmp( Int_t a ) { fADCAmp = a; }
  /**
   * Set offline ADC amplitude (derived from cell energies converted to ADC amplitude)
   * @param a Offline ADC amplitude
   */
  void SetADCOfflineAmp( Int_t a ) { fADCOfflineAmp = a; }
  /**
   * Set Indices in x and y of the edge cell
   * @param x Cell index in x-direction
   * @param y Cell index in y-direction
   */
  void SetEdgeCell( Int_t x, Int_t y ) { fEdgeCell[0] = x; fEdgeCell[1] = y; }

  /**
<<<<<<< HEAD
   * Define Lorentz vector of the given trigger patch
   * @param lv Lorentz vector to be defined
   * @param v Patch vector position
   * @param e Patch energy
   */
=======
   * No simple offline bit any more as patches contain combined information from
   * online, offline and recalc trigger
   */
  void SetOfflineSimple() { }

>>>>>>> b50665b2
  void SetLorentzVector( TLorentzVector &lv, const TVector3 &v, Double_t e );

  /**
   * Set the trigger bits
   * @param i Trigger bits of the patch
   */
  void SetTriggerBits( Int_t i ) { fTriggerBits = i; }

  /**
   * Set detector in which the patch is located (EMCal or DCal/PHOS)
   * @param t Detector type
   */
  void SetDetectorType(CaloDetectorType_t t)  { fDetectorType = t; }

  /**
   * Set the MC trigger bit offset
   * @param i MC trigger bit offset
   */
  void SetOffSet(Int_t i)        { fOffSet      = i; }

  /**
   * Set the trigger bit configuration
   * @param ref Trigger bit configuration used to create the patch
   */
  void SetTriggerBitConfig(const AliEMCALTriggerBitConfig * ref) { fTriggerBitConfig.Initialise(*ref); }

  /**
   * Get the trigger bit configuration used to create the trigger patch
   * @return Trigger bit configuration of the patch
   */
  const AliEMCALTriggerBitConfig *GetTriggerBitConfig() const { return &fTriggerBitConfig; }


<<<<<<< HEAD
protected:
  static const Double_t fgkEMCL1ADCtoGeV;
=======
 protected:
>>>>>>> b50665b2
  //TLorentzVector   &GetLorentzVector(const Double_t *vertex = 0)  const;

  TLorentzVector    fCenterGeo;                     ///< geometrical center
  TLorentzVector    fCenterMass;                    ///< CM
  TLorentzVector    fEdge1;                         ///< max eta/ min phi edge
  TLorentzVector    fEdge2;                         ///< min eta/ max phi edge
<<<<<<< HEAD
  UInt_t            fADCAmp;                        ///< online (trigger) ADC amplitude
  UInt_t            fADCOfflineAmp;                 ///< offline (FEE) ADC amplitude
  UInt_t            fTriggerBits;                   ///< trigger bit mask, see definitions in AliEmcalTriggerType and TriggerMakerBits_t (above)
=======
  Int_t             fADCAmp;                        ///< online (trigger) ADC amplitude
  Int_t             fADCOfflineAmp;                 ///< offline (FEE) ADC amplitude
  Int_t             fTriggerBits;                   ///< trigger bit mask, see definitions in AliEMCALTriggerType and TriggerMakerBits_t (above)
>>>>>>> b50665b2
  Int_t             fEdgeCell[2];                   ///< cell "bottom lower" edge (min phi, max eta)
  Int_t             fOffSet;                        ///< offset of bit (different in data and MC)
  Int_t             fCol0;                          ///< Start column
  Int_t             fRow0;                          ///< Start row
  UChar_t           fPatchSize;                     ///< Trigger patch size
  CaloDetectorType_t    fDetectorType;                  ///< Detector type (EMCal or DCal/PHOS)
  AliEMCALTriggerBitConfig fTriggerBitConfig;     ///< Trigger bit configuration

  /// \cond CLASSIMP
  ClassDef(AliEMCALTriggerPatchInfo, 7) // Emcal particle class
  /// \endcond
};
#endif<|MERGE_RESOLUTION|>--- conflicted
+++ resolved
@@ -16,14 +16,8 @@
 /* Copyright(c) 1998-2014, ALICE Experiment at CERN, All rights reserved. *
  * See cxx source for full Copyright notice                               */
 
-<<<<<<< HEAD
-#include "AliEMCALTriggerBitConfig.h"
-#include "AliEMCALTriggerConstants.h"
-=======
 #include "TObject.h"
->>>>>>> b50665b2
-
-#include <TObject.h>
+
 #include <TLorentzVector.h>
 #include <TMath.h>
 #include "AliEMCALTriggerBitConfig.h"
@@ -33,8 +27,6 @@
 class AliEMCALGeometry;
 class TArrayI;
 
-
-typedef UInt_t EMCALTriggerBitType;
 
 /**
  * \class AliEMCALTriggerPatchInfo
@@ -47,10 +39,6 @@
  * -# highest patch energy, also for events that did not fire the trigger (bits 22, 23 kRecalc... (using both online and offline info, use bit 25 to distinguish)
  */
 class AliEMCALTriggerPatchInfo: public TObject {
-<<<<<<< HEAD
-public:
-=======
->>>>>>> b50665b2
 
  public:
   enum {
@@ -181,7 +169,7 @@
    */
   Int_t    GetEdgeCellY() const { return fEdgeCell[1]; }
   void     GetCellIndices( AliEMCALGeometry *geom, TArrayI *cells );
-
+  
   /**
    * Get the starting row of the patch
    * @return Starting row of the patch
@@ -195,13 +183,6 @@
   Int_t GetColStart() const { return fCol0; }
 
   /**
-   * Check whether a trigger bit is set
-   * @param bitnumber Bit number to be tested
-   * @return True if the bit is set
-   */
-  Bool_t   TestTriggerBit(EMCALTriggerBitType bitnumber) const { return TESTBIT(fTriggerBits, bitnumber); }
-
-  /**
    * Check whether patch is an EMCAL Level0 patch
    * @return True if patch is an EMCAL Level0 patch, false otherwise
    */
@@ -226,8 +207,6 @@
    * @return True if patch matches the trigger condition, false otherwise
    */
   Bool_t   IsGammaHigh() const { return TESTBIT(fTriggerBits, fOffSet + fTriggerBitConfig.GetGammaHighBit()); }
-<<<<<<< HEAD
-=======
   /**
    * No main trigger any more
    * @return Always false
@@ -263,7 +242,6 @@
    * @return True if patch matches the trigger condition, false otherwise
    */
   Bool_t   IsJetHighRecalc() const { return TESTBIT(fTriggerBits, kRecalcOffset + fTriggerBitConfig.GetJetHighBit()); }
->>>>>>> b50665b2
   /**
    * Check whether patch is an EMCAL Level1 gamma patch passing the low threshold, found by the simple offline trigger
    * @return True if patch matches the trigger condition, false otherwise
@@ -318,35 +296,17 @@
    */
   const TLorentzVector &GetLorentzVectorEdge2() const { return fEdge2; }
 
-  // Recalculated patches
+  // Recalculated max patches
   /**
    * Check if the patch is a recalculated jet patch
    * @return True if the patch is a recalculated jet patch, false otherwise
    */
-<<<<<<< HEAD
-  Bool_t   IsRecalcL0() const { return TESTBIT(fTriggerBits, EMCALTrigger::kEMCalRecalcL0); }
-  /**
-   * Check if the patch is a recalculated jet patch
-   * @return True if the patch is a recalculated jet patch, false otherwise
-   */
-  Bool_t   IsRecalcJet() const { return TESTBIT(fTriggerBits, EMCALTrigger::kEMCalRecalcL1Jet); }
-=======
   Bool_t   IsRecalcJet() const { return IsJetLowRecalc() || IsJetHighRecalc(); }
->>>>>>> b50665b2
   /**
    * Check if the patch is a recalculated gamma patch
    * @return True if the patch is a recalculated gamma patch, false otherwise
    */
-<<<<<<< HEAD
-  Bool_t   IsRecalcGamma() const { return TESTBIT(fTriggerBits, EMCALTrigger::kEMCalRecalcL1Gamma); }
-  /**
-   * Check if the patch is a recalculated gamma patch
-   * @return True if the patch is a recalculated gamma patch, false otherwise
-   */
-  Bool_t   IsRecalcBkg() const { return TESTBIT(fTriggerBits, EMCALTrigger::kEMCalRecalcL1Bkg); }
-=======
   Bool_t   IsRecalcGamma() const { return IsGammaLowRecalc() || IsGammaHighRecalc(); }
->>>>>>> b50665b2
 
   /**
    * Check whether patch is in the EMCal
@@ -452,19 +412,11 @@
   void SetEdgeCell( Int_t x, Int_t y ) { fEdgeCell[0] = x; fEdgeCell[1] = y; }
 
   /**
-<<<<<<< HEAD
-   * Define Lorentz vector of the given trigger patch
-   * @param lv Lorentz vector to be defined
-   * @param v Patch vector position
-   * @param e Patch energy
-   */
-=======
    * No simple offline bit any more as patches contain combined information from
    * online, offline and recalc trigger
    */
   void SetOfflineSimple() { }
 
->>>>>>> b50665b2
   void SetLorentzVector( TLorentzVector &lv, const TVector3 &v, Double_t e );
 
   /**
@@ -498,27 +450,16 @@
   const AliEMCALTriggerBitConfig *GetTriggerBitConfig() const { return &fTriggerBitConfig; }
 
 
-<<<<<<< HEAD
-protected:
-  static const Double_t fgkEMCL1ADCtoGeV;
-=======
  protected:
->>>>>>> b50665b2
   //TLorentzVector   &GetLorentzVector(const Double_t *vertex = 0)  const;
 
   TLorentzVector    fCenterGeo;                     ///< geometrical center
   TLorentzVector    fCenterMass;                    ///< CM
   TLorentzVector    fEdge1;                         ///< max eta/ min phi edge
   TLorentzVector    fEdge2;                         ///< min eta/ max phi edge
-<<<<<<< HEAD
-  UInt_t            fADCAmp;                        ///< online (trigger) ADC amplitude
-  UInt_t            fADCOfflineAmp;                 ///< offline (FEE) ADC amplitude
-  UInt_t            fTriggerBits;                   ///< trigger bit mask, see definitions in AliEmcalTriggerType and TriggerMakerBits_t (above)
-=======
   Int_t             fADCAmp;                        ///< online (trigger) ADC amplitude
   Int_t             fADCOfflineAmp;                 ///< offline (FEE) ADC amplitude
   Int_t             fTriggerBits;                   ///< trigger bit mask, see definitions in AliEMCALTriggerType and TriggerMakerBits_t (above)
->>>>>>> b50665b2
   Int_t             fEdgeCell[2];                   ///< cell "bottom lower" edge (min phi, max eta)
   Int_t             fOffSet;                        ///< offset of bit (different in data and MC)
   Int_t             fCol0;                          ///< Start column
@@ -528,7 +469,7 @@
   AliEMCALTriggerBitConfig fTriggerBitConfig;     ///< Trigger bit configuration
 
   /// \cond CLASSIMP
-  ClassDef(AliEMCALTriggerPatchInfo, 7) // Emcal particle class
+  ClassDef(AliEMCALTriggerPatchInfo, 6) // Emcal particle class
   /// \endcond
 };
 #endif