/**
 * @file AliEMCALTriggerQA.h
 * @date Nov. 23, 2015
 * @author Salvatore Aiola <salvatore.aiola@cern.ch>, Yale University
 */
#ifndef ALIEMCALTRIGGERQA_H
#define ALIEMCALTRIGGERQA_H
/* Copyright(c) 1998-2015, ALICE Experiment at CERN, All rights reserved. *
 * See cxx source for full Copyright notice                               */

#include <TNamed.h>
#include <TArrayI.h>

class AliEMCALTriggerPatchInfo;
class THashList;
class TObjArray;
class AliEMCALTriggerFastOR;

/**
 * @class AliEMCALTriggerQA
 * @brief Class to generate EMCal trigger QA plots
 */

class AliEMCALTriggerQA : public TNamed {
public:

<<<<<<< HEAD
=======
  typedef EMCALTrigger::EMCalTriggerType_t EMCalTriggerType_t;

  enum PatchTypes_t {
    kOnlinePatch,
    kRecalcPatch,
    kOfflinePatch
  };

>>>>>>> b50665b2
  AliEMCALTriggerQA();
  AliEMCALTriggerQA(const char* name);
  virtual ~AliEMCALTriggerQA();

  void   SetDebugLevel(Int_t l)       { fDebugLevel        = l; }
  void   SetBkgPatchType(Int_t t)     { fBkgPatchType      = t; }
<<<<<<< HEAD
  void   SetTrigThr(Int_t trigType, Int_t th) { if (trigType >= 0 && trigType < 32) fTrigThr[trigType] = th; }

  Int_t  GetDebugLevel()        const { return fDebugLevel    ; }
  Int_t  GetBkgPatchType()      const { return fBkgPatchType  ; }

  void Init();
  void ProcessPatch(AliEMCALTriggerPatchInfo* patch);
  void ProcessFastor(AliEMCALTriggerFastOR* fastor);
  void EventCompleted();

  THashList* GetListOfHistograms()  { return fHistos; }
=======

  Int_t  GetDebugLevel()        const { return fDebugLevel    ; }
  Int_t  GetBkgPatchType()      const { return fBkgPatchType  ; }

  void   EnablePatchType(PatchTypes_t type, Bool_t e = kTRUE);
>>>>>>> b50665b2

  void   Init();
  void   ProcessPatch(AliEMCALTriggerPatchInfo* patch);
  void   ProcessBkgPatch(AliEMCALTriggerPatchInfo* patch);
  void   ProcessFastor(AliEMCALTriggerFastOR* fastor);
  void   EventCompleted();
  void   ComputeBackground();

<<<<<<< HEAD
  static const Int_t      fgkMaxPatchAmp[32];           ///< Maximum patch amplitude for the histograms

  Int_t                   fTrigThr[32];                 ///< Thresholds
  Int_t                   fFastorL0Th;                  ///< FastOR L0 threshold
  Int_t                   fFastorL1Th;                  ///< FastOR L1 threshold
  Int_t                   fBkgPatchType;                ///< Background patch type

  Int_t                   fDebugLevel;                  ///< Debug level

  TArrayI                 fBkgADCAmpEMCal[2];           //!<! ADC EMCal amplitudes (0=online, 1=offline) of background patches (will be reset each event)
  Int_t                   fNBkgPatchesEMCal[2];         //!<! Number of processed background patches (will be reset each event)
  Int_t                   fMaxPatchEMCal[32][2];        //!<! EMCal max ADC amplitude (0=online, 1=offline) (will be reset each event)
  TArrayI                 fBkgADCAmpDCal[2];            //!<! ADC DCal amplitudes (0=online, 1=offline) of background patches (will be reset each event)
  Int_t                   fNBkgPatchesDCal[2];          //!<! Number of processed background patches (will be reset each event)
  Int_t                   fMaxPatchDCal[32][2];         //!<! DCal max ADC amplitude (0=online, 1=offline) (will be reset each event)

  THashList              *fHistos;                      //!<! Histograms for QA

=======
  void   GetEMCalMedian(Double_t median[3]) const { memcpy(median, fMedianEMCal, sizeof(Double_t)*3); }
  void   GetDCalMedian(Double_t median[3])  const { memcpy(median, fMedianDCal, sizeof(Double_t)*3) ; }
  void   GetEMCalBkg(Double_t bkg[3])       const { memcpy(bkg, fBkgEMCal, sizeof(Double_t)*3)      ; }
  void   GetDCalBkg(Double_t bkg[3])        const { memcpy(bkg, fBkgDCal, sizeof(Double_t)*3)       ; }

  THashList* GetListOfHistograms()  { return fHistos; }

protected:

  static const Int_t      fgkMaxPatchAmp[6];            ///< Maximum patch amplitude for the histograms
  static const TString    fgkPatchTypes[3];             ///< Patch type names

  Bool_t                  fEnabledPatchTypes[3];        ///< Patch types to be plotted
  Int_t                   fFastorL0Th;                  ///< FastOR L0 threshold
  Int_t                   fFastorL1Th;                  ///< FastOR L1 threshold
  Int_t                   fBkgPatchType;                ///< Background patch type
  Int_t                   fADCperBin;                   ///< ADC counts per bin
  Int_t                   fDebugLevel;                  ///< Debug level

  TArrayI                 fBkgADCAmpEMCal[3];           //!<! ADC EMCal amplitudes (0=online, 1=offline) of background patches (will be reset each event)
  Int_t                   fNBkgPatchesEMCal[3];         //!<! Number of processed background patches (will be reset each event)
  Int_t                   fMaxPatchEMCal[6][3];         //!<! EMCal max ADC amplitude (0=online, 1=offline) (will be reset each event)
  TArrayI                 fBkgADCAmpDCal[3];            //!<! ADC DCal amplitudes (0=online, 1=offline) of background patches (will be reset each event)
  Int_t                   fNBkgPatchesDCal[3];          //!<! Number of processed background patches (will be reset each event)
  Int_t                   fMaxPatchDCal[6][3];          //!<! DCal max ADC amplitude (0=online, 1=offline) (will be reset each event)
  Int_t                   fPatchAreas[6];               //!<! Patch sizes retrieved directly during the patch processing
  Double_t                fMedianEMCal[3];              //!<! Median of background patches in the EMCal
  Double_t                fMedianDCal[3];               //!<! Median of background patches in the DCal
  Double_t                fBkgEMCal[3];                 //!<! Background in the EMCal
  Double_t                fBkgDCal[3];                  //!<! Background in the DCal
  THashList              *fHistos;                      //!<! Histograms for QA

>>>>>>> b50665b2
private:
  void CreateTProfile(const char *name, const char *title, int nbins, double xmin, double xmax);
  void CreateTH1(const char *name, const char *title, int nbins, double xmin, double xmax);
  void CreateTH2(const char *name, const char *title, int nbinsx, double xmin, double xmax, int nbinsy, double ymin, double ymax);
  void CreateTH3(const char *name, const char *title, int nbinsx, double xmin, double xmax, int nbinsy, double ymin, double ymax, int nbinsz, double zmin, double zmax);
  void FillTProfile(const char *name, double x, double y, double weight = 1.);
  void FillTH1(const char *hname, double x, double weight = 1.);
  void FillTH2(const char *hname, double x, double y, double weight = 1.);
  void FillTH3(const char *hname, double x, double y, double z, double weight = 1.);

  TObject *FindObject(const char *name) const;
  virtual TObject *FindObject(const TObject *obj) const;

  AliEMCALTriggerQA(const AliEMCALTriggerQA &);
  AliEMCALTriggerQA &operator=(const AliEMCALTriggerQA &);

  /// \cond CLASSIMP
  ClassDef(AliEMCALTriggerQA, 2);
  /// \endcond
};

#endif<|MERGE_RESOLUTION|>--- conflicted
+++ resolved
@@ -24,8 +24,6 @@
 class AliEMCALTriggerQA : public TNamed {
 public:
 
-<<<<<<< HEAD
-=======
   typedef EMCALTrigger::EMCalTriggerType_t EMCalTriggerType_t;
 
   enum PatchTypes_t {
@@ -34,32 +32,17 @@
     kOfflinePatch
   };
 
->>>>>>> b50665b2
   AliEMCALTriggerQA();
   AliEMCALTriggerQA(const char* name);
   virtual ~AliEMCALTriggerQA();
 
   void   SetDebugLevel(Int_t l)       { fDebugLevel        = l; }
   void   SetBkgPatchType(Int_t t)     { fBkgPatchType      = t; }
-<<<<<<< HEAD
-  void   SetTrigThr(Int_t trigType, Int_t th) { if (trigType >= 0 && trigType < 32) fTrigThr[trigType] = th; }
-
-  Int_t  GetDebugLevel()        const { return fDebugLevel    ; }
-  Int_t  GetBkgPatchType()      const { return fBkgPatchType  ; }
-
-  void Init();
-  void ProcessPatch(AliEMCALTriggerPatchInfo* patch);
-  void ProcessFastor(AliEMCALTriggerFastOR* fastor);
-  void EventCompleted();
-
-  THashList* GetListOfHistograms()  { return fHistos; }
-=======
 
   Int_t  GetDebugLevel()        const { return fDebugLevel    ; }
   Int_t  GetBkgPatchType()      const { return fBkgPatchType  ; }
 
   void   EnablePatchType(PatchTypes_t type, Bool_t e = kTRUE);
->>>>>>> b50665b2
 
   void   Init();
   void   ProcessPatch(AliEMCALTriggerPatchInfo* patch);
@@ -68,26 +51,6 @@
   void   EventCompleted();
   void   ComputeBackground();
 
-<<<<<<< HEAD
-  static const Int_t      fgkMaxPatchAmp[32];           ///< Maximum patch amplitude for the histograms
-
-  Int_t                   fTrigThr[32];                 ///< Thresholds
-  Int_t                   fFastorL0Th;                  ///< FastOR L0 threshold
-  Int_t                   fFastorL1Th;                  ///< FastOR L1 threshold
-  Int_t                   fBkgPatchType;                ///< Background patch type
-
-  Int_t                   fDebugLevel;                  ///< Debug level
-
-  TArrayI                 fBkgADCAmpEMCal[2];           //!<! ADC EMCal amplitudes (0=online, 1=offline) of background patches (will be reset each event)
-  Int_t                   fNBkgPatchesEMCal[2];         //!<! Number of processed background patches (will be reset each event)
-  Int_t                   fMaxPatchEMCal[32][2];        //!<! EMCal max ADC amplitude (0=online, 1=offline) (will be reset each event)
-  TArrayI                 fBkgADCAmpDCal[2];            //!<! ADC DCal amplitudes (0=online, 1=offline) of background patches (will be reset each event)
-  Int_t                   fNBkgPatchesDCal[2];          //!<! Number of processed background patches (will be reset each event)
-  Int_t                   fMaxPatchDCal[32][2];         //!<! DCal max ADC amplitude (0=online, 1=offline) (will be reset each event)
-
-  THashList              *fHistos;                      //!<! Histograms for QA
-
-=======
   void   GetEMCalMedian(Double_t median[3]) const { memcpy(median, fMedianEMCal, sizeof(Double_t)*3); }
   void   GetDCalMedian(Double_t median[3])  const { memcpy(median, fMedianDCal, sizeof(Double_t)*3) ; }
   void   GetEMCalBkg(Double_t bkg[3])       const { memcpy(bkg, fBkgEMCal, sizeof(Double_t)*3)      ; }
@@ -120,7 +83,6 @@
   Double_t                fBkgDCal[3];                  //!<! Background in the DCal
   THashList              *fHistos;                      //!<! Histograms for QA
 
->>>>>>> b50665b2
 private:
   void CreateTProfile(const char *name, const char *title, int nbins, double xmin, double xmax);
   void CreateTH1(const char *name, const char *title, int nbins, double xmin, double xmax);
@@ -138,7 +100,7 @@
   AliEMCALTriggerQA &operator=(const AliEMCALTriggerQA &);
 
   /// \cond CLASSIMP
-  ClassDef(AliEMCALTriggerQA, 2);
+  ClassDef(AliEMCALTriggerQA, 1);
   /// \endcond
 };
 
