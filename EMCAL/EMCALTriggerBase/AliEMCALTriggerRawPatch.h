--- conflicted
+++ resolved
@@ -10,7 +10,6 @@
 
 #include <Riosfwd.h>
 #include <TObject.h>
-#include "AliEMCALTriggerConstants.h"
 
 /**
  * @class AliEMCALTriggerRawPatch
@@ -36,11 +35,7 @@
    * @param size Patch size
    * @param adc ADC value
    */
-<<<<<<< HEAD
-  AliEMCALTriggerRawPatch(Int_t col0, Int_t row0, Int_t size, Double_t adc, Double_t offlineAdc);
-=======
   AliEMCALTriggerRawPatch(Int_t col0, Int_t row0, Int_t size, Double_t adc, Double_t offlineADC);
->>>>>>> b50665b2
 
   /**
    * Destructor
@@ -67,48 +62,14 @@
   void SetRowStart(Int_t row0) { fRow0 = row0; }
   void SetPatchSize(Int_t patchsize) { fSize = patchsize; }
   void SetADC(Double_t adc) { fADC = adc; }
-<<<<<<< HEAD
-
-  /**
-   * Set the patch offline ADC
-   * @param adc Patch offline ADC
-   */
   void SetOfflineADC(Double_t adc) { fOfflineADC = adc; }
-
-  /**
-   * Set the patch trigger bit mask
-   * @param bitmask Patch trigger bit mask
-   */
-=======
-  void SetOfflineADC(Double_t adc) { fOfflineADC = adc; }
->>>>>>> b50665b2
   void SetBitmask(ULong_t bitmask) { fBitMask = bitmask; }
 
   Int_t GetColStart() const { return fCol0; }
   Int_t GetRowStart() const { return fRow0; }
   Int_t GetPatchSize() const { return fSize; }
-<<<<<<< HEAD
-
-  /**
-   * Get the patch ADC
-   * @return patch ADC
-   */
-  Double_t GetADC() const { return fADC; }
-
-  /**
-   * Get the patch offline ADC
-   * @return patch offline ADC
-   */
-  Double_t GetOfflineADC() const { return fOfflineADC; }
-
-  /**
-   * Get the patch trigger bit mask
-   * @return Patch trigger bit mask
-   */
-=======
   Double_t GetADC() const { return fADC; }
   Double_t GetOfflineADC() const { return fOfflineADC; }
->>>>>>> b50665b2
   ULong_t GetBitmask() const { return fBitMask; }
 
   /**
