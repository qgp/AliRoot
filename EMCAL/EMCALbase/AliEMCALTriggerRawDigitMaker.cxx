/**************************************************************************
 * Copyright(c) 1998-1999, ALICE Experiment at CERN, All rights reserved. *
 *                                                                        *
 * Author: The ALICE Off-line Project.                                    *
 * Contributors are mentioned in the code where appropriate.              *
 *                                                                        *
 * Permission to use, copy, modify and distribute this software and its   *
 * documentation strictly for non-commercial purposes is hereby granted   *
 * without fee, provided that the above copyright notice appears in all   *
 * copies and that both the copyright notice and this permission notice   *
 * appear in the supporting documentation. The authors make no claims     *
 * about the suitability of this software for any purpose. It is          *
 * provided "as is" without express or implied warranty.                  *
 **************************************************************************/


#include "AliEMCALTriggerRawDigitMaker.h"
#include "AliEMCALTriggerSTURawStream.h"
#include "AliCaloRawAnalyzerFakeALTRO.h"
#include "AliEMCALTriggerRawDigit.h"
#include "AliCaloRawStreamV3.h"
#include "AliRun.h"
#include "AliRunLoader.h"
#include "AliEMCAL.h"
#include "AliCaloBunchInfo.h"
#include "AliRawReader.h"
#include "AliEMCALTriggerDCSConfigDB.h"
#include "AliEMCALTriggerDCSConfig.h"
#include "AliEMCALTriggerTRUDCSConfig.h"
#include "AliEMCALTriggerSTUDCSConfig.h"
#include "AliEMCALTriggerData.h"
//#include "AliEMCALTriggerPatch.h"
#include "AliLog.h"

#include "AliRawVEvent.h"
#include "AliRawEventHeaderBase.h"
#include "AliRawEvent.h"
#include "AliRawVEquipment.h"
#include "AliRawEquipmentHeader.h"
#include "AliDAQ.h"

#include "Riostream.h"

#include "AliCaloRawAnalyzerFactory.h"

namespace
{
	const Int_t kSTUEqId = 4652;
}

ClassImp(AliEMCALTriggerRawDigitMaker)

//_______________
AliEMCALTriggerRawDigitMaker::AliEMCALTriggerRawDigitMaker() : TObject(),
fGeometry(0x0),
fRawReader(0x0),
fCaloRawStream(0x0),
fSTURawStream(0x0),
fRawDigits(0x0),
fRawAnalyzer(0x0),
fDCSConfig(0x0),
fTriggerData(0x0)
{
  // def ctor
  
  AliRunLoader* rl = AliRunLoader::Instance();
  if (rl && rl->GetAliRun()){
    AliEMCAL * emcal = dynamic_cast<AliEMCAL*>(rl->GetAliRun()->GetDetector("EMCAL"));
    if(emcal) fGeometry = emcal->GetGeometry();
  }
  
  if(!fGeometry)
    {
      AliDebug(1, Form("Using default geometry"));
      fGeometry =  AliEMCALGeometry::GetInstance(AliEMCALGeometry::GetDefaultGeometryName());
    }
  
  //  fRawAnalyzer = new AliCaloRawAnalyzerFakeALTRO ();
  
  fRawAnalyzer =  (AliCaloRawAnalyzerFakeALTRO*)AliCaloRawAnalyzerFactory::CreateAnalyzer(kFakeAltro);

  fDCSConfig = AliEMCALTriggerDCSConfigDB::Instance();

  Int_t nRawDigits = 5952; //fGeometry->GetNTotalTRU() * 96;
  for (Int_t i=0; i<nRawDigits; i++) fRawDigitIndex[i] = -1;
}	

//_______________
AliEMCALTriggerRawDigitMaker::~AliEMCALTriggerRawDigitMaker()
{
	// dtor
}

//_______________
void AliEMCALTriggerRawDigitMaker::SetIO(AliRawReader* reader, AliCaloRawStreamV3& in, AliEMCALTriggerSTURawStream& inSTU, TClonesArray* digits, AliEMCALTriggerData* data)
{
	// Connect I/O
	
	fRawReader     = reader;
	fCaloRawStream = &in;
	fRawDigits     = digits;
	fSTURawStream  = &inSTU;
	fTriggerData   = data;
}

///
/// Add bunch list of type AliCaloBunchInfo
///
//_________________
void AliEMCALTriggerRawDigitMaker::Add(const std::vector<AliCaloBunchInfo> &bunchlist)
{	
  Int_t    hwAdd   = fCaloRawStream->GetHWAddress();
  UShort_t iRCU    = fCaloRawStream->GetDDLNumber() % 2; // 0/1
  Int_t    iSM     = fCaloRawStream->GetModule();
  
  Int_t iTRU = fGeometry->GetTriggerMapping()->GetTRUIndexFromOnlineHwAdd(hwAdd,iRCU,iSM);
      
  if (AliDebugLevel())
	{
    UShort_t iBranch = ( hwAdd >> 11 ) & 0x1; // 0/1
		printf("===\n");
		printf("| Hw Adress: 0x%x => SM# %2d / RCU# %d / Branch# %d / TRU# %2d / ADC# %2d\n",
			   hwAdd, fCaloRawStream->GetModule(), iRCU, iBranch, iTRU, fCaloRawStream->GetColumn());
  }
	
	Int_t idx;
	
	AliEMCALTriggerRawDigit* dig = 0x0;	
	
	Int_t timeSamples[256]; for (Int_t j=0; j<256; j++) timeSamples[j] = 0;
	Int_t nSamples = 0;
	
	UInt_t iBin   = bunchlist.at(0).GetStartBin();
	 Int_t iBunch = 0;
	
	for (UInt_t i = 0; i < bunchlist.size(); i++)
	{
		AliCaloBunchInfo bunch = bunchlist.at(i);
		
		if (iBin > bunch.GetStartBin()) 
		{
			iBin   = bunch.GetStartBin();
			iBunch = i;
		}
		
		if (fCaloRawStream->GetColumn() < 96)
		{
			const UShort_t* sig = bunch.GetData();
			Int_t startBin = bunch.GetStartBin();
			
			for (Int_t iS = 0; iS < bunch.GetLength(); iS++) 
			{
				Int_t time = startBin--;
				Int_t amp  = sig[iS];
				
				if (amp) timeSamples[nSamples++] = ((time << 16) & 0xFF0000) | (amp & 0xFFFF);
				
				if (AliDebugLevel())
				{
					printf("ADC# %2d / time: %2d amplitude: %d\n", fCaloRawStream->GetColumn(), time, amp);
				}
			}
		}
	}
	
	if (fCaloRawStream->GetColumn() > 95 && fCaloRawStream->GetColumn() < 106)
	{
		Int_t nBits = (fCaloRawStream->GetColumn() == 105) ? 6 : 10;
		
		const UShort_t* sig = bunchlist.at(iBunch).GetData();
		
		if (AliDebugLevel()) printf("| L0 id in F-ALTRO => bunch length is: %d\n", bunchlist.at(iBunch).GetLength());
		
		for (Int_t i = 0; i < bunchlist.at(iBunch).GetLength(); i++) 
		{
			if (AliDebugLevel()) printf("| sig[%3d]: %x\n",i,sig[i]);
										
			for (Int_t j = 0; j < nBits; j++)
			{
				if (sig[i] & ( 1 << j ))
				{
					if (AliDebugLevel()) 
					{
						printf("| Add L0 patch index in TRU# %2d position %2d\n",iTRU,(fCaloRawStream->GetColumn() - 96) * 10 + j);
					}
					
					if (fGeometry->GetAbsFastORIndexFromTRU(iTRU, (fCaloRawStream->GetColumn() - 96) * 10 + j, idx))
					{
						if (fRawDigitIndex[idx] >= 0)
						{
							dig = (AliEMCALTriggerRawDigit*)fRawDigits->At(fRawDigitIndex[idx]);
						}
						else
						{
							AliDebug(100,"L0: Trying to update trigger info of a non-existent digit!");
							
							fRawDigitIndex[idx] = fRawDigits->GetEntriesFast();
							new((*fRawDigits)[fRawDigits->GetEntriesFast()]) AliEMCALTriggerRawDigit(idx, 0x0, 0);
							
							dig = (AliEMCALTriggerRawDigit*)fRawDigits->At(fRawDigitIndex[idx]);
						}
						
						dig->SetL0Time(iBin);
					}
				}
			}
			
			if (fCaloRawStream->GetColumn() == 105 && (sig[i] & (1 << 6))) 
			{
				fTriggerData->SetL0Trigger(1, iTRU, 1);
										   
				if (AliDebugLevel()) printf("=======TRU# %2d has issued a L0\n",iTRU);
			}
			
			iBin--;
		}
	} 
	else
	{
		if (nSamples && fGeometry->GetAbsFastORIndexFromTRU(iTRU, fCaloRawStream->GetColumn(), idx)) 
		{
			if (fRawDigitIndex[idx] < 0)
			{
				fRawDigitIndex[idx] = fRawDigits->GetEntriesFast();
				new((*fRawDigits)[fRawDigits->GetEntriesFast()]) AliEMCALTriggerRawDigit(idx, timeSamples, nSamples);
			}
			else
			{
				dig = (AliEMCALTriggerRawDigit*)fRawDigits->At(fRawDigitIndex[idx]);
				dig->SetTimeSamples(timeSamples, nSamples);
			}
			
			if (AliDebugLevel())
			{
				printf("| Add TRG digit of id# %4d from TRU# %2d ADC# %2d\n", idx, iTRU, fCaloRawStream->GetColumn());

				dig = (AliEMCALTriggerRawDigit*)fRawDigits->At(fRawDigitIndex[idx]);
				dig->Print("");

				Int_t iSm, iTru, iEta, iPhi, iD[4], iFor;
				if (fGeometry->GetPositionInTRUFromAbsFastORIndex(idx, iTru, iEta, iPhi))
				{
					printf("| Position => TRU: %2d Eta: %2d Phi: %2d\n", iTru, iEta, iPhi);
				}
				
				if (fGeometry->GetPositionInSMFromAbsFastORIndex(idx, iSm, iEta, iPhi))
				{
					printf("| Position =>  SM: %2d Eta: %2d Phi: %2d\n", iSm, iEta, iPhi);
				}
								
				if (fGeometry->GetCellIndexFromFastORIndex(idx, iD))
				{
					printf("| tower iDs: ");
					for (Int_t i = 0; i < 4; i++)
					{
						printf("%5d ",iD[i]); 
					}
					printf("\n");
					
					for (Int_t i = 0; i < 4; i++)
					{
						if (fGeometry->GetFastORIndexFromCellIndex(iD[i], iFor))
						{
							printf("| tower %d to F-OR %d\n",iD[i],iFor);
						}
					}
				}				
			}
		}
	}
}

//_______________
void AliEMCALTriggerRawDigitMaker::PostProcess()
{	
	// Post process digits
	
        AliDebug(2,"Start post processing the raw digit maker");
	Int_t idx;
	const Int_t offsetEMCAL = AliDAQ::DdlIDOffset("EMCAL");
	
	AliEMCALTriggerRawDigit* dig = 0x0;

<<<<<<< HEAD
	fRawReader->Reset();
	fRawReader->Select("EMCAL",AliDAQ::GetFirstSTUDDL(),AliDAQ::GetFirstSTUDDL());
=======
	// Loop over both STU DDLs in order to read out both EMCAL and DCAL (if available)
	Int_t detectorID = 0;       // 0 - EMCAL, 1 - DCAL
	for(Int_t istu = AliDAQ::GetFirstSTUDDL(); istu <= AliDAQ::GetLastSTUDDL(); istu++){
	  detectorID = istu - AliDAQ::GetFirstSTUDDL();
	  fRawReader->Reset();
	  fRawReader->Select("EMCAL",istu,istu);
>>>>>>> b50665b2

	  AliRawVEvent *event = (AliRawEvent*)fRawReader->GetEvent();
	  if (!event) {
	    AliError(Form("STU DDL# %d not available!",istu));
	    continue;
	  }

	  Bool_t isSTUin = kFALSE;
	
	  Int_t nSubEv = fRawReader->GetEvent()->GetNSubEvents();
	
	  for ( Int_t iSubEv=0; iSubEv<nSubEv; iSubEv++)
	  {
	    AliRawVEvent *subEv = ((AliRawEvent*)fRawReader->GetEvent())->GetSubEvent(iSubEv);
	    if ( !subEv ) continue;
		
	    for (Int_t iEquip = 0; iEquip < subEv->GetNEquipments(); iEquip++)
	    {
	      Int_t eqId = subEv->GetEquipment(iEquip)->GetEquipmentHeader()->GetId();
			
	      //if (eqId == kSTUEqId) isSTUin = kTRUE;
	      if (eqId >= offsetEMCAL + AliDAQ::GetFirstSTUDDL() && eqId <= offsetEMCAL + AliDAQ::GetLastSTUDDL()) isSTUin = kTRUE;
	    }
	  }
	
	  fRawReader->Reset();
	
	  if (isSTUin && fSTURawStream && fSTURawStream->ReadPayLoad())
	  {
	    fTriggerData->SetL1DataDecoded(1);
		
	    for (int i = 0; i < 2; i++) {
	      fTriggerData->SetL1GammaThreshold(i, fSTURawStream->GetL1GammaThreshold(i));
	      fTriggerData->SetL1JetThreshold(  i, fSTURawStream->GetL1JetThreshold(i)  );
	    }
		
	    Int_t v0[2] = { static_cast<Int_t>(fSTURawStream->GetV0A()),  static_cast<Int_t>(fSTURawStream->GetV0C())};
		
	    Int_t type[15] =
	    {
	        static_cast<Int_t>(fSTURawStream->GetG(0, 0)),
	        static_cast<Int_t>(fSTURawStream->GetG(1, 0)),
	        static_cast<Int_t>(fSTURawStream->GetG(2, 0)),
	        static_cast<Int_t>(fSTURawStream->GetJ(0, 0)),
	        static_cast<Int_t>(fSTURawStream->GetJ(1, 0)),
	        static_cast<Int_t>(fSTURawStream->GetJ(2, 0)),
	        static_cast<Int_t>(fSTURawStream->GetG(0, 1)),
	        static_cast<Int_t>(fSTURawStream->GetG(1, 1)),
	        static_cast<Int_t>(fSTURawStream->GetG(2, 1)),
	        static_cast<Int_t>(fSTURawStream->GetJ(0, 1)),
	        static_cast<Int_t>(fSTURawStream->GetJ(1, 1)),
	        static_cast<Int_t>(fSTURawStream->GetJ(2, 1)),
	        static_cast<Int_t>(fSTURawStream->GetRawData()),
	        static_cast<Int_t>(fSTURawStream->GetRegionEnable()),
	        static_cast<Int_t>(fSTURawStream->GetFwVersion())
	    };

	    // Modify DCS config from STU payload content
	    fDCSConfig->GetTriggerDCSConfig()->GetSTUDCSConfig()->SetG(0, 0, type[0]);
	    fDCSConfig->GetTriggerDCSConfig()->GetSTUDCSConfig()->SetG(1, 0, type[1]);
	    fDCSConfig->GetTriggerDCSConfig()->GetSTUDCSConfig()->SetG(2, 0, type[2]);
	    fDCSConfig->GetTriggerDCSConfig()->GetSTUDCSConfig()->SetJ(0, 0, type[3]);
	    fDCSConfig->GetTriggerDCSConfig()->GetSTUDCSConfig()->SetJ(1, 0, type[4]);
	    fDCSConfig->GetTriggerDCSConfig()->GetSTUDCSConfig()->SetJ(2, 0, type[5]);
	    fDCSConfig->GetTriggerDCSConfig()->GetSTUDCSConfig()->SetG(0, 1, type[6]);
	    fDCSConfig->GetTriggerDCSConfig()->GetSTUDCSConfig()->SetG(1, 1, type[7]);
	    fDCSConfig->GetTriggerDCSConfig()->GetSTUDCSConfig()->SetG(2, 1, type[8]);
	    fDCSConfig->GetTriggerDCSConfig()->GetSTUDCSConfig()->SetJ(0, 1, type[9]);
	    fDCSConfig->GetTriggerDCSConfig()->GetSTUDCSConfig()->SetJ(1, 1, type[10]);
	    fDCSConfig->GetTriggerDCSConfig()->GetSTUDCSConfig()->SetJ(2, 1, type[11]);
	    fDCSConfig->GetTriggerDCSConfig()->GetSTUDCSConfig()->SetRawData(type[12]);
		  fDCSConfig->GetTriggerDCSConfig()->GetSTUDCSConfig()->SetRegion(type[13]);
		  fDCSConfig->GetTriggerDCSConfig()->GetSTUDCSConfig()->SetFw(type[14]);
		
		  fTriggerData->SetL1FrameMask(fSTURawStream->GetFrameReceived());
		  fTriggerData->SetL1V0(v0);
		  fTriggerData->SetL1TriggerType(type);
		
		  fTriggerData->SetL1RawData(fSTURawStream->GetRawData());
		
		  Int_t iTRU, x, y;

		  TVector2 sizeL1gsubr, sizeL1gpatch, sizeL1jsubr, sizeL1jpatch;
		  fDCSConfig->GetTriggerDCSConfig()->GetSTUDCSConfig()->GetSegmentation(sizeL1gsubr, sizeL1gpatch, sizeL1jsubr, sizeL1jpatch);

		  if (fSTURawStream->GetRawData())
		  {
		    if (AliDebugLevel()) printf("| STU => TRU raw data are there!\n");
			
		    //Int_t nTRU = 32;//fGeometry->GetNTotalTRU();
		    Int_t nTRU = (detectorID == 0 ? 32 : 14);
			  for (Int_t i = 0; i < nTRU; i++)
			  {
			    iTRU = fGeometry->GetTRUIndexFromSTUIndex(i, detectorID);
				
			    UInt_t adc[96]; for (Int_t j = 0; j < 96; j++) adc[j] = 0;
				
			    fSTURawStream->GetADC(i, adc);

			    for (Int_t j = 0; j < 96; j++)
			    {
			      if (adc[j] <= 0) continue;
					
			      AliDebug(10,Form("| STU => TRU# %2d raw data: ADC# %2d: %d\n", iTRU, j, adc[j]));
					
			      fGeometry->GetAbsFastORIndexFromTRU(iTRU, j, idx);
					
			      if (fRawDigitIndex[idx] >= 0)
			      {
			        dig = (AliEMCALTriggerRawDigit*)fRawDigits->At(fRawDigitIndex[idx]);
						
			        if (!dig->GetNSamples()) AliDebug(10,Form("TRG digit of id: %4d found in STU but has no time sample in F-ALTRO!",idx));
			      }
			      else
			      {
			        AliDebug(10,Form("TRG digit of id: %4d found in STU but not in F-ALTRO! Create a new digit!",idx));
						
			        fRawDigitIndex[idx] = fRawDigits->GetEntriesFast();
			        new((*fRawDigits)[fRawDigits->GetEntriesFast()]) AliEMCALTriggerRawDigit(idx, 0x0, 0);
						
			        dig = (AliEMCALTriggerRawDigit*)fRawDigits->At(fRawDigitIndex[idx]);
			      }
					
			      dig->SetL1TimeSum(adc[j]);
			    }
			  }
		  }
		
		  // List of patches in EMCal coordinate system
		
		  for (Int_t i = 0; i < fSTURawStream->GetNL0GammaPatch(); i++)
		  {
		    fSTURawStream->GetL0GammaPatch(i, iTRU, x);

		    iTRU = fGeometry->GetTRUIndexFromSTUIndex(iTRU, detectorID);
			
		    const Int_t sizePatchL0 =
		        ((AliEMCALTriggerTRUDCSConfig*)fDCSConfig->GetTriggerDCSConfig()->GetTRUArr()->At(fGeometry->GetOnlineIndexFromTRUIndex(iTRU)))->GetSegmentation()
		        *
		        ((AliEMCALTriggerTRUDCSConfig*)fDCSConfig->GetTriggerDCSConfig()->GetTRUArr()->At(fGeometry->GetOnlineIndexFromTRUIndex(iTRU)))->GetSegmentation();
			
		    if (AliDebugLevel()) printf("| STU => Found L0 patch id: %2d in TRU# %2d\n", x, iTRU);
						
		    Int_t idFastOR[4];
		    for (Int_t j = 0; j < 4; j++) idFastOR[j] = -1;
			
		    if (fGeometry->GetFastORIndexFromL0Index(iTRU, x, idFastOR, sizePatchL0))
		    {
		      idx = idFastOR[1];
				
		      Int_t px, py;
		      if (fGeometry->GetPositionInEMCALFromAbsFastORIndex(idx, px, py))
		      {
		        if (AliDebugLevel()) printf("| STU => Add L0 patch at (%2d , %2d)\n", px, py);
										
		        if (fRawDigitIndex[idx] >= 0)
		        {
		          dig = (AliEMCALTriggerRawDigit*)fRawDigits->At(fRawDigitIndex[idx]);
		        }
		        else
		        {
		          fRawDigitIndex[idx] = fRawDigits->GetEntriesFast();
		          new((*fRawDigits)[fRawDigits->GetEntriesFast()]) AliEMCALTriggerRawDigit(idx, 0x0, 0);
			
		          dig = (AliEMCALTriggerRawDigit*)fRawDigits->At(fRawDigitIndex[idx]);
		        }
		
		        dig->SetTriggerBit(kL0,1);
		      }
		    }
		  }
		
		  for (int ithr = 0; ithr < 2; ithr++) {
			
		    for (Int_t i = 0; i < fSTURawStream->GetNL1GammaPatch(ithr); i++)
		    {
		      if (fSTURawStream->GetL1GammaPatch(i, ithr, iTRU, x, y)) // col (0..23), row (0..3)
		      {
		        iTRU = fGeometry->GetTRUIndexFromSTUIndex(iTRU, detectorID);
					
		        if (AliDebugLevel()) printf("| STU => Found L1 gamma patch at (%2d , %2d) in TRU# %2d\n", x, y, iTRU);
					
		        Int_t vx = 23 - x, vy = y + 4 * int(iTRU / 2); // Position in EMCal frame
					
		        if (iTRU % 2) vx += 24; // C side
					
		        vx = vx - int(sizeL1gsubr.X()) * int(sizeL1gpatch.X()) + 1;
					
		        if (vx >= 0 && vy < 104)
		        {
		          if (fGeometry->GetAbsFastORIndexFromPositionInEMCAL(vx, vy, idx))
		          {
		            if (AliDebugLevel()) printf("| STU => Add L1 gamma [%d] patch at (%2d , %2d)\n", ithr, vx, vy);
							
		            if (fRawDigitIndex[idx] >= 0)
		            {
		              dig = (AliEMCALTriggerRawDigit*)fRawDigits->At(fRawDigitIndex[idx]);
		            }
		            else
		            {
		              fRawDigitIndex[idx] = fRawDigits->GetEntriesFast();
		              new((*fRawDigits)[fRawDigits->GetEntriesFast()]) AliEMCALTriggerRawDigit(idx, 0x0, 0);
								
		              dig = (AliEMCALTriggerRawDigit*)fRawDigits->At(fRawDigitIndex[idx]);
		            }
							
		            dig->SetTriggerBit(kL1GammaHigh + ithr,1);
		          }
		        }
		      }
		    }
			
		    for (Int_t i = 0; i < fSTURawStream->GetNL1JetPatch(ithr); i++)
		    {
		      if (fSTURawStream->GetL1JetPatch(i, ithr, x, y)) // col (0,15), row (0,11)
		      {
		        AliDebug(1, Form("| STU => Found L1 jet [%d] patch at (%2d , %2d)\n", ithr, x, y));
					
		        Int_t ix = int(sizeL1jsubr.X()) * (11 - y - int(sizeL1jpatch.X()) + 1);
					
		        Int_t iy = int(sizeL1jsubr.Y()) * (15 - x - int(sizeL1jpatch.Y()) + 1);
					
		        if (ix >= 0 && iy >= 0)
		        {
		          if (fGeometry->GetAbsFastORIndexFromPositionInEMCAL(ix, iy, idx))
		          {
		            if (AliDebugLevel()) printf("| STU => Add L1 jet patch at (%2d , %2d)\n", ix, iy);
							
		            if (fRawDigitIndex[idx] >= 0)
		            {
		              dig = (AliEMCALTriggerRawDigit*)fRawDigits->At(fRawDigitIndex[idx]);
		            }
		            else
		            {
		              fRawDigitIndex[idx] = fRawDigits->GetEntriesFast();
		              new((*fRawDigits)[fRawDigits->GetEntriesFast()]) AliEMCALTriggerRawDigit(idx, 0x0, 0);
								
		              dig = (AliEMCALTriggerRawDigit*)fRawDigits->At(fRawDigitIndex[idx]);
		            }
							
		            dig->SetTriggerBit(kL1JetHigh + ithr,1);
		          }
		        }
		      }
		    }
		  }
	  }
	}
}

//_______________
void AliEMCALTriggerRawDigitMaker::Reset()
{
	// Reset
	
	Int_t nRawDigits = 5952; //fGeometry->GetNTotalTRU() * 96;
	for (Int_t i = 0; i < nRawDigits; i++) fRawDigitIndex[i] = -1;
}

<|MERGE_RESOLUTION|>--- conflicted
+++ resolved
@@ -281,17 +281,12 @@
 	
 	AliEMCALTriggerRawDigit* dig = 0x0;
 
-<<<<<<< HEAD
-	fRawReader->Reset();
-	fRawReader->Select("EMCAL",AliDAQ::GetFirstSTUDDL(),AliDAQ::GetFirstSTUDDL());
-=======
 	// Loop over both STU DDLs in order to read out both EMCAL and DCAL (if available)
 	Int_t detectorID = 0;       // 0 - EMCAL, 1 - DCAL
 	for(Int_t istu = AliDAQ::GetFirstSTUDDL(); istu <= AliDAQ::GetLastSTUDDL(); istu++){
 	  detectorID = istu - AliDAQ::GetFirstSTUDDL();
 	  fRawReader->Reset();
 	  fRawReader->Select("EMCAL",istu,istu);
->>>>>>> b50665b2
 
 	  AliRawVEvent *event = (AliRawEvent*)fRawReader->GetEvent();
 	  if (!event) {
