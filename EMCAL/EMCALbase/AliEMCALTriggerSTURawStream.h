#ifndef ALIEMCALTRIGGERSTURAWSTREAM_H
#define ALIEMCALTRIGGERSTURAWSTREAM_H
/* Copyright(c) 1998-1999, ALICE Experiment at CERN, All rights reserved. *
 * See cxx source for full Copyright notice                               */

/*
Author: H. Yokoyama (Univ. of TSUKUBA/ Univ. of Grenoble)
*/

#ifndef ROOT_TObject
#  include "TObject.h"
#endif
//#include <map>

class AliRawReader;

class AliEMCALTriggerSTURawStream: public TObject 
{
  public:
    AliEMCALTriggerSTURawStream();
    AliEMCALTriggerSTURawStream(AliRawReader* rawReader);
    virtual ~AliEMCALTriggerSTURawStream();


    virtual void    SetDetector(int det){fDetector = static_cast<fDetType>(det);}
    virtual Int_t   GetDetector(){return static_cast<Int_t>(fDetector) ;}

    virtual void    Reset();
    virtual Bool_t  ReadPayLoad();
    
    virtual void    DumpPayLoad(const Option_t *option = "ALL") const;

    virtual void    GetADC(           Int_t iTRU, UInt_t ADC[]            );
    virtual void    GetPHOSSubregion(             UInt_t PHOSSubregion[]  );
    virtual UInt_t  GetL1JetThreshold(  const int i)  const {return fL1JetThreshold  [i];}
    virtual UInt_t  GetL1GammaThreshold(const int i)  const {return fL1GammaThreshold[i];}

    virtual Int_t   GetNL0GammaPatch()                const {return fNL0GammaPatch      ;}
    virtual Int_t   GetNL1GammaPatch(   const int i)  const {return fNL1GammaPatch[i]   ;}
    virtual Int_t   GetNL1JetPatch(     const int i)  const {return fNL1JetPatch  [i]   ;}

    virtual Bool_t  GetL0GammaPatch(const Int_t i,                Int_t& x, Int_t& y          ) const;
    virtual Bool_t  GetL1GammaPatch(const Int_t i, const Int_t j, Int_t& x, Int_t& y, Int_t& z) const;
    virtual Bool_t  GetL1JetPatch(  const Int_t i, const Int_t j, Int_t& x, Int_t& y          ) const;

    virtual UInt_t  GetV0A()            const {return fV0A           ;}
    virtual UInt_t  GetV0C()            const {return fV0C           ;}
    virtual UInt_t  GetG(int i, int j)  const {return fG[i][j]       ;}//[ABC][high/low]
    virtual UInt_t  GetJ(int i, int j)  const {return fJ[i][j]       ;}//[ABC][high/low]
    virtual UInt_t  GetPHOSScale(int i) const {return fS[i]          ;}
    virtual UInt_t  GetRho()            const {return fRho           ;}
    virtual UInt_t  GetRegionEnable()   const {return fRegionEnable  ;}
    virtual UInt_t  GetFrameReceived()  const {return fFrameReceived ;}
    virtual UInt_t  GetFwVersion()      const {return fFwVersion     ;}
    virtual UInt_t  GetPatchSize()      const {return fPatchSize     ;}
    virtual Int_t   GetRawData()        const {return fGetRawData    ;}

  private:

    AliEMCALTriggerSTURawStream(const AliEMCALTriggerSTURawStream& rhs);
    AliEMCALTriggerSTURawStream& operator = (const AliEMCALTriggerSTURawStream& rhs);

    UShort_t GetThreshold(Short_t A, Short_t B, Short_t C, UShort_t V0A, UShort_t V0C) const;

    AliRawReader* fRawReader;   // object for reading the raw data

    enum fDetType { 
      kEMCAL  = 0, 
      kDCAL   = 1 
    }; 
    
    enum fPayloadType { 
      V0          =   0 ,
      V0Raw       =   1 ,
      V1          =   2 ,
      V1Raw       =   3 ,
      V1_2        =   8 ,
      V1_2Raw     =   9 ,

      V2EMCAL     =   4 ,  
      V2EMCALRaw  =   5 ,
      V2DCAL      =   6 , 
      V2DCALRaw   =   7 ,
      def         =   8
    }; 

    fDetType      fDetector   ;//Set by function
    Int_t         fGetRawData ;//Set by word size
    fPayloadType  fPayload    ;//Set by word size

    static const Int_t kPayLoadSizeV0             = 236                         ;
    static const Int_t kPayLoadSizeV0_Raw         = 1536                        ;
    static const Int_t kPayLoadSizeV1             = 245                         ;
    static const Int_t kPayLoadSizeV1_Raw         = 1536                        ;
    //XXX
    static const Int_t kPayLoadSizeV1_2           = 390                         ;
    static const Int_t kPayLoadSizeV1_2_Raw       = 1536                        ;

    static const Int_t kPayLoadSizeV2_EMCAL       = 391   ;//17+11+11+96+128+128    
    static const Int_t kPayLoadSizeV2_EMCAL_Raw   = 1536  ;//96*32/2                   
    static const Int_t kPayLoadSizeV2_DCAL        = 197   ;//21+11+11+42+ 56+ 56    
    static const Int_t kPayLoadSizeV2_DCAL_Raw    = 708   ;//96*14/2 +36               

<<<<<<< HEAD
    //static const Int_t max_payload_size = kPayLoadSizeV2_DCAL  + kPayLoadSizeV2_DCAL_Raw 
    //                                    + kPayLoadSizeV2_EMCAL + kPayLoadSizeV2_EMCAL_Raw ;
    //static const Int_t max_payload_size = 915 + 1937 ;
=======
>>>>>>> b50665b2
    static const Int_t max_payload_size = 1937 ;

    static const Int_t max_L0GammaPatchIndex  = 3100 ;  // (48-1)*(64-1)  = 2961  (EMCAL)
                                                        // (48-1)*(40-1)  = 1833  (DCAL)
    static const Int_t max_L1Gamma            =    2 ;  // L1Gamma_low,high       (EMCAL)
    static const Int_t max_L1GammaPatchIndex  = 3100 ;  // (48-1)*(64-1)  = 2961  (EMCAL)
                                                        // (48-1)*(40-1)  = 1833  (DCAL)
    static const Int_t max_L1Jet              =    2 ;  // L1Jet_low,high         (EMCAL,DCAL)
    static const Int_t max_L1JetPatchIndex    =  200 ;  // (12-1)*(16-1)  = 165   (EMCAL)
                                                        // (12-1)*(10-1)  =  99   (DCAL)

    static const Int_t max_nTRU               =   32 ;  // 32  (EMCAL)
                                                        // 14  (DCAL)
    static const Int_t max_nmoduleInTRU       =   96 ;  // 96  (EMCAL)
                                                        // 96  (DCAL)
    
    static const Int_t nTRU_EMCAL             = 32  ;
    static const Int_t nTRU_DCAL              = 14  ;

    static const Int_t nMod_EMCAL             = 96  ;
    static const Int_t nMod_DCAL              = 96  ;

    static const Int_t nSubregion_eta_EMCAL   = 12  ;
    static const Int_t nSubregion_phi_EMCAL   = 16  ;

    static const Int_t nSubregion_eta_DCAL    = 12  ;
    static const Int_t nSubregion_phi_DCAL    = 10  ;


    Int_t     fNL0GammaPatch                                        ; // N L0 Gamma Patch
    UShort_t  fL0GammaPatchIndex[max_L0GammaPatchIndex]             ; // L0 Gamma Patch Index

    Int_t     fNL1GammaPatch                           [max_L1Gamma]; // N L1 Gamma Patch
    UInt_t    fG                                    [3][max_L1Gamma]; // Gamma threshold parameter:A,B,C
    UInt_t    fL1GammaThreshold                        [max_L1Gamma]; // L1 Gamma Threshold
    UShort_t  fL1GammaPatchIndex[max_L1GammaPatchIndex][max_L1Gamma]; // L1 Gamma Patch Index
    
    Int_t     fNL1JetPatch                         [max_L1Jet]      ; // N L1 Jet Patch
    UInt_t    fJ                                [3][max_L1Jet]      ; // Jet threshold parameter:A,B,C
    UInt_t    fL1JetThreshold                      [max_L1Jet]      ; // L1 Jet Threshold
    UShort_t  fL1JetPatchIndex[max_L1JetPatchIndex][max_L1Jet]      ; // L1 Jet Patch Index

    UInt_t    fADC[max_nTRU][max_nmoduleInTRU];
    UInt_t    fPHOSSubregion[36];

    UInt_t    fV0A        ;      // V0A
    UInt_t    fV0C        ;      // V0C
    UInt_t    fS[4]       ;      // PHOS Scale parameter
    UInt_t    fRho        ;      // background Rho
    UInt_t    fPatchSize  ;      // jet patch size

    UInt_t    fRegionEnable   ;  // Region Enable
    UInt_t    fFrameReceived  ;  // Frame Received
    UInt_t    fFwVersion      ;  // Fw Version

    Int_t     GetnTRU()const{ return  (fDetector == kEMCAL)? nTRU_EMCAL :
                                      (fDetector == kDCAL )? nTRU_DCAL  :
                                      0 ;
    }
    Int_t     GetnMod()const{ return  (fDetector == kEMCAL)? nMod_EMCAL :
                                      (fDetector == kDCAL )? nMod_DCAL  :
                                      0 ;
    }



    virtual void    DecodeL1JetPatchIndexes(  const int i, UInt_t *word32, const int offset);
    virtual void    DecodeL1GammaPatchIndexes(const int i, UInt_t *word32, const int offset);
    virtual void    DecodeL0GammaPatchIndexes(             UInt_t *word32, const int offset);
    virtual void    DecodeTRUADC(                          UInt_t *word32, const int offset);
    virtual void    DecodePHOSSubregion(                   UInt_t *word32, const int offset);


    ClassDef(AliEMCALTriggerSTURawStream,2)   // class for reading EMCAL STU DDL raw data
};

#endif<|MERGE_RESOLUTION|>--- conflicted
+++ resolved
@@ -101,12 +101,6 @@
     static const Int_t kPayLoadSizeV2_DCAL        = 197   ;//21+11+11+42+ 56+ 56    
     static const Int_t kPayLoadSizeV2_DCAL_Raw    = 708   ;//96*14/2 +36               
 
-<<<<<<< HEAD
-    //static const Int_t max_payload_size = kPayLoadSizeV2_DCAL  + kPayLoadSizeV2_DCAL_Raw 
-    //                                    + kPayLoadSizeV2_EMCAL + kPayLoadSizeV2_EMCAL_Raw ;
-    //static const Int_t max_payload_size = 915 + 1937 ;
-=======
->>>>>>> b50665b2
     static const Int_t max_payload_size = 1937 ;
 
     static const Int_t max_L0GammaPatchIndex  = 3100 ;  // (48-1)*(64-1)  = 2961  (EMCAL)
