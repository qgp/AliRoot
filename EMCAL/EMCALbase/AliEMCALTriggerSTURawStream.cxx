/**************************************************************************
 * Copyright(c) 1998-1999, ALICE Experiment at CERN, All rights reserved. *
 *                                                                        *
 * Author: The ALICE Off-line Project.                                    *
 * Contributors are mentioned in the code where appropriate.              *
 *                                                                        *
 * Permission to use, copy, modify and distribute this software and its   *
 * documentation strictly for non-commercial purposes is hereby granted   *
 * without fee, provided that the above copyright notice appears in all   *
 * copies and that both the copyright notice and this permission notice   *
 * appear in the supporting documentation. The authors make no claims     *
 * about the suitability of this software for any purpose. It is          *
 * provided "as is" without express or implied warranty.                  *
 **************************************************************************/

//_________________________________________________________________________
//  This class provides access to EMCAL/DCAL STU DDL raw data.
//--
//  Author      : Hiroki Yokoyama (Univ. of TSUKUBA / Univ. of Grenoble)
//  contact     : hiroki.yokoyama@cern.ch
//  Last Update : 23. Nov. 2015
//_________________________________________________________________________

#include "AliEMCALTriggerSTURawStream.h"
#include "AliRawReader.h"
#include "AliDAQ.h"
#include "AliLog.h"

#include "Riostream.h"
#include "TBits.h"

#include <cstdlib>
#include <iostream>


using std::cout;
using std::setw;
using std::endl;
using std::dec;
ClassImp(AliEMCALTriggerSTURawStream)

//_____________________________________________________________________________
AliEMCALTriggerSTURawStream::AliEMCALTriggerSTURawStream() : TObject(),
  fRawReader(0x0)         ,
  fDetector(kEMCAL)       ,
  fGetRawData(0)          ,
  fPayload(V0)            ,
  fNL0GammaPatch(0)       ,
  fL0GammaPatchIndex()    ,
  fNL1GammaPatch()        ,
  fG()                    ,
  fL1GammaThreshold()     ,
  fL1GammaPatchIndex()    ,
  fNL1JetPatch()          ,
  fJ()                    ,
  fL1JetThreshold()       ,
  fL1JetPatchIndex()      ,
  fADC()                  ,
  fV0A(0)                 ,
  fV0C(0)                 ,
  fS()                    ,
  fRho(0)                 ,
  fPatchSize(0)           ,
  fRegionEnable(0)        ,
  fFrameReceived(0)       ,
  fFwVersion(0)     
{
  for(int i=0;i<max_L0GammaPatchIndex;i++) 
    fL0GammaPatchIndex[i]     = 0 ;
  for(int i=0;i<max_L1Gamma;          i++)
    fNL1GammaPatch   [i]      = 0 ;
  for(int i=0;i<max_L1Gamma;          i++)
    fL1GammaThreshold[i]      = 0 ;
  for(int i=0;i<max_L1Gamma;          i++)
  for(int j=0;j<3;                    j++)
    fG[j][i]                  = 0 ;
  for(int i=0;i<max_L1Gamma;          i++)
  for(int j=0;j<max_L1GammaPatchIndex;j++)
    fL1GammaPatchIndex[j][i]  = 0 ;
  for(int i=0;i<max_L1Jet;            i++)
    fNL1JetPatch[i]           = 0 ;
  for(int i=0;i<max_L1Jet;            i++)
    fL1JetThreshold[i]        = 0 ;
  for(int i=0;i<max_L1Jet;            i++)
  for(int j=0;j<3;                    j++)
    fJ[j][i]                  = 0 ;
  for(int i=0;i<max_L1Jet;            i++)
  for(int j=0;j<max_L1JetPatchIndex;  j++)
    fL1JetPatchIndex[j][i]    = 0 ;
  for(int i=0;i<max_nmoduleInTRU;     i++)
  for(int j=0;j<max_nTRU;             j++)
    fADC[j][i]                = 0 ;
  for(int i=0;i<4;                    i++)
    fS[i] = 0 ;
}

//_____________________________________________________________________________
AliEMCALTriggerSTURawStream::AliEMCALTriggerSTURawStream(AliRawReader* rawReader) : TObject(),
  fRawReader(rawReader)   ,
  fDetector(kEMCAL)       ,
  fGetRawData(0)          ,
  fPayload(V0)            ,
  fNL0GammaPatch(0)       ,
  fL0GammaPatchIndex()    ,
  fNL1GammaPatch()        ,
  fG()                    ,
  fL1GammaThreshold()     ,
  fL1GammaPatchIndex()    ,
  fNL1JetPatch()          ,
  fJ()                    ,
  fL1JetThreshold()       ,
  fL1JetPatchIndex()      ,
  fADC()                  ,
  fV0A(0)                 ,
  fV0C(0)                 ,
  fS()                    ,
  fRho(0)                 ,
  fPatchSize(0)           ,
  fRegionEnable(0)        ,
  fFrameReceived(0)       ,
  fFwVersion(0)     
{
  for(int i=0;i<max_L0GammaPatchIndex;i++) 
    fL0GammaPatchIndex[i]     = 0 ;
  for(int i=0;i<max_L1Gamma;          i++)
    fNL1GammaPatch   [i]      = 0 ;
  for(int i=0;i<max_L1Gamma;          i++)
    fL1GammaThreshold[i]      = 0 ;
  for(int i=0;i<max_L1Gamma;          i++)
  for(int j=0;j<3;                    j++)
    fG[j][i]                  = 0 ;
  for(int i=0;i<max_L1Gamma;          i++)
  for(int j=0;j<max_L1GammaPatchIndex;j++)
    fL1GammaPatchIndex[j][i]  = 0 ;
  for(int i=0;i<max_L1Jet;            i++)
    fNL1JetPatch[i]           = 0 ;
  for(int i=0;i<max_L1Jet;            i++)
    fL1JetThreshold[i]        = 0 ;
  for(int i=0;i<max_L1Jet;            i++)
  for(int j=0;j<3;                    j++)
    fJ[j][i]                  = 0 ;
  for(int i=0;i<max_L1Jet;            i++)
  for(int j=0;j<max_L1JetPatchIndex;  j++)
    fL1JetPatchIndex[j][i]    = 0 ;
  for(int i=0;i<max_nmoduleInTRU;     i++)
  for(int j=0;j<max_nTRU;             j++)
    fADC[j][i]                = 0 ;
  for(int i=0;i<4;                    i++)
    fS[i] = 0 ;
}

//_____________________________________________________________________________
AliEMCALTriggerSTURawStream::~AliEMCALTriggerSTURawStream()
{
  // destructor
}

//_____________________________________________________________________________
void AliEMCALTriggerSTURawStream::Reset()
{
  // Reset
  if (fRawReader) fRawReader->Reset();
  fNL0GammaPatch = 0;
  for(int i=0;i<max_L1Gamma;i++)fNL1GammaPatch[i] = 0 ;
  for(int i=0;i<max_L1Jet;  i++)fNL1JetPatch  [i] = 0 ;
}

//_____________________________________________________________________________
Bool_t AliEMCALTriggerSTURawStream::ReadPayLoad()
{
  UInt_t word32[max_payload_size]; // 32b words
  for (Int_t i=0; i<max_payload_size; i++) word32[i] = 0;
  
  Int_t iword = 0;
  
  fNL0GammaPatch = 0;
  for(int i=0;i<max_L1Gamma ;i++)    fNL1GammaPatch  [i] = 0 ;
  for(int i=0;i<max_L1Jet   ;i++)    fNL1JetPatch    [i] = 0 ;
  
  Int_t eqId    = -1  ;
  Int_t eqSize  =  0  ;
  
  UInt_t w32;
 
  //%%%%%%%%%%%%%%%%%%%%%%%%%%%%%%%%%%%%%%%%%%%%%%%%%%%%%%%%%%%%%%%%%%%%%%
  // migrate raw data to local array
  //%%%%%%%%%%%%%%%%%%%%%%%%%%%%%%%%%%%%%%%%%%%%%%%%%%%%%%%%%%%%%%%%%%%%%%
  while (fRawReader->ReadNextInt(w32)){
    if (!iword){
      eqId   = fRawReader->GetEquipmentId();
      eqSize = fRawReader->GetEquipmentSize();
    }
    if(iword > max_payload_size -1 )return kFALSE ;
    word32[iword++] = w32;
    //cout<<dec<<setw(5)<<iword<<" , "<<hex<<setw(10)<<w32<<dec<<setw(10)<<w32<<endl;
  }

  Int_t   poffset = 0     ;
<<<<<<< HEAD
  //firmware vesion confirmation (DCAL)
  //Bool_t  isDCALfirst = ((word32[20] & 0x0000f000) == 0x0000d000)? kTRUE : kFALSE ;//DCAL first
=======
>>>>>>> b50665b2
  
  //payload type selector
  if(false){}
  else if(iword==(kPayLoadSizeV0                                 )){
    poffset         = 0         ;
    fPayload        = V0        ; 
    fDetector       = kEMCAL    ;
  }
  else if(iword==(kPayLoadSizeV0       + kPayLoadSizeV0_Raw      )){
    poffset         = 0         ;
    fPayload        = V0Raw     ; 
    fDetector       = kEMCAL    ;
  }
  else if(iword==(kPayLoadSizeV1                                 )){
    poffset         = 0         ;
    fPayload        = V1        ; 
    fDetector       = kEMCAL    ;
  }
  else if(iword==(kPayLoadSizeV1       + kPayLoadSizeV1_Raw      )){
    poffset         = 0         ;
    fPayload        = V1Raw     ; 
    fDetector       = kEMCAL    ;
  }
  else if(iword==(kPayLoadSizeV1_2                               )){
    poffset         = 0         ;
    fPayload        = V1_2      ;
    fDetector       = kEMCAL    ;
  }
  else if(iword==(kPayLoadSizeV1_2     + kPayLoadSizeV1_2_Raw    )){
    poffset         = 0         ;
    fPayload        = V1_2Raw   ;
    fDetector       = kEMCAL    ;
  }
  
  else if(iword==(kPayLoadSizeV2_DCAL                            )){
    poffset         = 0         ;
    fPayload        = V2DCAL    ;
    fDetector       = kDCAL     ;
  }

  else if(iword==(kPayLoadSizeV2_EMCAL                           )){
    poffset         = 0         ;
    fPayload        = V2EMCAL   ;
    fDetector       = kEMCAL    ;
  }

  else if(iword==(kPayLoadSizeV2_DCAL  + kPayLoadSizeV2_DCAL_Raw )){
    poffset         = 0           ;
    fPayload        = V2DCALRaw   ;
    fDetector       = kDCAL       ;
  }

  else if(iword==(kPayLoadSizeV2_EMCAL + kPayLoadSizeV2_EMCAL_Raw)){
    poffset         = 0           ;
    fPayload        = V2EMCALRaw  ;
    fDetector       = kEMCAL      ;
  }

  //else if(iword==(kPayLoadSizeV2_DCAL                            + kPayLoadSizeV2_EMCAL                           )){
  //  //poffset   = (fDetector == kDCAL)? 0           : kPayLoadSizeV2_DCAL                           ;
  //  if(isDCALfirst) poffset   = (fDetector == kDCAL )? 0 : kPayLoadSizeV2_DCAL                              ;//DCAL  first
  //  else            poffset   = (fDetector == kEMCAL)? 0 : kPayLoadSizeV2_EMCAL                             ;//EMCAL first
  //  fPayload  = (fDetector == kDCAL)? V2DCAL      : V2EMCAL                                       ;
  //}
  //
  //else if(iword==(kPayLoadSizeV2_DCAL                            + kPayLoadSizeV2_EMCAL + kPayLoadSizeV2_EMCAL_Raw)){
  //  //poffset   = (fDetector == kDCAL)? 0           : kPayLoadSizeV2_DCAL                           ;
  //  if(isDCALfirst) poffset   = (fDetector == kDCAL )? 0 : kPayLoadSizeV2_DCAL                              ;//DCAL  first
  //  else            poffset   = (fDetector == kEMCAL)? 0 : kPayLoadSizeV2_EMCAL + kPayLoadSizeV2_EMCAL_Raw  ;//EMCAL first
  //  fPayload  = (fDetector == kDCAL)? V2DCAL      : V2EMCALRaw                                    ;
  //}
  //
  //else if(iword==(kPayLoadSizeV2_DCAL  + kPayLoadSizeV2_DCAL_Raw + kPayLoadSizeV2_EMCAL                           )){
  //  //poffset   = (fDetector == kDCAL)? 0           : kPayLoadSizeV2_DCAL + kPayLoadSizeV2_DCAL_Raw ;
  //  if(isDCALfirst) poffset   = (fDetector == kDCAL )? 0 : kPayLoadSizeV2_DCAL + kPayLoadSizeV2_DCAL_Raw    ;//DCAL  first
  //  else            poffset   = (fDetector == kEMCAL)? 0 : kPayLoadSizeV2_EMCAL                             ;//EMCAL first
  //  fPayload  = (fDetector == kDCAL)? V2DCALRaw   : V2EMCAL                                       ;
  //}
  //
  //else if(iword==(kPayLoadSizeV2_DCAL  + kPayLoadSizeV2_DCAL_Raw + kPayLoadSizeV2_EMCAL + kPayLoadSizeV2_EMCAL_Raw)){
  //  poffset   = (fDetector == kDCAL)? 0           : kPayLoadSizeV2_DCAL + kPayLoadSizeV2_DCAL_Raw ;
  //  if(isDCALfirst) poffset   = (fDetector == kDCAL )? 0 : kPayLoadSizeV2_DCAL  + kPayLoadSizeV2_DCAL_Raw   ;//DCAL  first
  //  else            poffset   = (fDetector == kEMCAL)? 0 : kPayLoadSizeV2_EMCAL + kPayLoadSizeV2_EMCAL_Raw  ;//EMCAL first
  //  fPayload  = (fDetector == kDCAL)? V2DCALRaw   : V2EMCALRaw                                    ;
  //}
  
  else{
    AliError(Form("STU payload (eqId: %d, eqSize: %d) doesn't match expected size! %d word32", eqId, eqSize, iword));
    return kFALSE;
  }
  AliDebug(1, Form("STU (eqId: %d, eqSize: %d) payload size: %d word32", eqId, eqSize, iword));

  switch (fPayload){
    case V0         :    case V1         :    case V2EMCAL    :    case V2DCAL     :  case V1_2    :  {fGetRawData=0;  break;}
    case V0Raw      :    case V1Raw      :    case V2EMCALRaw :    case V2DCALRaw  :  case V1_2Raw :  {fGetRawData=1;  break;}
    default :    {}
  }//end case

  //std::cout <<"Selected DDL Configuration : "
  //          <<" eqId : "    << eqId
  //          <<" eqSize : "  << eqSize
  //          <<" detector : "<< fDetector
  //          <<" payload : " << fPayload
  //          <<" RawData : " << fGetRawData
  //          <<endl;

  int index         = poffset;
  int offset        = 0;
  int nJetThresh    = 0;
  int nGammaThresh  = 0;
  
  //%%%%%%%%%%%%%%%%%%%%%%%%%%%%%%%%%%%%%%%%%%%%%%%%%%%%%%%%%%%%%%%%%%%%%%
  // read setting parameters
  //%%%%%%%%%%%%%%%%%%%%%%%%%%%%%%%%%%%%%%%%%%%%%%%%%%%%%%%%%%%%%%%%%%%%%%
  switch (fPayload){
    //##################################################
    case  V0         :
    case  V0Raw      :
    {
      fL1JetThreshold   [0] = ((word32[index]>>16) & 0xFFFF);
      fL1GammaThreshold [0] = ( word32[index]      & 0xFFFF);
      index++ ;
      offset        = 1 ;
      nJetThresh    = 1 ;
      nGammaThresh  = 1 ;
      break;
    }
    //##################################################
    case  V1         :
    case  V1Raw      :
    {
      fV0A = ((word32[index]>>16) & 0xFFFF);
      fV0C = ( word32[index]      & 0xFFFF);
      index++ ;
      for(int i=0;i<3;i++) fG[i][0] = word32[index++] ;
      for(int i=0;i<3;i++) fJ[i][0] = word32[index++] ;
      fRegionEnable  = word32[index++];
      fFrameReceived = word32[index++];
      fFwVersion     = word32[index++];
      offset = index;
      
      fL1GammaThreshold [0] = GetThreshold(fG[0][0], fG[1][0], fG[2][0], fV0A, fV0C); 
      fL1JetThreshold   [0] = GetThreshold(fJ[0][0], fJ[1][0], fJ[2][0], fV0A, fV0C);
      nJetThresh    = 1;
      nGammaThresh  = 1;
      break;
    }
    //##################################################
    case  V1_2    :
    case  V1_2Raw :
    {
      fV0A = ((word32[index]>>16) & 0xFFFF);
      fV0C = ( word32[index]      & 0xFFFF);
      index++ ;
      for(int i=0;i<3;i++) fG[i][0] = word32[index++] ;
      for(int i=0;i<3;i++) fJ[i][0] = word32[index++] ;
      for(int i=0;i<3;i++) fG[i][1] = word32[index++] ;
      for(int i=0;i<3;i++) fJ[i][1] = word32[index++] ;
      fRegionEnable   = word32[index++] ;
      fFrameReceived  = word32[index++] ;
      fFwVersion      = ( word32[index]        & 0x0000FFFF)  ;
      fPatchSize      = ((word32[index] >> 16) & 0x0000FFFF)  ;
      index++ ;
      offset = index  ;      
      
      fL1GammaThreshold [0] = GetThreshold(fG[0][0], fG[1][0], fG[2][0], fV0A, fV0C); 
      fL1JetThreshold   [0] = GetThreshold(fJ[0][0], fJ[1][0], fJ[2][0], fV0A, fV0C);
      fL1GammaThreshold [1] = GetThreshold(fG[0][1], fG[1][1], fG[2][1], fV0A, fV0C); 
      fL1JetThreshold   [1] = GetThreshold(fJ[0][1], fJ[1][1], fJ[2][1], fV0A, fV0C);
      nJetThresh    = 2;
      nGammaThresh  = 2;
      break;
    }

    //##################################################
    case  V2EMCAL    :
    case  V2EMCALRaw :
    {
      fV0A = ((word32[index]>>16) & 0xFFFF);
      fV0C = ( word32[index]      & 0xFFFF);
      index++ ;
      for(int i=0;i<3;i++) fG[i][0] = word32[index++] ;
      for(int i=0;i<3;i++) fJ[i][0] = word32[index++] ;
      for(int i=0;i<3;i++) fG[i][1] = word32[index++] ;
      for(int i=0;i<3;i++) fJ[i][1] = word32[index++] ;
      fRho            = word32[index++]        & 0x000FFFFF   ;
      fRegionEnable   = word32[index++] ;
      fFrameReceived  = word32[index++] ;
      fFwVersion      = ( word32[index]        & 0x0000FFFF)  ;
      fPatchSize      = ((word32[index] >> 16) & 0x0000FFFF)  ;
      index++ ;
      offset = index  ;      
      
      fL1GammaThreshold [0] = GetThreshold(fG[0][0], fG[1][0], fG[2][0], fV0A, fV0C); 
      fL1JetThreshold   [0] = GetThreshold(fJ[0][0], fJ[1][0], fJ[2][0], fV0A, fV0C);
      fL1GammaThreshold [1] = GetThreshold(fG[0][1], fG[1][1], fG[2][1], fV0A, fV0C); 
      fL1JetThreshold   [1] = GetThreshold(fJ[0][1], fJ[1][1], fJ[2][1], fV0A, fV0C);
      nJetThresh    = 2;
      nGammaThresh  = 2;
      break;
    }
    //##################################################
    case  V2DCAL     :
    case  V2DCALRaw  :
    {
      fV0A = ((word32[index]>>16) & 0xFFFF);
      fV0C = ( word32[index]      & 0xFFFF);
      index++ ;
      for(int i=0;i<3;i++) fG[i][0] = word32[index++] ;
      for(int i=0;i<3;i++) fJ[i][0] = word32[index++] ;
      for(int i=0;i<3;i++) fG[i][1] = word32[index++] ;
      for(int i=0;i<3;i++) fJ[i][1] = word32[index++] ;
      for(int i=0;i<4;i++) fS[i]    = word32[index++] ;
      fRho            = word32[index++] ; 
      fRegionEnable   = word32[index++] ;
      fFrameReceived  = word32[index++] ;
      fFwVersion      = ( word32[index]        & 0x0000FFFF)  ;
      fPatchSize      = ((word32[index] >> 16) & 0x0000FFFF)  ;
      index++ ;
      offset = index  ;
      
      fL1GammaThreshold [0] = GetThreshold(fG[0][0], fG[1][0], fG[2][0], fV0A, fV0C); 
      fL1JetThreshold   [0] = GetThreshold(fJ[0][0], fJ[1][0], fJ[2][0], fV0A, fV0C);
      fL1GammaThreshold [1] = GetThreshold(fG[0][1], fG[1][1], fG[2][1], fV0A, fV0C); 
      fL1JetThreshold   [1] = GetThreshold(fJ[0][1], fJ[1][1], fJ[2][1], fV0A, fV0C);
      nGammaThresh  = 2;
      nJetThresh    = 2;
      break;
    }
    default :
    {
      AliError(Form("STU payload (eqId: %d, eqSize: %d) doesn't match expected size! %d word32", eqId, eqSize, iword));
      return kFALSE;
    }
  }//end switch
  
  //##############################
  //firmware version confirmation    
  if( 
      (fDetector==kEMCAL && ((fFwVersion & 0xf000)!=0xb000) ) ||
      (fDetector==kDCAL  && ((fFwVersion & 0xf000)!=0xd000) ) 
    ){
    return kFALSE;
  }
  //##############################
  
  //%%%%%%%%%%%%%%%%%%%%%%%%%%%%%%%%%%%%%%%%%%%%%%%%%%%%%%%%%%%%%%%%%%%%%%
  // start decoding
  //%%%%%%%%%%%%%%%%%%%%%%%%%%%%%%%%%%%%%%%%%%%%%%%%%%%%%%%%%%%%%%%%%%%%%%

  int L1JetIndexOffset   = (fDetector == kEMCAL)? 11 : 
                           (fDetector == kDCAL )? 11 :
                           0 ;
  int L0GammaIndexOffset = (fDetector == kEMCAL)? 6 * nTRU_EMCAL / 2 : 
                           (fDetector == kDCAL )? 6 * nTRU_DCAL  / 2 :
                           0 ;
  int L1GammaIndexOffset = (fDetector == kEMCAL)? 8 * nTRU_EMCAL / 2 : 
                           (fDetector == kDCAL )? 8 * nTRU_DCAL  / 2 :
                           0 ;

  //Jet patch index
  for (int i = 0; i < nJetThresh; i++) {
    DecodeL1JetPatchIndexes(i, word32, offset);
    offset += L1JetIndexOffset ;
  }
  
  //L0 Gamma index
  DecodeL0GammaPatchIndexes(word32, offset);
  offset += L0GammaIndexOffset  ;
  
  //L1 Gamma index
  for (int i = 0; i < nGammaThresh; i++) {
    DecodeL1GammaPatchIndexes(i, word32, offset);  
    offset += L1GammaIndexOffset;
  }
 
  //decide if Raw data included 
  if (fGetRawData == 0){
    return kTRUE;
  }
  else{
    DecodeTRUADC(word32, offset);
    //DCAL : PHOSsubregion data
    if(fDetector == kDCAL){
      offset  += nTRU_DCAL * nMod_DCAL / 2  ;
      DecodePHOSSubregion(word32, offset);
    }
    return kTRUE;
  }
  return kFALSE ;
}

//_____________________________________________________________________________
void AliEMCALTriggerSTURawStream::DecodeL0GammaPatchIndexes(UInt_t *word32, const int offset)
{
  if(   fPayload == V0         
    ||  fPayload == V0Raw      
    ||  fPayload == V1         
    ||  fPayload == V1Raw      
    ||  fPayload == V1_2         
    ||  fPayload == V1_2Raw      
    )
  {
    unsigned short  truL0indexes[max_nTRU][6];
    Int_t nTRU  = GetnTRU();

    // extraction from stream
    for (Int_t index=0;index<6;index++)
    for (Int_t tru_num=0;tru_num<nTRU/2;tru_num++){
      truL0indexes[2*tru_num  ][index] = ( word32[offset + index * 16 + tru_num]        & 0xFFFF);
      truL0indexes[2*tru_num+1][index] = ((word32[offset + index * 16 + tru_num] >> 16) & 0xFFFF);
    }
    for (Int_t tru_num=0;tru_num<nTRU;tru_num++)
    for (Int_t index=0;index<6;index++)
    for (Int_t bit_num=0;bit_num<12;bit_num++){
      if ((truL0indexes[tru_num][index] & (1 << bit_num))){
        Int_t idx = 12 * index + bit_num;
        fNL0GammaPatch++;
        fL0GammaPatchIndex[fNL0GammaPatch-1] = (((idx << 5) & 0x7E0) | (tru_num & 0x1F));
      }
    }
  //V2 : L0 index is filled by 0  => no mean
  }else{
    return ; 
  }
}

//_____________________________________________________________________________
void AliEMCALTriggerSTURawStream::DecodeL1JetPatchIndexes(const int i, UInt_t *word32, const int offset)
{
  Int_t nSubregion_eta  = (fDetector == kEMCAL)? nSubregion_eta_EMCAL :
                          (fDetector == kDCAL )? nSubregion_eta_DCAL  :
                          0 ;
  Int_t nSubregion_phi  = (fDetector == kEMCAL)? nSubregion_phi_EMCAL :
                          (fDetector == kDCAL )? nSubregion_phi_DCAL  :
                          0 ;

  int jetSize = 2 + fPatchSize ; //0->2x2, 2->4x4
  for (Int_t ix = 0; ix < nSubregion_eta - (jetSize-1) ; ix++){
    UInt_t currentrow = word32[offset + ix];
    for (Int_t iy = 0; iy < nSubregion_phi - (jetSize-1); iy++){
      Int_t bit = (fDetector == kDCAL)? (currentrow & (1 << iy)) : (currentrow & (1<<(nSubregion_phi-jetSize-iy)));
      //if (currentrow & (1 << iy))
      if (bit){
        fNL1JetPatch[i]                          = fNL1JetPatch[i] + 1;
        fL1JetPatchIndex[fNL1JetPatch[i] - 1][i] = ((ix << 8) & 0xFF00) | (iy & 0xFF);
      }
    }
  }
  return ;
}

//_____________________________________________________________________________
void AliEMCALTriggerSTURawStream::DecodeL1GammaPatchIndexes(const int i, UInt_t *word32, const int offset)
{
  Int_t nTRU  = GetnTRU();
  //%%%%%%%%%%%%%%%%%%%%%%%%%%%%%%%%%%%%%%%%%%%%%%%%%%%%%%%%%%%%%%%%%%%%%%%%%%%%%%%%%%%%%%%%%%%%%%%%%%%%
  if(   fPayload == V0         
    ||  fPayload == V0Raw      
    ||  fPayload == V1         
    ||  fPayload == V1Raw      
    ||  fPayload == V1_2         
    ||  fPayload == V1_2Raw      
    )
  {
    unsigned short  truL1indexes0[max_nTRU][8];
    // extraction from stream
    for (Int_t index  =0; index   <8      ; index++   )
    for (Int_t tru_num=0; tru_num <nTRU/2 ; tru_num++ ){
      truL1indexes0[2*tru_num  ][index] = ( word32[offset + index * 16 + tru_num]        & 0xFFFF);
      truL1indexes0[2*tru_num+1][index] = ((word32[offset + index * 16 + tru_num] >> 16) & 0xFFFF);
    }  
    // interpretation
    int gammacolnum;
    short indexcopy;
    for (Int_t tru_num=0; tru_num<nTRU ; tru_num++  )
    for (Int_t index  =0; index  <8    ; index++    )
    for (Int_t bit_num=0; bit_num<12   ; bit_num++  ){
      if ((truL1indexes0[tru_num][index] & (1<<bit_num)) != 0){
        if (index<4){ // Even
          gammacolnum = (2*bit_num  );
          indexcopy   = index;
        }
        else{         // Odd
          gammacolnum = (2*bit_num+1);
          indexcopy   = index-4;
        }            
        fNL1GammaPatch[i] = fNL1GammaPatch[i] + 1;
        fL1GammaPatchIndex[fNL1GammaPatch[i] - 1][i] = (
              ((indexcopy   << 10) & 0xC00) 
            | ((gammacolnum <<  5) & 0x3E0) 
            | ( tru_num            &  0x1F)
            );
      }//if
    }//for
  }//fPayload  
  //%%%%%%%%%%%%%%%%%%%%%%%%%%%%%%%%%%%%%%%%%%%%%%%%%%%%%%%%%%%%%%%%%%%%%%%%%%%%%%%%%%%%%%%%%%%%%%%%%%%%
  else if(fPayload == V2EMCAL
      ||  fPayload == V2EMCALRaw
      ||  fPayload == V2DCAL
      ||  fPayload == V2DCALRaw
      )
  {
    Int_t thirdTRU  = (fDetector == kEMCAL)? 30 : 
                      (fDetector == kDCAL )? 12 :
                      0 ;
    const Int_t nModPhi = 12  ;
    const Int_t nModEta =  8  ;
    unsigned short  truL1indexes1[max_nTRU][nModPhi];
    for (Int_t iphi=0; iphi<nModPhi/2 ; iphi++)
    for (Int_t itru=0; itru<nTRU/2    ; itru++){
      truL1indexes1[2*itru  ][2*iphi   ] = ( word32[offset + iphi * nTRU/2 + itru] >> 0  & 0xFF);
      truL1indexes1[2*itru  ][2*iphi+1 ] = ( word32[offset + iphi * nTRU/2 + itru] >> 8  & 0xFF);
      truL1indexes1[2*itru+1][2*iphi   ] = ( word32[offset + iphi * nTRU/2 + itru] >> 16 & 0xFF);
      truL1indexes1[2*itru+1][2*iphi+1 ] = ( word32[offset + iphi * nTRU/2 + itru] >> 24 & 0xFF);
    }  
    for (Int_t itru=0; itru<nTRU    ; itru++)
    for (Int_t iphi=0; iphi<nModPhi ; iphi++)
    for (Int_t ieta=0; ieta<nModEta ; ieta++){
      if ( (truL1indexes1[itru][iphi] >> ieta) & 0x1 ){
        fNL1GammaPatch[i] = fNL1GammaPatch[i] + 1;
        
        short iphi_tmp  = (itru >= thirdTRU)? ( iphi%2 + 2* (int)(iphi/6)       ) : iphi  ;
        short ieta_tmp  = (itru >= thirdTRU)? ( ieta   + 8*((int)(iphi/2) % 3 ) ) : ieta  ;

        fL1GammaPatchIndex[fNL1GammaPatch[i] - 1][i] = (
              ((iphi_tmp  << 10) & 0x7C00) 
            | ((ieta_tmp  <<  5) & 0x03E0) 
            | ((itru      <<  0) & 0x001F)
            );
        
      }//if
    }//for
  }//fPayload  
}

//_____________________________________________________________________________
void AliEMCALTriggerSTURawStream::DecodeTRUADC(UInt_t *word32, const int offset)
{
  Int_t nTRU  = GetnTRU();
  Int_t nMod  = GetnMod();

  // extraction from stream
  for (Int_t index=0;index<nMod;index++){
    for (Int_t tru_num=0;tru_num<nTRU/2;tru_num++){
      fADC[2*tru_num  ][index] = ( word32[offset + index * nTRU/2 + tru_num]        & 0xFFFF);
      fADC[2*tru_num+1][index] = ((word32[offset + index * nTRU/2 + tru_num] >> 16) & 0xFFFF);
    }
  }  
 
  if(   fPayload == V0Raw         
    ||  fPayload == V1Raw      
    ||  fPayload == V1_2Raw      
    )
  {
    for (Int_t tru_num=16;tru_num<32;tru_num++){ // A side
      Int_t v[96];
      for (Int_t index=0;index<96;index++) v[index] = fADC[tru_num][95-index];
      for (Int_t index=0;index<96;index++) fADC[tru_num][index] = v[index];
    }
  }
}

//_____________________________________________________________________________
void AliEMCALTriggerSTURawStream::DecodePHOSSubregion(UInt_t *word32, const int offset){
  for (Int_t index=0;index<36;index++){
    fPHOSSubregion[index] = word32[offset + index] & 0xFFFFFFFF  ;
  }
}

//_____________________________________________________________________________
Bool_t AliEMCALTriggerSTURawStream::GetL0GammaPatch(const Int_t i, Int_t& tru, Int_t& idx) const
{
  // L0 gamma patches sent to STU (original access to L0 patch indexes)
  
  if (i > fNL0GammaPatch) return kFALSE;
  
  tru =  fL0GammaPatchIndex[i] & 0x1F;
  idx = (fL0GammaPatchIndex[i] & 0x7E0) >> 5;
  
  return kTRUE;
}

//_____________________________________________________________________________
Bool_t AliEMCALTriggerSTURawStream::GetL1GammaPatch(const Int_t i, const Int_t j, Int_t& tru, Int_t& col, Int_t& row) const
{
  // L1 gamma patch indexes
  if (j >= max_L1Gamma || i > fNL1GammaPatch[j]) return kFALSE;
  row = (fL1GammaPatchIndex[i][j] >> 10) & 0x1F ;
  col = (fL1GammaPatchIndex[i][j] >>  5) & 0x1F ;
  tru = (fL1GammaPatchIndex[i][j] >>  0) & 0x1F ;
  return kTRUE;
}

//_____________________________________________________________________________
Bool_t AliEMCALTriggerSTURawStream::GetL1JetPatch(const Int_t i, const Int_t j, Int_t& col, Int_t& row) const
{
  // L1 jet patch indexes
  if (j >= max_L1Jet || i > fNL1JetPatch[j]) return kFALSE;
  col = (fL1JetPatchIndex[i][j] >> 0) & 0xFF  ;
  row = (fL1JetPatchIndex[i][j] >> 8) & 0xFF  ;
  return kTRUE;
}

//_____________________________________________________________________________
void AliEMCALTriggerSTURawStream::GetADC(Int_t iTRU, UInt_t ADC[])
{
  // Time sums
  Int_t nMod  = GetnMod() ;
  for (Int_t i=0; i<nMod; i++) ADC[i] = fADC[iTRU][i];
}
//_____________________________________________________________________________
void AliEMCALTriggerSTURawStream::GetPHOSSubregion(UInt_t PHOSSubregion[])
{
  for (Int_t i=0; i<36; i++) PHOSSubregion[i] = fPHOSSubregion[i];
}

//_____________________________________________________________________________
void AliEMCALTriggerSTURawStream::DumpPayLoad(const Option_t *option) const
{
  // Dump STU payload
  
  TString op = option;
  
  printf("V0A:             %d\n"  , fV0A              );
  printf("V0C:             %d\n"  , fV0C              );

  printf("Number of L0:    %d\n"  , fNL0GammaPatch    );
  for (int i = 0; i < max_L1Gamma; i++) {
    for (int j = 0; j < 3         ; j++) {
      printf("G[%d][%d]: %d\n", j, i, fG[j][i]);
    }
    printf("Gamma threshold[%d]: %d\n", i, fL1GammaThreshold[i]);
    printf("Number of L1-g[%d]: %d\n", i, fNL1GammaPatch[i]);
  }
  for (int i = 0; i < max_L1Jet; i++) {
    for (int j = 0; j < 3       ; j++) {
      printf("J[%d][%d]: %d\n", j, i, fJ[j][i]);
    }
    printf("Jet Threshold[%d]:   %d\n", i, fL1JetThreshold[i]);
    printf("Number of L1-j[%d]: %d\n", i, fNL1JetPatch[i]);
  }

  printf("Jet Rho:         %d\n"  , fRho              );
  printf("RegionEnable:    %8x\n" , fRegionEnable     ); 
  printf("FrameReceived:   %8x\n" , fFrameReceived    );
  printf("FwVersion:       %x\n"  , fFwVersion        );
  printf("PatchSize:       %d\n"  , fPatchSize        );
  printf("RawData:         %d\n"  , fGetRawData       );

  Int_t itru, col, row;
  // 
  if (op.Contains("L0") || op.Contains("ALL")){
    for (Int_t i = 0;i < fNL0GammaPatch; i++) {
      if (GetL0GammaPatch(i,itru,col)) 
        cout  << dec
              << "> Found L0 gamma in TRU #"  << setw(2) << itru 
              << " at idx: "                  << setw(2) << col 
              << endl;
    }
  }
  // 
  if (op.Contains("L1") || op.Contains("ALL")) {
    for (int j = 0; j < max_L1Gamma; j++) {
      for (Int_t i = 0; i < fNL1GammaPatch[j]; i++) {
        if (GetL1GammaPatch(i, j, itru, col, row)) 
          cout  << dec
                << "> Found L1 gamma "  << j 
                << " in TRU #"          << setw(2) << itru 
                << " at: ( col: "       << setw(2) << col 
                << " , row: "           << setw(2) << row 
                << " )" << endl;
      }
    }
    for (int j = 0; j < max_L1Jet; j++) {
      for (Int_t i = 0; i < fNL1JetPatch[j]; i++) {
        if (GetL1JetPatch(i, j, col, row)) 
          cout  << dec 
                << "> Found L1 jet "  << j 
                << " at: ( col: "     << setw(2) << col 
                << " , row: "         << setw(2) << row 
                << " )" << endl;
      }
    }
  }
  
  if ((op.Contains("ADC") || op.Contains("ALL")) && fGetRawData) {
    for (Int_t i = 0; i < GetnTRU(); i++) {
      cout << "--------\n";
      cout << "TRU #" << setw(2) << dec << i << ":";
      for (Int_t j = 0;j < GetnMod(); j++) { 
        //TBits xadc(12); xadc.Set(12,&fADC[i][j]); 
        if ((j % 4) == 0) cout << endl;
        //cout << setw(2) << j << ": " << xadc << " ";
        printf("%2d: %3x / ",j,fADC[i][j]); 
      }
      cout << "\n";
    }
  }
}

//_____________________________________________________________________________
UShort_t AliEMCALTriggerSTURawStream::GetThreshold(Short_t A, Short_t B, Short_t C, UShort_t V0A, UShort_t V0C) const
{
  // Get threshold 
  ULong64_t v0sum = V0A + V0C;
  ULong64_t sqrV0 = v0sum * v0sum;          
  sqrV0 *= A;
  sqrV0 >>= 32;
  v0sum *= B;
  v0sum >>= 16;
  return (UShort_t)(sqrV0 + v0sum + C);
}<|MERGE_RESOLUTION|>--- conflicted
+++ resolved
@@ -196,11 +196,6 @@
   }
 
   Int_t   poffset = 0     ;
-<<<<<<< HEAD
-  //firmware vesion confirmation (DCAL)
-  //Bool_t  isDCALfirst = ((word32[20] & 0x0000f000) == 0x0000d000)? kTRUE : kFALSE ;//DCAL first
-=======
->>>>>>> b50665b2
   
   //payload type selector
   if(false){}
@@ -258,34 +253,6 @@
     fPayload        = V2EMCALRaw  ;
     fDetector       = kEMCAL      ;
   }
-
-  //else if(iword==(kPayLoadSizeV2_DCAL                            + kPayLoadSizeV2_EMCAL                           )){
-  //  //poffset   = (fDetector == kDCAL)? 0           : kPayLoadSizeV2_DCAL                           ;
-  //  if(isDCALfirst) poffset   = (fDetector == kDCAL )? 0 : kPayLoadSizeV2_DCAL                              ;//DCAL  first
-  //  else            poffset   = (fDetector == kEMCAL)? 0 : kPayLoadSizeV2_EMCAL                             ;//EMCAL first
-  //  fPayload  = (fDetector == kDCAL)? V2DCAL      : V2EMCAL                                       ;
-  //}
-  //
-  //else if(iword==(kPayLoadSizeV2_DCAL                            + kPayLoadSizeV2_EMCAL + kPayLoadSizeV2_EMCAL_Raw)){
-  //  //poffset   = (fDetector == kDCAL)? 0           : kPayLoadSizeV2_DCAL                           ;
-  //  if(isDCALfirst) poffset   = (fDetector == kDCAL )? 0 : kPayLoadSizeV2_DCAL                              ;//DCAL  first
-  //  else            poffset   = (fDetector == kEMCAL)? 0 : kPayLoadSizeV2_EMCAL + kPayLoadSizeV2_EMCAL_Raw  ;//EMCAL first
-  //  fPayload  = (fDetector == kDCAL)? V2DCAL      : V2EMCALRaw                                    ;
-  //}
-  //
-  //else if(iword==(kPayLoadSizeV2_DCAL  + kPayLoadSizeV2_DCAL_Raw + kPayLoadSizeV2_EMCAL                           )){
-  //  //poffset   = (fDetector == kDCAL)? 0           : kPayLoadSizeV2_DCAL + kPayLoadSizeV2_DCAL_Raw ;
-  //  if(isDCALfirst) poffset   = (fDetector == kDCAL )? 0 : kPayLoadSizeV2_DCAL + kPayLoadSizeV2_DCAL_Raw    ;//DCAL  first
-  //  else            poffset   = (fDetector == kEMCAL)? 0 : kPayLoadSizeV2_EMCAL                             ;//EMCAL first
-  //  fPayload  = (fDetector == kDCAL)? V2DCALRaw   : V2EMCAL                                       ;
-  //}
-  //
-  //else if(iword==(kPayLoadSizeV2_DCAL  + kPayLoadSizeV2_DCAL_Raw + kPayLoadSizeV2_EMCAL + kPayLoadSizeV2_EMCAL_Raw)){
-  //  poffset   = (fDetector == kDCAL)? 0           : kPayLoadSizeV2_DCAL + kPayLoadSizeV2_DCAL_Raw ;
-  //  if(isDCALfirst) poffset   = (fDetector == kDCAL )? 0 : kPayLoadSizeV2_DCAL  + kPayLoadSizeV2_DCAL_Raw   ;//DCAL  first
-  //  else            poffset   = (fDetector == kEMCAL)? 0 : kPayLoadSizeV2_EMCAL + kPayLoadSizeV2_EMCAL_Raw  ;//EMCAL first
-  //  fPayload  = (fDetector == kDCAL)? V2DCALRaw   : V2EMCALRaw                                    ;
-  //}
   
   else{
     AliError(Form("STU payload (eqId: %d, eqSize: %d) doesn't match expected size! %d word32", eqId, eqSize, iword));
@@ -298,14 +265,6 @@
     case V0Raw      :    case V1Raw      :    case V2EMCALRaw :    case V2DCALRaw  :  case V1_2Raw :  {fGetRawData=1;  break;}
     default :    {}
   }//end case
-
-  //std::cout <<"Selected DDL Configuration : "
-  //          <<" eqId : "    << eqId
-  //          <<" eqSize : "  << eqSize
-  //          <<" detector : "<< fDetector
-  //          <<" payload : " << fPayload
-  //          <<" RawData : " << fGetRawData
-  //          <<endl;
 
   int index         = poffset;
   int offset        = 0;
