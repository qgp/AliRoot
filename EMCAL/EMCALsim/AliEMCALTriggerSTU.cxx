/**************************************************************************
 * Copyright(c) 1998-1999, ALICE Experiment at CERN, All rights reserved. *
 *                                                                        *
 * Author: The ALICE Off-line Project.                                    *
 * Contributors are mentioned in the code where appropriate.              *
 *                                                                        *
 * Permission to use, copy, modify and distribute this software and its   *
 * documentation strictly for non-commercial purposes is hereby granted   *
 * without fee, provided that the above copyright notice appears in all   *
 * copies and that both the copyright notice and this permission notice   *
 * appear in the supporting documentation. The authors make no claims     *
 * about the suitability of this software for any purpose. It is          *
 * provided "as is" without express or implied warranty.                  *
 **************************************************************************/

#include "AliEMCALTriggerSTU.h"
#include "AliCDBManager.h"
#include "AliCDBEntry.h"
#include "AliEMCALTriggerSTUDCSConfig.h"
#include "AliVZEROCalibData.h"
#include "AliVZEROdigit.h"
#include "AliEMCALTriggerPatch.h"
#include "AliESDVZERO.h"
#include "AliLog.h"

#include <TClonesArray.h>
#include <TSystem.h>
#include <TH2F.h>
#include <TFile.h>
#include <TTree.h>

#include <fstream>
#include <Riostream.h>
#include <cstdlib>

/// \cond CLASSIMP
ClassImp(AliEMCALTriggerSTU) ;
/// \endcond

///
/// Default constructor
//_______________
AliEMCALTriggerSTU::AliEMCALTriggerSTU() : AliEMCALTriggerBoard()
,fDCSConfig(0x0)
{
<<<<<<< HEAD
  fGammaTh[0] = fGammaTh[1] = 0;
  fJetTh[0] = fJetTh[1] = 0;
=======
	// Ctor
	fGammaTh[0] = fGammaTh[1] = 0;
	fJetTh[0] = fJetTh[1] = 0;

  fBkgRho = 0;
>>>>>>> 18823767
}

///
/// Constructor
//_______________
AliEMCALTriggerSTU::AliEMCALTriggerSTU(AliEMCALTriggerSTUDCSConfig *dcsConf, const TVector2& RS) : AliEMCALTriggerBoard(RS)
,fDCSConfig(dcsConf)
{
<<<<<<< HEAD
  fGammaTh[0] = fGammaTh[1] = 0;
  fJetTh[0] = fJetTh[1] = 0;	
=======
	// Ctor
	fGammaTh[0] = fGammaTh[1] = 0;
	fJetTh[0] = fJetTh[1] = 0;	

  fBkgRho = 0;

	// Getting fW version
	if (dcsConf) fFw = dcsConf->GetFw();
	else AliError("DCS STU Config not found.");

>>>>>>> 18823767
}

///
/// Destructor
//_______________
AliEMCALTriggerSTU::~AliEMCALTriggerSTU()
<<<<<<< HEAD
{ }
=======
{
	// Dtor
  fBkgRho = 0;
}
>>>>>>> 18823767

///
/// Build
//_______________
<<<<<<< HEAD
void AliEMCALTriggerSTU::Build( TString& str, Int_t iTRU, Int_t** M, const TVector2* rSize )
{	
  str.ToLower();
  
  Int_t ix = (iTRU % 2) ? 24 : 0;
  
  Int_t iy =  iTRU / 2;
  
  Int_t** v = 0x0;
  
  if (str.Contains("map"))
  {
    v = fMap;
  }
  else if (str.Contains("region"))
  {
    v = fRegion;
  }
  else
  {
    AliError("Operation not allowed: STU won't be configured properly!");
  }
=======
void AliEMCALTriggerSTU::Build( TString& str, Int_t iTRU, Int_t** M, const TVector2* rSize, Int_t triggerMapping = 1 )
{
	// Build
		

	str.ToLower();
	  
  // FIXME This needs to be updated to work with either geometry.
	// FIXME This also needs to work with the DCAL
	Int_t ix,iy;


	switch (triggerMapping + 3*(iTRU >= 32)) {
		case 1:
			// Run 1 Geometry
			ix =  iTRU / 2; // Round down to even.  
			ix = 4 * ix; // Every two TRUs add 4 modules
			iy = (iTRU % 2) ? 24 : 0; // if odd, start at iEta = 24
			break;
		case 2: 
			// Run 2 EMCAL Geometry
			ix = iTRU / 6; // ix = number of rows  above.
			ix = 12 * ix; // Each row adds 12 modules
			iy = 8 * (iTRU % 6);  
			if ((iTRU == 30) || (iTRU == 31)) iy = 24 * (iTRU % 2); // EMCAL 1/3 SM TRUs
			break;
		case 4:	
			AliFatal("EMCAL STU object tried to use run 1 trigger mapping with a DCAL TRU");
		case 5:
	//		Int_t iDcTRU = iTRU - 32;
			iTRU -= 32;
			// Run2 DCAL Geometry
			// If using iTRU corresponding to virtual TRU index:
			ix = iTRU / 6; // ix = number of rows above
			ix = ix * 12; // Each row adds 12 modules
			iy = iTRU % 6; // iy = 0,1,2,3,4,5
			iy = iy * 8 ; // each TRU adds 8. 
			// If using iTRU corresponding to real TRU index:
	//		ix = iTRU / 4; // ix = number of rows above
	//		ix = ix * 12; // Each row adds 12 modules
//			iy = iTRU % 4; // iy = 0,1,2, or 3
//			iy = iy * 8 + 16 * (iy > 1); // each TRU adds 8.  2,3 have an additional 16 for the PHOS hole
//			if ((iTRU == 12) || (iTRU == 13)) iy = (iTRU % 2) * 24; // DCAL 1/3 SM TRUs

			if ((iTRU == 18) || (iTRU == 19)) iy = (iTRU % 2) * 24; // DCAL 1/3 SM TRUs
			break;
		default:
			AliFatal("EMCAL STU object tried an unknown combination of Trigger Mapping and TRU index");
	}
	
//	printf("MHO: STU building TRU at (iEta,iPhi):\n");
//	printf("MHO: (%d,%d)\t\t\t(%d,%d)\n",iy,ix,iy+(int)rSize->Y(),ix);
//	printf("MHO: \t\t\t\t\t\t\n");
//	printf("MHO: (%d,%d)\t\t\t(%d,%d)\n",iy,ix+(int)rSize->X(),iy+(int)rSize->Y(),ix+(int)rSize->X());


// original
//	Int_t ix = (iTRU % 2) ? 24 : 0;

//	Int_t iy =  iTRU / 2;
	
	
	Int_t** v = 0x0;
	
	if (str.Contains("map"))
	{
		v = fMap;
	}
	else if (str.Contains("region"))
	{
		v = fRegion;
	}
	else
	{
		AliError("Operation not allowed: STU won't be configured properly!");
	}
>>>>>>> 18823767
  


  if(v){	
    for (Int_t i=0; i<rSize->X(); i++)
      for (Int_t j=0; j<rSize->Y(); j++) { 
	//			printf("MHO: STU Build accessing (ix,iy) = (%d,%d):  v[%d][%d]\n",ix,iy,i+ix,j+iy);
				v[i + ix][j + iy] = M[i][j];
			}
   //   for (Int_t j=0; j<rSize->Y(); j++) v[i + ix * 4][j + iy] = M[i][j];
 //     for (Int_t j=0; j<rSize->Y(); j++) v[i + ix][j + iy * 4] = M[i][j];
  }
}

///
/// L1
//_______________
void AliEMCALTriggerSTU::L1(int type)
<<<<<<< HEAD
{	
  TVector2 s1, s2, s3, s4;
  fDCSConfig->GetSegmentation(s1, s2, s3, s4);
  
  switch (type)
  {
    case kL1GammaHigh:
    case kL1GammaLow:
      SetSubRegionSize(s1); 
      SetPatchSize(s2);
      break;
    case kL1JetHigh:
    case kL1JetLow:
      SetSubRegionSize(s3);
      SetPatchSize(s4);
      break;
    default:
      AliError("Not supported L1 trigger type");
      return;
      break;
  }
  
  SlidingWindow(GetThreshold(type));	
  AliDebug(999, Form("STU type %d sliding window w/ thr %d found %d patches", type, GetThreshold(type), fPatches->GetEntriesFast()));
=======
{
	// L1
	
	TVector2 s1, s2, s3, s4;
	fDCSConfig->GetSegmentation(s1, s2, s3, s4);
	
	switch (type)
	{
		case kL1GammaHigh:
		case kL1GammaLow:
			SetSubRegionSize(s1); 
			SetPatchSize(s2);
			break;
		case kL1JetHigh:
		case kL1JetLow:
			SetSubRegionSize(s3);
			SetPatchSize(s4);
			break;
		default:
			AliError("Not supported L1 trigger type");
			return;
			break;
	}
		
	printf("MHO: STU L1 (type %d) using subregion size (%d,%d), patch size (%d,%d)\n",type,int(SubRegionSize()->X()),int(SubRegionSize()->Y()),int(PatchSize()->X()),int(PatchSize()->Y()));
  printf("MHO: STU L1 using bkg_sum %d,  using threshold + bkg_sum = %d\n",fBkgRho * int(PatchSize()->X() * PatchSize()->Y() / 4.),GetThreshold(type) + fBkgRho * int(PatchSize()->X() * PatchSize()->Y() / 4.) );

  // MHO
	SlidingWindow(GetThreshold(type) + fBkgRho * int(PatchSize()->X() * PatchSize()->Y() / 4.));
//	SlidingWindow(GetThreshold(type));	
//	AliDebug(999, Form("STU type %d sliding window w/ thr %d found %d patches", type, GetThreshold(type), fPatches->GetEntriesFast()));
	AliDebug(999, Form("STU type %d sliding window w/ thr %d found %d patches", type, GetThreshold(type)+ fBkgRho * int(PatchSize()->X() * PatchSize()->Y() / 4.), fPatches->GetEntriesFast()));
>>>>>>> 18823767
}

///
/// Compute threshold from V0
//___________
void AliEMCALTriggerSTU::ComputeThFromV0(int type, const Int_t M[])
{	
  Short_t P[3] = {0};
  
  switch (type)
  {
    case kL1GammaHigh:
      P[0] = fDCSConfig->GetG(0, 0);
      P[1] = fDCSConfig->GetG(1, 0);
      P[2] = fDCSConfig->GetG(2, 0);			
      break;
    case kL1GammaLow:
      P[0] = fDCSConfig->GetG(0, 1);
      P[1] = fDCSConfig->GetG(1, 1);
      P[2] = fDCSConfig->GetG(2, 1);			
      break;
    case kL1JetHigh:
      P[0] = fDCSConfig->GetJ(0, 0);
      P[1] = fDCSConfig->GetJ(1, 0);
      P[2] = fDCSConfig->GetJ(2, 0);			
      break;
    case kL1JetLow:
      P[0] = fDCSConfig->GetJ(0, 1);
      P[1] = fDCSConfig->GetJ(1, 1);
      P[2] = fDCSConfig->GetJ(2, 1);			
      break;
    default:
      AliError("AliEMCALTriggerSTU::ComputeThFromV0(): Undefined trigger type, pls check!");
      return;
  }
  
  ULong64_t v0sum = M[0] + M[1];
  
  ULong64_t sqrV0 = v0sum * v0sum;
  
  sqrV0 *= P[0];	
  
  sqrV0 >>= 32;
  
  v0sum *= P[1];
  
  v0sum >>= 16;
  
  SetThreshold(type, (UShort_t)(sqrV0 + v0sum + P[2]));
}

///
/// Set threshold
//___________
void AliEMCALTriggerSTU::SetThreshold(int type, Int_t v)
{	
  switch (type)
  {
    case kL1GammaHigh:
      fGammaTh[0] = v;
      break;
    case kL1GammaLow:
      fGammaTh[1] = v;
      break;
    case kL1JetHigh:
      fJetTh[0] = v;		
      break;
    case kL1JetLow:
      fJetTh[1] = v;		
      break;
    default:
      AliError("AliEMCALTriggerSTU::SetThreshold(): Undefined trigger type, pls check!");
  }
}

///
/// Compute threshold. 
/// FIXME: need an access to the OCDB to get f(V0) parameters 
/// depending on trigger type
//___________
Int_t AliEMCALTriggerSTU::GetThreshold(int type)
{	
  switch (type)
  {
    case kL1GammaHigh:
      return fGammaTh[0];
      break;
    case kL1GammaLow:
      return fGammaTh[1];
      break;
    case kL1JetHigh:
      return fJetTh[0];		
      break;
    case kL1JetLow:
      return fJetTh[1];		
      break;
    default:
      AliError("AliEMCALTriggerSTU::GetThreshold(): Undefined trigger type, pls check!");
  }
  
  return 0;
}

<<<<<<< HEAD
///
/// Reset
=======
//___________
Int_t AliEMCALTriggerSTU::GetMedianEnergy(){
	// FIXME check firmware version for DCAL to decide if the PHOS is to be included in the patches

  // iterate over non-overlaping set of (8x8 tower) subregions 
	// 4x4 FastOR units
	const int kPatchXSize = 4; // How many FastOR units in X
	const int kPatchYSize = 4; // How many FastOR units in Y

	vector<int> fPatchEnergies ;
	// How many columns and rows in energy patches.
	int nX = (int) fRegionSize->X()/kPatchXSize; 
	int nY = (int) fRegionSize->Y()/kPatchYSize;
	for (int i = 0; i < nX; i++) {
		for (int j = 0; j < nY; j++) {
			int fLocalSum = 0;
			int fXAnchor = i * kPatchXSize;
			int fYAnchor = j * kPatchYSize;
			for (int k = 0; k < kPatchXSize; k++) {
				for (int l = 0; l < kPatchYSize; l++) {
					fLocalSum += fRegion[fXAnchor+k][fYAnchor+l];
				}
			}
			fPatchEnergies.push_back(fLocalSum);
		}	
	}
	sort(fPatchEnergies.begin(),fPatchEnergies.end());
	// If EMCAL, use 24th
	// If DCAL, use 15th

	return fPatchEnergies.at(fPatchEnergies.size()/2);
}

>>>>>>> 18823767
//__________
void AliEMCALTriggerSTU::Reset()
{	
  fPatches->Delete();
}<|MERGE_RESOLUTION|>--- conflicted
+++ resolved
@@ -43,16 +43,9 @@
 AliEMCALTriggerSTU::AliEMCALTriggerSTU() : AliEMCALTriggerBoard()
 ,fDCSConfig(0x0)
 {
-<<<<<<< HEAD
   fGammaTh[0] = fGammaTh[1] = 0;
   fJetTh[0] = fJetTh[1] = 0;
-=======
-	// Ctor
-	fGammaTh[0] = fGammaTh[1] = 0;
-	fJetTh[0] = fJetTh[1] = 0;
-
   fBkgRho = 0;
->>>>>>> 18823767
 }
 
 ///
@@ -61,142 +54,88 @@
 AliEMCALTriggerSTU::AliEMCALTriggerSTU(AliEMCALTriggerSTUDCSConfig *dcsConf, const TVector2& RS) : AliEMCALTriggerBoard(RS)
 ,fDCSConfig(dcsConf)
 {
-<<<<<<< HEAD
   fGammaTh[0] = fGammaTh[1] = 0;
   fJetTh[0] = fJetTh[1] = 0;	
-=======
-	// Ctor
-	fGammaTh[0] = fGammaTh[1] = 0;
-	fJetTh[0] = fJetTh[1] = 0;	
-
   fBkgRho = 0;
 
-	// Getting fW version
-	if (dcsConf) fFw = dcsConf->GetFw();
-	else AliError("DCS STU Config not found.");
-
->>>>>>> 18823767
+  // Getting fW version
+  if (dcsConf) fFw = dcsConf->GetFw();
+  else AliError("DCS STU Config not found.");
 }
 
 ///
 /// Destructor
 //_______________
 AliEMCALTriggerSTU::~AliEMCALTriggerSTU()
-<<<<<<< HEAD
-{ }
-=======
-{
-	// Dtor
+{ 
   fBkgRho = 0;
 }
->>>>>>> 18823767
 
 ///
 /// Build
 //_______________
-<<<<<<< HEAD
-void AliEMCALTriggerSTU::Build( TString& str, Int_t iTRU, Int_t** M, const TVector2* rSize )
+void AliEMCALTriggerSTU::Build( TString& str, Int_t iTRU, Int_t** M, const TVector2* rSize, Int_t triggerMapping = 1)
 {	
   str.ToLower();
   
-  Int_t ix = (iTRU % 2) ? 24 : 0;
-  
-  Int_t iy =  iTRU / 2;
-  
-  Int_t** v = 0x0;
-  
-  if (str.Contains("map"))
-  {
-    v = fMap;
-  }
-  else if (str.Contains("region"))
-  {
-    v = fRegion;
-  }
-  else
-  {
-    AliError("Operation not allowed: STU won't be configured properly!");
-  }
-=======
-void AliEMCALTriggerSTU::Build( TString& str, Int_t iTRU, Int_t** M, const TVector2* rSize, Int_t triggerMapping = 1 )
-{
-	// Build
-		
-
-	str.ToLower();
-	  
-  // FIXME This needs to be updated to work with either geometry.
-	// FIXME This also needs to work with the DCAL
-	Int_t ix,iy;
-
-
-	switch (triggerMapping + 3*(iTRU >= 32)) {
-		case 1:
-			// Run 1 Geometry
-			ix =  iTRU / 2; // Round down to even.  
-			ix = 4 * ix; // Every two TRUs add 4 modules
-			iy = (iTRU % 2) ? 24 : 0; // if odd, start at iEta = 24
-			break;
-		case 2: 
-			// Run 2 EMCAL Geometry
-			ix = iTRU / 6; // ix = number of rows  above.
-			ix = 12 * ix; // Each row adds 12 modules
-			iy = 8 * (iTRU % 6);  
-			if ((iTRU == 30) || (iTRU == 31)) iy = 24 * (iTRU % 2); // EMCAL 1/3 SM TRUs
-			break;
-		case 4:	
-			AliFatal("EMCAL STU object tried to use run 1 trigger mapping with a DCAL TRU");
-		case 5:
-	//		Int_t iDcTRU = iTRU - 32;
-			iTRU -= 32;
-			// Run2 DCAL Geometry
-			// If using iTRU corresponding to virtual TRU index:
-			ix = iTRU / 6; // ix = number of rows above
-			ix = ix * 12; // Each row adds 12 modules
-			iy = iTRU % 6; // iy = 0,1,2,3,4,5
-			iy = iy * 8 ; // each TRU adds 8. 
-			// If using iTRU corresponding to real TRU index:
-	//		ix = iTRU / 4; // ix = number of rows above
-	//		ix = ix * 12; // Each row adds 12 modules
+//  Int_t ix = (iTRU % 2) ? 24 : 0;
+//  Int_t iy =  iTRU / 2;
+  
+  Int_t ix,iy;
+
+  switch (triggerMapping + 3*(iTRU >= 32)) {
+    case 1:
+      // Run 1 Geometry
+      ix =  iTRU / 2; // Round down to even.  
+      ix = 4 * ix; // Every two TRUs add 4 modules
+      iy = (iTRU % 2) ? 24 : 0; // if odd, start at iEta = 24
+      break;
+    case 2: 
+      // Run 2 EMCAL Geometry
+      ix = iTRU / 6; // ix = number of rows  above.
+      ix = 12 * ix; // Each row adds 12 modules
+      iy = 8 * (iTRU % 6);  
+      if ((iTRU == 30) || (iTRU == 31)) iy = 24 * (iTRU % 2); // EMCAL 1/3 SM TRUs
+      break;
+    case 4:	
+      AliFatal("EMCAL STU object tried to use run 1 trigger mapping with a DCAL TRU");
+  	case 5:
+  //		Int_t iDcTRU = iTRU - 32;
+      iTRU -= 32;
+      // Run2 DCAL Geometry
+      // If using iTRU corresponding to virtual TRU index:
+      ix = iTRU / 6; // ix = number of rows above
+      ix = ix * 12; // Each row adds 12 modules
+      iy = iTRU % 6; // iy = 0,1,2,3,4,5
+      iy = iy * 8 ; // each TRU adds 8. 
+      // If using iTRU corresponding to real TRU index:
+  //		ix = iTRU / 4; // ix = number of rows above
+  //		ix = ix * 12; // Each row adds 12 modules
 //			iy = iTRU % 4; // iy = 0,1,2, or 3
 //			iy = iy * 8 + 16 * (iy > 1); // each TRU adds 8.  2,3 have an additional 16 for the PHOS hole
 //			if ((iTRU == 12) || (iTRU == 13)) iy = (iTRU % 2) * 24; // DCAL 1/3 SM TRUs
 
-			if ((iTRU == 18) || (iTRU == 19)) iy = (iTRU % 2) * 24; // DCAL 1/3 SM TRUs
-			break;
-		default:
-			AliFatal("EMCAL STU object tried an unknown combination of Trigger Mapping and TRU index");
-	}
-	
-//	printf("MHO: STU building TRU at (iEta,iPhi):\n");
-//	printf("MHO: (%d,%d)\t\t\t(%d,%d)\n",iy,ix,iy+(int)rSize->Y(),ix);
-//	printf("MHO: \t\t\t\t\t\t\n");
-//	printf("MHO: (%d,%d)\t\t\t(%d,%d)\n",iy,ix+(int)rSize->X(),iy+(int)rSize->Y(),ix+(int)rSize->X());
-
-
-// original
-//	Int_t ix = (iTRU % 2) ? 24 : 0;
-
-//	Int_t iy =  iTRU / 2;
-	
-	
-	Int_t** v = 0x0;
-	
-	if (str.Contains("map"))
-	{
-		v = fMap;
-	}
-	else if (str.Contains("region"))
-	{
-		v = fRegion;
-	}
-	else
-	{
-		AliError("Operation not allowed: STU won't be configured properly!");
-	}
->>>>>>> 18823767
-  
-
+      if ((iTRU == 18) || (iTRU == 19)) iy = (iTRU % 2) * 24; // DCAL 1/3 SM TRUs
+      break;
+    default:
+      AliFatal("EMCAL STU object tried an unknown combination of Trigger Mapping and TRU index");
+  }
+
+
+  Int_t** v = 0x0;
+  
+  if (str.Contains("map"))
+  {
+    v = fMap;
+  }
+  else if (str.Contains("region"))
+  {
+    v = fRegion;
+  }
+  else
+  {
+    AliError("Operation not allowed: STU won't be configured properly!");
+  }
 
   if(v){	
     for (Int_t i=0; i<rSize->X(); i++)
@@ -213,7 +152,6 @@
 /// L1
 //_______________
 void AliEMCALTriggerSTU::L1(int type)
-<<<<<<< HEAD
 {	
   TVector2 s1, s2, s3, s4;
   fDCSConfig->GetSegmentation(s1, s2, s3, s4);
@@ -235,43 +173,14 @@
       return;
       break;
   }
-  
-  SlidingWindow(GetThreshold(type));	
-  AliDebug(999, Form("STU type %d sliding window w/ thr %d found %d patches", type, GetThreshold(type), fPatches->GetEntriesFast()));
-=======
-{
-	// L1
-	
-	TVector2 s1, s2, s3, s4;
-	fDCSConfig->GetSegmentation(s1, s2, s3, s4);
-	
-	switch (type)
-	{
-		case kL1GammaHigh:
-		case kL1GammaLow:
-			SetSubRegionSize(s1); 
-			SetPatchSize(s2);
-			break;
-		case kL1JetHigh:
-		case kL1JetLow:
-			SetSubRegionSize(s3);
-			SetPatchSize(s4);
-			break;
-		default:
-			AliError("Not supported L1 trigger type");
-			return;
-			break;
-	}
-		
-	printf("MHO: STU L1 (type %d) using subregion size (%d,%d), patch size (%d,%d)\n",type,int(SubRegionSize()->X()),int(SubRegionSize()->Y()),int(PatchSize()->X()),int(PatchSize()->Y()));
+  printf("MHO: STU L1 (type %d) using subregion size (%d,%d), patch size (%d,%d)\n",type,int(SubRegionSize()->X()),int(SubRegionSize()->Y()),int(PatchSize()->X()),int(PatchSize()->Y()));
   printf("MHO: STU L1 using bkg_sum %d,  using threshold + bkg_sum = %d\n",fBkgRho * int(PatchSize()->X() * PatchSize()->Y() / 4.),GetThreshold(type) + fBkgRho * int(PatchSize()->X() * PatchSize()->Y() / 4.) );
 
   // MHO
-	SlidingWindow(GetThreshold(type) + fBkgRho * int(PatchSize()->X() * PatchSize()->Y() / 4.));
-//	SlidingWindow(GetThreshold(type));	
-//	AliDebug(999, Form("STU type %d sliding window w/ thr %d found %d patches", type, GetThreshold(type), fPatches->GetEntriesFast()));
-	AliDebug(999, Form("STU type %d sliding window w/ thr %d found %d patches", type, GetThreshold(type)+ fBkgRho * int(PatchSize()->X() * PatchSize()->Y() / 4.), fPatches->GetEntriesFast()));
->>>>>>> 18823767
+  SlidingWindow(GetThreshold(type) + fBkgRho * int(PatchSize()->X() * PatchSize()->Y() / 4.));
+//  SlidingWindow(GetThreshold(type));	
+//  AliDebug(999, Form("STU type %d sliding window w/ thr %d found %d patches", type, GetThreshold(type), fPatches->GetEntriesFast()));
+  AliDebug(999, Form("STU type %d sliding window w/ thr %d found %d patches", type, GetThreshold(type)+ fBkgRho * int(PatchSize()->X() * PatchSize()->Y() / 4.), fPatches->GetEntriesFast()));
 }
 
 ///
@@ -375,10 +284,8 @@
   return 0;
 }
 
-<<<<<<< HEAD
-///
-/// Reset
-=======
+///
+/// Calculate median energy of patches
 //___________
 Int_t AliEMCALTriggerSTU::GetMedianEnergy(){
 	// FIXME check firmware version for DCAL to decide if the PHOS is to be included in the patches
@@ -409,10 +316,12 @@
 	// If EMCAL, use 24th
 	// If DCAL, use 15th
 
-	return fPatchEnergies.at(fPatchEnergies.size()/2);
-}
-
->>>>>>> 18823767
+  // Note: this is proper only for an even number of patches
+	return fPatchEnergies.at(fPatchEnergies.size()/2-1);
+}
+
+///
+/// Reset
 //__________
 void AliEMCALTriggerSTU::Reset()
 {	
