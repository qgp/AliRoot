--- conflicted
+++ resolved
@@ -5,7 +5,6 @@
 
 //________________________________________________
 /// \class AliEMCALTriggerTRU
-/// \ingroup EMCALsim
 /// \brief EMCal trigger TRU handling
 ///
 /// Add description
@@ -22,8 +21,6 @@
 class AliEMCALTriggerTRU : public AliEMCALTriggerBoard 
 {
 public:
-<<<<<<< HEAD
-  
                  AliEMCALTriggerTRU();
                  AliEMCALTriggerTRU(AliEMCALTriggerTRUDCSConfig* dcsConf, const TVector2& rSize, Int_t mapType);
   virtual       ~AliEMCALTriggerTRU();
@@ -35,28 +32,10 @@
   virtual void   SaveRegionADC(Int_t iTRU, Int_t iEvent);
   virtual void   Reset();
   virtual void   ShowFastOR(Int_t timewindow, Int_t chan = -1);
+  virtual void   GetL0Region(const int time, Int_t ** arr);
   virtual void   GetL0Region(const int time, Int_t arr[][4]);
   virtual Int_t  GetL0Time() const {return fL0Time;}
   
-=======
-	
-	               AliEMCALTriggerTRU();
- 	               AliEMCALTriggerTRU(AliEMCALTriggerTRUDCSConfig* dcsConf, const TVector2& rSize, Int_t mapType);
-	virtual       ~AliEMCALTriggerTRU();
-	
-	virtual Int_t  L0();
-	virtual Int_t  L0v0(int mask, int pattern);
-	virtual Int_t  L0v1(int mask, int pattern);
-	virtual void   SetADC(Int_t channel, Int_t bin, Int_t sig );
-	virtual void   SaveRegionADC(Int_t iTRU, Int_t iEvent);
-	virtual void   Reset();
-	virtual void   ShowFastOR(Int_t timewindow, Int_t chan = -1);
-// MHO
-	virtual void   GetL0Region(const int time, Int_t ** arr);
-	virtual void   GetL0Region(const int time, Int_t arr[][4]);
-	virtual Int_t  GetL0Time() const {return fL0Time;}
-	
->>>>>>> 18823767
 private:
   
   AliEMCALTriggerTRU           (const AliEMCALTriggerTRU& rhs);
