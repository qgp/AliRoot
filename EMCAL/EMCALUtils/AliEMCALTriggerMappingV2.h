#ifndef ALIEMCALTRIGGERMAPPINGV2_H
#define ALIEMCALTRIGGERMAPPINGV2_H
/* Copyright(c) 1998-1999, ALICE Experiment at CERN, All rights reserved. *
 * See cxx source for full Copyright notice                               */

/*
 
 
Author: 
H. YOKOYAMA Tsukuba University
R. GUERNANE LPSC Grenoble CNRS/IN2P3
*/

#include "AliEMCALTriggerMapping.h"
class AliEMCALGeometry;
class AliEMCALTriggerMappingV2 : public AliEMCALTriggerMapping 
{
public:

  //********************************************
  //static constant
  //********************************************
  static const Int_t  fNumberOfSuperModules = 20                                      ;//Total SM in EMCAL
  static const Int_t  fNTotalTRU            = 52                                      ;//Total TRU in EMCAL
  static const Int_t  fNModulesInTRUEta     =  8                                      ;//#FastOR/TRU in Eta
  static const Int_t  fNModulesInTRUPhi     = 12                                      ;//#FastOR/TRU in Phi
  static const Int_t  fNModulesInTRU        = fNModulesInTRUEta * fNModulesInTRUPhi   ;//#FastOR/TRU
  static const Int_t  fNTRUEta              =  3                                      ;//#TRUs/SM in Eta  
  static const Int_t  fNTRUPhi              =  1                                      ;//#TRUs/SM in Phi
  static const Int_t  fNTRU                 = fNTRUEta * fNTRUPhi                     ;//#TRUs/SM  
  static const Int_t  fNEta                 = fNModulesInTRUEta * fNTRUEta            ;//#FastOR/SM in Eta
  static const Int_t  fNPhi                 = fNModulesInTRUPhi * fNTRUPhi            ;//#FastOR/SM in Phi 
  static const Int_t  fSTURegionNEta        = 2/*Aside,Cside*/ * fNEta                ;//EMCAL+DCAL region eta size
  static const Int_t  fSTURegionNPhi        = (5 * fNPhi) + (1 * fNPhi/3)   /*EMCAL*/      
                                            + (3 * fNPhi) + (1 * fNPhi/3)   /*DCAL */ ;//#FastOR/EMCALs in Phi
  static const Int_t  fSTURegionN           = fSTURegionNEta * fSTURegionNPhi         ;//#FastOR/EMCALs
  
  //********************************************
  //SM type 
  //********************************************
  enum fEMCSMType { 
    kEMCAL_Standard = 0, 
    kEMCAL_Half     = 1, 
    kEMCAL_3rd      = 2, 
    kDCAL_Standard  = 3, 
    kDCAL_Ext       = 4 
  }; // possible SM Type
  enum fDetType { 
    kEMCAL  = 0, 
    kDCAL   = 1, 
    kPHOS   = 2
  }; 
	

  //********************************************
  //constructor,destructor
  //********************************************
  AliEMCALTriggerMappingV2();
  AliEMCALTriggerMappingV2(Int_t ntru, const AliEMCALGeometry* geo);
  virtual ~AliEMCALTriggerMappingV2() {}

  //********************************************
  //Get FastOR index from TRU/SM/EMCAL Geometry
  //********************************************
  Bool_t  GetAbsFastORIndexFromTRU(          Int_t iTRU, Int_t iADC, Int_t& id) const;
  Bool_t  GetAbsFastORIndexFromPositionInTRU(Int_t iTRU, Int_t iEta, Int_t iPhi, Int_t& id) const;	
  Bool_t  GetAbsFastORIndexFromPositionInSM( Int_t  iSM, Int_t iEta, Int_t iPhi, Int_t& id) const;	
  Bool_t  GetAbsFastORIndexFromPositionInEMCAL(                Int_t iEta, Int_t iPhi, Int_t& id) const;
  Bool_t  GetAbsFastORIndexFromPHOSSubregion( Int_t iPHOS, Int_t& id) const;

  //********************************************
  //Get TRU/SM/EMCAL Geometry from FastOR index
  //********************************************
  Bool_t  GetTRUFromAbsFastORIndex(             Int_t id, Int_t& iTRU , Int_t& iADC) const;
  Bool_t  GetPositionInTRUFromAbsFastORIndex(   Int_t id, Int_t& iTRU , Int_t& iEta, Int_t& iPhi) const;
  Bool_t  GetPositionInSMFromAbsFastORIndex(    Int_t id, Int_t& iSM  , Int_t& iEta, Int_t& iPhi) const;
  Bool_t  GetPositionInEMCALFromAbsFastORIndex( Int_t id,               Int_t& iEta, Int_t& iPhi) const;

  //********************************************
  //TRU vs. STU
  //********************************************
  Bool_t  GetTRUFromSTU(Int_t iTRU, Int_t iADC, Int_t& oTRU, Int_t& oADC, Int_t detector) const;
  Bool_t  GetSTUFromTRU(Int_t iTRU, Int_t iADC, Int_t& oTRU, Int_t& oADC                ) const;
  Bool_t  GetTRUFromSTU(Int_t iTRU, Int_t ieta, Int_t iphi, Int_t& oTRU, Int_t& oeta, Int_t& ophi, Int_t detector) const;
  Bool_t  GetSTUFromTRU(Int_t iTRU, Int_t ieta, Int_t iphi, Int_t& oTRU, Int_t& oeta, Int_t& ophi                ) const;

  //********************************************
  //Cell Index
  //********************************************
  Bool_t  GetFastORIndexFromCellIndex(Int_t id, Int_t& idx) const;
  Bool_t  GetCellIndexFromFastORIndex(Int_t id, Int_t idx[4]) const;

  //********************************************
  //TRU index
  //********************************************
  Bool_t  GetTRUIndexFromSTUIndex(    Int_t id, Int_t& idx , Int_t detector ) const;
  Int_t   GetTRUIndexFromSTUIndex(    Int_t id             , Int_t detector ) const;
  Bool_t  GetSTUIndexFromTRUIndex(    Int_t id, Int_t& idx                  ) const;
  Int_t   GetSTUIndexFromTRUIndex(    Int_t id                              ) const;
  Bool_t  GetTRUIndexFromOnlineIndex( Int_t id, Int_t& idx) const{idx = id  ; return kTRUE  ;};
  Int_t   GetTRUIndexFromOnlineIndex( Int_t id            ) const{return id ;};
  Bool_t  GetOnlineIndexFromTRUIndex( Int_t id, Int_t& idx) const{idx = id  ; return kTRUE  ;};
  Int_t   GetOnlineIndexFromTRUIndex( Int_t id            ) const{return id ;};
  Int_t   GetTRUIndexFromOnlineHwAdd(Int_t hwAdd, Int_t ddl, Int_t sm) const;

  //********************************************
  //L0 Index
  //********************************************
  Bool_t  GetFastORIndexFromL0Index(Int_t iTRU, Int_t id, Int_t idx[], Int_t size) const;

  Bool_t GetInfoFromAbsFastORIndex(
    Int_t id, 
    Int_t& iTRU , Int_t& iADC , Int_t& iEta_TRU , Int_t& iPhi_TRU , 
    Int_t& iSM  ,               Int_t& iEta_SM  , Int_t& iPhi_SM  
    ) const;
	
private:
	         
  AliEMCALTriggerMappingV2(const AliEMCALTriggerMappingV2& rhs);
  AliEMCALTriggerMappingV2& operator=(const AliEMCALTriggerMappingV2& rhs);
	
  //********************************************
  //fastOR offset parameters
  //********************************************
  Int_t   fTRUFastOROffsetX[fNTotalTRU] ;//FastOR offset[#of TRU]
  Int_t   fTRUFastOROffsetY[fNTotalTRU] ;//
  Int_t   fnFastORInTRUPhi[ fNTotalTRU] ;//TRU size
  Int_t   fnFastORInTRUEta[ fNTotalTRU] ;//
  Bool_t  fTRUIsCside[ fNTotalTRU] ;//
  
  Int_t   fSMFastOROffsetX[ fNumberOfSuperModules] ;//FastOR offset[#of SM ]
  Int_t   fSMFastOROffsetY[ fNumberOfSuperModules] ;//
  Int_t   fnFastORInSMPhi[  fNumberOfSuperModules] ;//SM size
  Int_t   fnFastORInSMEta[  fNumberOfSuperModules] ;//

  Int_t   fnModuleInEMCALPhi[5]    ;//#FastOR/EMCAL in Phi

  //********************************************
  //Initialization of FastOR index offset of each SM/TRU
  //********************************************
  Bool_t Init_TRU_offset()  ;
  Bool_t Init_SM_offset()   ;
  
  //********************************************
  //convert AbsFastORIndex from type-A(B) to type-B(A)
  //********************************************
  Int_t ConvAbsFastORIndexA2B(  Int_t idA) const  ;
  Int_t ConvAbsFastORIndexB2A(  Int_t idB) const  ;

  //********************************************
  //SM type
  //********************************************
  Int_t   GetSMType(Int_t iSM)      const {
    if( iSM<0 || iSM >= fNumberOfSuperModules)return -1  ;
    if( iSM < 10) return kEMCAL_Standard ;
    if( iSM < 12) return kEMCAL_3rd      ;
    if( iSM < 18) return kDCAL_Standard  ;
    if( iSM < 20) return kDCAL_Ext       ;
    return -1 ;
  }
  Bool_t  GetSMIsCside(Int_t iSM)   const {
    return (iSM%2 == 1)? kTRUE : kFALSE ;
  }
<<<<<<< HEAD
  static const Bool_t flag = kFALSE  ;
=======
>>>>>>> f57d2758
    
  ClassDef(AliEMCALTriggerMappingV2,1)
};
 
#endif
<|MERGE_RESOLUTION|>--- conflicted
+++ resolved
@@ -161,10 +161,6 @@
   Bool_t  GetSMIsCside(Int_t iSM)   const {
     return (iSM%2 == 1)? kTRUE : kFALSE ;
   }
-<<<<<<< HEAD
-  static const Bool_t flag = kFALSE  ;
-=======
->>>>>>> f57d2758
     
   ClassDef(AliEMCALTriggerMappingV2,1)
 };
