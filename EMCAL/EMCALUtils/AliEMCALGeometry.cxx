--- conflicted
+++ resolved
@@ -124,13 +124,7 @@
     fEtaModuleSize(0.),fPhiTileSize(0.),fEtaTileSize(0.),fNZ(0),
     fIPDistance(0.),fLongModuleSize(0.),fShellThickness(0.),
     fZLength(0.),fSampling(0.), fUseExternalMatrices(kFALSE)
-<<<<<<< HEAD
 {   
-=======
-{ 
-  // ctor only for normal usage 
-
->>>>>>> 18823767
   fEMCGeometry = new AliEMCALEMCGeometry(name,title,mcname,mctitle);
   fGeoName = fEMCGeometry->GetGeoName();
   fKey110DEG = fEMCGeometry->GetKey110DEG();
@@ -209,17 +203,9 @@
     fTriggerMapping = new AliEMCALTriggerMappingV2(52, this);
     AliLog::Message(AliLog::kInfo, "EMCAL Trigger Mapping Version V2 Enabled",
                     MODULENAME(), "AliEMCALGeometry", FUNCTIONNAME(), __FILE__, __LINE__);
-<<<<<<< HEAD
-  } 
-  else 
-  { 
-    fTriggerMapping = new AliEMCALTriggerMappingV1(32, this);
-=======
-
   } else { 
-		if ((fEMCGeometry->GetGeoName()).Contains("12SM")) fTriggerMapping = new AliEMCALTriggerMappingV1(32, this);
-		else fTriggerMapping = new AliEMCALTriggerMappingV1(30, this);
->>>>>>> 18823767
+    if ((fEMCGeometry->GetGeoName()).Contains("12SM")) fTriggerMapping = new AliEMCALTriggerMappingV1(32, this);
+    else fTriggerMapping = new AliEMCALTriggerMappingV1(30, this);
     AliLog::Message(AliLog::kInfo, "EMCAL Trigger Mapping Version V1 Enabled",
                     MODULENAME(), "AliEMCALGeometry", FUNCTIONNAME(), __FILE__, __LINE__);
   }
