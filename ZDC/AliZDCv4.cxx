--- conflicted
+++ resolved
@@ -2456,6 +2456,7 @@
         hits[4] = xdet[0];
       }
       hits[5] = xdet[1];
+      hits[6] = 0;
       hits[7] = 0;
       hits[8] = 0;
       hits[9] = 0;
@@ -2463,38 +2464,6 @@
       Int_t curTrackN = gAlice->GetMCApp()->GetCurrentTrackNumber();
       TParticle *part = gAlice->GetMCApp()->Particle(curTrackN);
       hits[10] = part->GetPdgCode();
-<<<<<<< HEAD
-      //
-      Int_t imo = part->GetFirstMother();
-      //printf(" tracks: pc %d -> mother %d \n", curTrackN,imo); 
-      
-      int trmo = imo;
-      TParticle *pmot = 0x0;
-      Bool_t isChild = kFALSE;
-      if(imo>-1){
-        pmot = gAlice->GetMCApp()->Particle(imo);
-	trmo = pmot->GetFirstMother();
-	isChild = kTRUE;
-        while(trmo!=-1){
-	   pmot = gAlice->GetMCApp()->Particle(trmo);
-           //printf("  **** pc %d -> mother %d \n", trch,trmo); 
-	   trmo = pmot->GetFirstMother();
-	}
-      }
-      
-      if(isChild && pmot){
-          hits[6]  = 1;
-    	  hits[11] = pmot->GetPdgCode();
-   	  hits[13] = pmot->Eta();
-      }
-      else{
-        hits[6] = 0;
-    	hits[11] = 0;
-        hits[13] = part->Eta();
-      }
-      
-      hits[12] = 1.0e09*gMC->TrackTime(); // in ns!
-=======
       hits[11] = 0;
       hits[12] = 1.0e09*gMC->TrackTime(); // in ns!
       hits[13] = part->Eta();
@@ -2524,7 +2493,6 @@
          }
       }
       
->>>>>>> 788d9d2c
 
       AddHit(curTrackN, vol, hits);
 
