#ifndef ALIZDC_H
#define ALIZDC_H
/* Copyright(c) 1998-1999, ALICE Experiment at CERN, All rights reserved. *
 * See cxx source for full Copyright notice                               */

/* $Id$ */

////////////////////////////////////////////////
//  Manager and classes for set ZDC           //
////////////////////////////////////////////////

#include <TSystem.h>

#include "AliDetector.h"
#include "AliZDCTrigger.h"
#include "AliZDCChMap.h"

class AliZDCPedestals;
class AliZDCEnCalib;
class AliZDCTowCalib;
 
class AliZDC : public AliDetector {

public:
  AliZDC();
  AliZDC(const char *name, const char *title);
  virtual       ~AliZDC();
  AliZDC(const AliZDC&);
  //
  virtual void  AddHit(Int_t track, Int_t *vol, Float_t *hits);
  virtual void  CreateGeometry() {}
  virtual void  CreateMaterials() {}
  virtual Int_t IsVersion() const =0;
  virtual Float_t ZMin() const;	// Minimum overall dimension of the ZDC
  virtual Float_t ZMax() const;	// Maximum overall dimension of the ZDC
  virtual void  SetTreeAddress();
  virtual void  MakeBranch(Option_t* opt);
  virtual void  Hits2SDigits();
  virtual AliDigitizer* CreateDigitizer(AliDigitizationInput* digInput) const;
  virtual void  Digits2Raw();
  virtual Bool_t Raw2SDigits(AliRawReader* rawReader);
  Int_t   Pedestal(Int_t Detector, Int_t Quadrant, Int_t Res) const;
  Int_t   ADCch2Phe(Int_t Detector, Int_t Quadrant, Int_t ADCVal, Int_t Res) const;
  virtual void  StepManager() {}
    
  // Switching off the shower development in ZDCs
  void  NoShower(){fNoShower=1;}
  void  Shower()  {fNoShower=0;}
  
  virtual void SetVCollSideCAperture(Float_t /*aperture*/) {}
  virtual void SetVCollSideCApertureNeg(Float_t /*aperture*/) {}
  virtual void SetVCollSideCCentre(Float_t /*centre*/) {}
  
  virtual void SetVCollSideAAperture(Float_t /*aperture*/) {}
  virtual void SetVCollSideAApertureNeg(Float_t /*aperture*/) {}
  virtual void SetVCollSideACentre(Float_t /*centre*/) {}
  
  virtual void SetTCDDAperturePos(Float_t /*aperture*/) {}
  virtual void SetTCDDApertureNeg(Float_t /*aperture*/) {}
  
  virtual void SetTDIAperturePos(Float_t /*aperture*/) {}
  virtual void SetTDIApertureNeg(Float_t /*aperture*/) {}
  
  virtual void SetLumiLength(Float_t /*length*/) {}
  
  virtual void SetYZNC(Float_t /*yZNC*/) {}
  virtual void SetYZNA(Float_t /*yZNA*/) {}
  virtual void SetYZPC(Float_t /*yZPC*/) {}
  virtual void SetYZPA(Float_t /*yZPA*/) {}

  //Calibration methods 
  void    SetZDCCalibFName(const char *name);
  char*   GetZDCCalibFName() const {return (char*)fZDCCalibFName.Data();}
  AliZDCPedestals* GetPedCalib()   const  {return fPedCalib;}
  AliZDCEnCalib*   GetECalibData() const  {return fEnCalibData;}
  
  // Map from OCDB
  AliZDCChMap*     GetChMap() const;

  // Trigger
  virtual AliTriggerDetector* CreateTriggerDetector() const
  	{return new AliZDCTrigger();}

  
  void  SetSpectatorsTrack() {fSpectatorTracked=0;}
  Int_t SpectatorsTracked() const {return fSpectatorTracked;}
  void  SetBeamEnergy(Float_t beamEnergy) {fBeamEnergy = beamEnergy;}
  void  SetpAsystem() {fIspASystem = kTRUE;}
  void  SetRELDISGenerator() {fIsRELDISgen = kTRUE;}
  
<<<<<<< HEAD
  void  SetOnlyZEM() {fOnlyZEM=kTRUE;}
=======
  void  SetOnlyZEM() 		{fOnlyZEM=kTRUE;}
  void  SetMotherFinding()	{fFindMother=kTRUE;}
>>>>>>> a2e068f9

private:

  AliZDC& operator = (const AliZDC&);

protected:

  Int_t        fNoShower;		// Flag to switch off the shower	

  //Calibration data member 
  AliZDCPedestals* fPedCalib;		//! Pedestal data for ZDC
  AliZDCEnCalib*   fEnCalibData;	//! Energy data for ZDC
  AliZDCTowCalib*  fTowCalibData;	//! Equalization data for ZDC

  TString          fZDCCalibFName; 	// Name of the ZDC calibration data
 
  Int_t   fSpectatorTracked; // Are spectator tracked by generator? 0=NO
  Float_t fBeamEnergy;	     // beam energy from generator (AliGenZDC + RELDIS)
  Bool_t  fIspASystem;       // Configuring pA collisions (MC only)
  Bool_t  fIsRELDISgen;	     // Is RELDIS used as generator
  
  Bool_t fOnlyZEM;	     // build only ZEM (no had. calorimeters!)
<<<<<<< HEAD
  
  ClassDef(AliZDC,13)  	// Zero Degree Calorimeter base class
=======
  Bool_t fFindMother;	     // look for particle mothers in the stack in StepManager
  
  ClassDef(AliZDC,14)  	// Zero Degree Calorimeter base class
>>>>>>> a2e068f9
};
 
// Calibration
//_____________________________________________________________________________
inline void AliZDC::SetZDCCalibFName(const char *name)  
{ 
  fZDCCalibFName = name;        
  gSystem->ExpandPathName(fZDCCalibFName);
}


#endif<|MERGE_RESOLUTION|>--- conflicted
+++ resolved
@@ -88,12 +88,8 @@
   void  SetpAsystem() {fIspASystem = kTRUE;}
   void  SetRELDISGenerator() {fIsRELDISgen = kTRUE;}
   
-<<<<<<< HEAD
-  void  SetOnlyZEM() {fOnlyZEM=kTRUE;}
-=======
   void  SetOnlyZEM() 		{fOnlyZEM=kTRUE;}
   void  SetMotherFinding()	{fFindMother=kTRUE;}
->>>>>>> a2e068f9
 
 private:
 
@@ -116,14 +112,9 @@
   Bool_t  fIsRELDISgen;	     // Is RELDIS used as generator
   
   Bool_t fOnlyZEM;	     // build only ZEM (no had. calorimeters!)
-<<<<<<< HEAD
-  
-  ClassDef(AliZDC,13)  	// Zero Degree Calorimeter base class
-=======
   Bool_t fFindMother;	     // look for particle mothers in the stack in StepManager
   
   ClassDef(AliZDC,14)  	// Zero Degree Calorimeter base class
->>>>>>> a2e068f9
 };
  
 // Calibration
