/**************************************************************************
 * Copyright(c) 1998-1999, ALICE Experiment at CERN, All rights reserved. *
 *                                                                        *
 * Author: The ALICE Off-line Project.                                    *
 * Contributors are mentioned in the code where appropriate.              *
 *                                                                        *
 * Permission to use, copy, modify and distribute this software and its   *
 * documentation strictly for non-commercial purposes is hereby granted   *
 * without fee, provided that the above copyright notice appears in all   *
 * copies and that both the copyright notice and this permission notice   *
 * appear in the supporting documentation. The authors make no claims     *
 * about the suitability of this software for any purpose. It is          *
 * provided "as is" without express or implied warranty.                  *
 **************************************************************************/

/* $Id$ */

///////////////////////////////////////////////////////////////////////////////
//                                                                           //
//  			Zero Degree Calorimeter			             //
//  	     This class contains the basic functions for the ZDCs;           //
//            functions specific to one particular geometry are              //
//                      contained in the derived classes                     //
//                                                                           //
///////////////////////////////////////////////////////////////////////////////

// --- ROOT system
#include <TClonesArray.h>
#include <TTree.h>
#include <TFile.h>
#include <TSystem.h>
#include <TRandom.h>
#include <TParticle.h>

// --- AliRoot header files
#include "AliDetector.h"
#include "AliRawDataHeaderSim.h"
#include "AliRawReader.h"
#include "AliLoader.h"
#include "AliRun.h"
#include "AliMC.h"
#include "AliLog.h"
#include "AliDAQ.h"
#include "AliZDC.h"
#include "AliZDCHit.h"
#include "AliZDCSDigit.h"
#include "AliZDCDigit.h"
#include "AliZDCDigitizer.h"
#include "AliZDCRawStream.h"
#include "AliZDCPedestals.h"
#include "AliZDCEnCalib.h"
#include "AliZDCTowerCalib.h"
#include "AliFstream.h"

 
ClassImp(AliZDC)

//_____________________________________________________________________________
AliZDC::AliZDC() :
  AliDetector(),
  fNoShower(0),
  fPedCalib(0),
  fEnCalibData(0),
  fTowCalibData(0),
  fZDCCalibFName(""),
  fSpectatorTracked(1),
  fBeamEnergy(0.),
  fIspASystem(kFALSE),
  fIsRELDISgen(kFALSE),
<<<<<<< HEAD
  fOnlyZEM(kFALSE)
=======
  fOnlyZEM(kFALSE),
  fFindMother(kFALSE)
>>>>>>> a2e068f9
{
  //
  // Default constructor for the Zero Degree Calorimeter base class
  //
  
  fIshunt = 1;
  fNhits  = 0;
  fHits = 0;
  fDigits = 0;
  fNdigits = 0;
  
}
 
//_____________________________________________________________________________
AliZDC::AliZDC(const char *name, const char *title) : 
  AliDetector(name,title),
  fNoShower(0),
  fPedCalib(0),
  fEnCalibData(0),
  fTowCalibData(0),
  fZDCCalibFName(""),
  fSpectatorTracked(1),
  fBeamEnergy(0.),
  fIspASystem(kFALSE),
  fIsRELDISgen(kFALSE),
<<<<<<< HEAD
  fOnlyZEM(kFALSE)
=======
  fOnlyZEM(kFALSE),
  fFindMother(kFALSE)
>>>>>>> a2e068f9
{
  //
  // Standard constructor for the Zero Degree Calorimeter base class
  //
    
  fIshunt = 1;
  fNhits  = 0;
  fDigits = 0;
  fNdigits = 0;
 
  fHits = new TClonesArray("AliZDCHit",1000);
  gAlice->GetMCApp()->AddHitList(fHits);
  
  SetName("ZDC"); SetTitle("ZDC");

}

//____________________________________________________________________________ 
AliZDC::~AliZDC()
{
  //
  // ZDC destructor
  //

  fIshunt = 0;
  if(fPedCalib) delete fPedCalib;
  if(fEnCalibData) delete fEnCalibData;
  if(fEnCalibData) delete fEnCalibData;

}

//_____________________________________________________________________________
AliZDC::AliZDC(const AliZDC& ZDC) :
AliDetector("ZDC","ZDC"),
fNoShower(ZDC.fNoShower),
fPedCalib(ZDC.fPedCalib),
fEnCalibData(ZDC.fEnCalibData),
fTowCalibData(ZDC.fTowCalibData),
fZDCCalibFName(ZDC.fZDCCalibFName),
fSpectatorTracked(ZDC.fSpectatorTracked),
fBeamEnergy(ZDC.fBeamEnergy),
fIspASystem(ZDC.fIspASystem),
fIsRELDISgen(ZDC.fIsRELDISgen),
<<<<<<< HEAD
fOnlyZEM(ZDC.fOnlyZEM)
=======
fOnlyZEM(ZDC.fOnlyZEM),
fFindMother(ZDC.fFindMother)
>>>>>>> a2e068f9
{
  // copy constructor
}

//_____________________________________________________________________________
AliZDC& AliZDC::operator=(const AliZDC& ZDC)
{
  // assignement operator
  if(this!=&ZDC){
    fNoShower = ZDC.fNoShower;
    fPedCalib = ZDC.fPedCalib;
    fEnCalibData = ZDC.fEnCalibData;
    fTowCalibData = ZDC.fTowCalibData;
    fZDCCalibFName = ZDC.fZDCCalibFName;
    fBeamEnergy = ZDC.fBeamEnergy;
    fIspASystem = ZDC.fIspASystem;
    fIsRELDISgen = ZDC.fIsRELDISgen;
    fOnlyZEM = ZDC.fOnlyZEM;
<<<<<<< HEAD
=======
    fFindMother = ZDC.fFindMother;
>>>>>>> a2e068f9
  } return *this;
}

//_____________________________________________________________________________
void AliZDC::AddHit(Int_t track, Int_t *vol, Float_t *hits)
{
  //
  // 		Add a ZDC hit to the hit list.
  
  static Float_t trackTime=0., trackEta=0., primKinEn=0., xImpact=0., yImpact=0., sFlag=0.;
  static Int_t   pcPDGcode=0, motPDGcode=0;

  AliZDCHit *newquad, *curprimquad;
  newquad = new AliZDCHit(fIshunt, track, vol, hits);
  TClonesArray &lhits = *fHits;
  
  if(fNhits==0){
      // First hit -> setting flag for primary or secondary particle
      /*TParticle * p = gAlice->GetMCApp()->Particle(track);
      Int_t imo = p->GetFirstMother();
      //
      if(track != imo){
        newquad->SetSFlag(1);  // SECONDARY particle entering the ZDC
      }
      else if(track == imo){
        newquad->SetSFlag(0);  // PRIMARY particle entering the ZDC
      }*/
      //  
      sFlag 	 = newquad->GetSFlag();
      primKinEn  = newquad->GetPrimKinEn();
      xImpact 	 = newquad->GetXImpact();
      yImpact 	 = newquad->GetYImpact();
      pcPDGcode	 = newquad->GetPDGCode();
      motPDGcode = newquad->GetMotherPDGCode();
      trackTime  = newquad->GetTrackTOF();
      trackEta   = newquad->GetTrackEta();
   }
   else{       
      newquad->SetPrimKinEn(primKinEn);
      newquad->SetXImpact(xImpact);
      newquad->SetYImpact(yImpact);
      newquad->SetSFlag(sFlag);
      newquad->SetPDGCode(pcPDGcode);
      newquad->SetMotherPDGCode(motPDGcode);
      newquad->SetTrackTOF(trackTime);
      newquad->SetTrackEta(trackEta);
   }
 
  Int_t j;
  for(j=0; j<fNhits; j++){
    // If hits are equal (same track, same volume), sum them.
     curprimquad = (AliZDCHit*) lhits[j];
     if(*curprimquad == *newquad){
        *curprimquad = *curprimquad+*newquad;
        // Ch. debug
        //printf("\n\t Summing hits **************** \n", fNhits);
        //curprimquad->Print("");
	//
	delete newquad;
	return;
     } 
  }

    //Otherwise create a new hit
    new(lhits[fNhits]) AliZDCHit(*newquad);
    fNhits++;
    // Ch. debug
    //printf("\n\t New ZDC hit added! fNhits = %d\n", fNhits);
    //newquad->Print("");
    
    delete newquad;
}

//____________________________________________________________________________
Float_t AliZDC::ZMin(void) const
{
  // Minimum dimension of the ZDC module in z
  return -11600.;
}

//____________________________________________________________________________
Float_t AliZDC::ZMax(void) const
{
  // Maximum dimension of the ZDC module in z
  return 11750.;
}
  

//_____________________________________________________________________________
void AliZDC::MakeBranch(Option_t *opt)
{
  //
  // Create Tree branches for the ZDC
  //

  char branchname[10];
  snprintf(branchname, 10, "%s", GetName());

  const char *cH = strstr(opt,"H");
  
  if(cH && fLoader->TreeH()) {
    if (fHits) {
      fHits->Clear();
      fNhits = 0;
    }
    else {
      fHits   = new TClonesArray("AliZDCHit",1000); 
      if (gAlice && gAlice->GetMCApp())
	gAlice->GetMCApp()->AddHitList(fHits);
    }
  }
  
  AliDetector::MakeBranch(opt);
}

//_____________________________________________________________________________
void AliZDC::Hits2SDigits()
{
  // Create summable digits from hits
  
  AliDebug(1,"\n	AliZDC::Hits2SDigits() ");
  
  fLoader->LoadHits("read");
  fLoader->LoadSDigits("recreate");
  AliRunLoader* runLoader = fLoader->GetRunLoader();
  AliZDCSDigit sdigit;
  AliZDCSDigit* psdigit = &sdigit;

  // Event loop
  for(Int_t iEvent = 0; iEvent < runLoader->GetNumberOfEvents(); iEvent++) {
    Float_t pmZNC[5], pmZPC[5], pmZNA[5], pmZPA[5], pmZEM1=0., pmZEM2=0.;
    for(Int_t i=0; i<5; i++) pmZNC[i] = pmZPC[i] =  pmZNA[i] = pmZPA[i] = 0;

    runLoader->GetEvent(iEvent);
    TTree* treeH = fLoader->TreeH();
    Int_t ntracks = (Int_t) treeH->GetEntries();
    ResetHits();

    // Tracks loop
    Int_t sector[2]; Float_t trackTime = 0.;
    for(Int_t itrack = 0; itrack < ntracks; itrack++) {
      treeH->GetEntry(itrack);
      for(AliZDCHit* zdcHit = (AliZDCHit*)FirstHit(-1); zdcHit;
          zdcHit = (AliZDCHit*)NextHit()) { 
		      
	sector[0] = zdcHit->GetVolume(0);
	sector[1] = zdcHit->GetVolume(1);
	if((sector[1] < 1) || (sector[1]>5)) {
	  Error("Hits2SDigits", "sector[0] = %d, sector[1] = %d", sector[0], sector[1]);
	  continue;
	}
	Float_t lightQ = zdcHit->GetLightPMQ();
	Float_t lightC = zdcHit->GetLightPMC();
	trackTime = zdcHit->GetTrackTOF();
	// Signals from ZEM are delayed to arrive in time with ZDC signals
	if(sector[0] == 3)  trackTime += 320;
	// Ch. debug
	//printf("\t det %d vol %d trackTOF %f lightQ %1.0f lightC %1.0f\n",
	//	sector[0], sector[1], trackTime, lightQ, lightC);
     
	if(sector[0] == 1) { //ZNC 
	  pmZNC[0] += lightC;
	  pmZNC[sector[1]] += lightQ;
	} 
	else if(sector[0] == 2) { //ZPC 
	  pmZPC[0] += lightC;
	  pmZPC[sector[1]] += lightQ;
	} 
	else if(sector[0] == 3) { //ZEM 
	  if(sector[1] == 1) pmZEM1 += lightC;
	  else pmZEM2 += lightQ;
	}
	if(sector[0] == 4) { //ZNA 
	  pmZNA[0] += lightC;
	  pmZNA[sector[1]] += lightQ;
	} 
	else if(sector[0] == 5) { //ZPA 
	  pmZPA[0] += lightC;
	  pmZPA[sector[1]] += lightQ;
	} 
      }//Hits loop
    }//Tracks loop

    // create the output tree
    fLoader->MakeTree("S");
    TTree* treeS = fLoader->TreeS();
    const Int_t kBufferSize = 4000;
    treeS->Branch(GetName(), "AliZDCSDigit", &psdigit, kBufferSize);

    // Create sdigits for ZNC
    sector[0] = 1; // Detector = ZNC
    for(Int_t j = 0; j < 5; j++) {
      sector[1] = j; 
      if(pmZNC[j]>0){
        new(psdigit) AliZDCSDigit(sector, pmZNC[j], trackTime);
        treeS->Fill();
	// Ch. debug
	//printf("\t SDigit created: det %d quad %d pmZNC[%d] %1.0f trackTOF %f\n",
	//	sector[0], sector[1], j, pmZNC[j], trackTime);
      }
    }
  
    // Create sdigits for ZPC
    sector[0] = 2; // Detector = ZPC
    for(Int_t j = 0; j < 5; j++) {
      sector[1] = j; // Towers PM ADCs
      if(pmZPC[j]>0){
        new(psdigit) AliZDCSDigit(sector, pmZPC[j], trackTime);
        treeS->Fill();
	// Ch. debug
	//printf("\t SDigit created: det %d quad %d pmZPC[%d] %1.0f trackTOF %f\n",
	//	sector[0], sector[1], j, pmZPC[j], trackTime);
      }
    }

    // Create sdigits for ZEM
    sector[0] = 3; 
    sector[1] = 1; // Detector = ZEM1
    if(pmZEM1>0){ 
      new(psdigit) AliZDCSDigit(sector, pmZEM1, trackTime);
      treeS->Fill();
      // Ch. debug
      //printf("\t SDigit created: det %d quad %d pmZEM1 %1.0f trackTOF %f\n",
      //	sector[0], sector[1], pmZEM1, trackTime);
    }
    sector[1] = 2; // Detector = ZEM2
    if(pmZEM2>0){
      new(psdigit) AliZDCSDigit(sector, pmZEM2, trackTime);
      treeS->Fill();
      // Ch. debug
      //printf("\t SDigit created: det %d quad %d pmZEM2 %1.0f trackTOF %f\n",
      //	sector[0], sector[1], pmZEM2, trackTime);
    }

    // Create sdigits for ZNA
    sector[0] = 4; // Detector = ZNA
    for(Int_t j = 0; j < 5; j++) {
      sector[1] = j; // Towers PM ADCs
      if(pmZNA[j]>0){
        new(psdigit) AliZDCSDigit(sector, pmZNA[j], trackTime);
        treeS->Fill();
	// Ch. debug
	//printf("\t SDigit created: det %d quad %d pmZNA[%d] %1.0f trackTOF %f\n",
	//	sector[0], sector[1], j, pmZNA[j], trackTime);
      }
    }
  
    // Create sdigits for ZPA
    sector[0] = 5; // Detector = ZPA
    sector[1] = 0; // Common PM ADC
    for(Int_t j = 0; j < 5; j++) {
      sector[1] = j; // Towers PM ADCs
      if(pmZPA[j]>0){
        new(psdigit) AliZDCSDigit(sector, pmZPA[j], trackTime);
        treeS->Fill();
	// Ch. debug
	//printf("\t SDigit created: det %d quad %d pmZPA[%d] %1.0f trackTOF %f\n",
	//	sector[0], sector[1], j, pmZPA[j], trackTime);
      }
    }

    // write the output tree
    fLoader->WriteSDigits("OVERWRITE");
  }

  fLoader->UnloadHits();
  fLoader->UnloadSDigits();
}

//_____________________________________________________________________________
AliDigitizer* AliZDC::CreateDigitizer(AliDigitizationInput* digInput) const{
  // Create the digitizer for ZDC
  AliZDCDigitizer *zdcDigitizer = new AliZDCDigitizer(digInput);
  if(fSpectatorTracked==0) zdcDigitizer->SetSpectators2Track();
  if(fBeamEnergy>0.01) zdcDigitizer->SetBeamEnergy(fBeamEnergy);
  if(fIspASystem==kTRUE) zdcDigitizer->SetpAsystem();
  if(fIsRELDISgen==kTRUE) zdcDigitizer->SetRELDISGenerator();
  //if(fIspASystem==kTRUE) printf("\n **** ZDC digitizer initialized for p-A collisions\n\n");
  return zdcDigitizer;
}

//_____________________________________________________________________________
void AliZDC::Digits2Raw()
{
  // Convert ZDC digits to raw data

  // Format: 24 int values -> ZN1(C+Q1-4), ZP1(C+Q1-4), ZEM1, ZEM2, ZN(C+Q1-4), ZP2(C+Q1-4), 2 Ref PMs
  // 	     + 24 int values for the corresponding out of time channels
  // For the CAEN module V965 we have an Header, the Data Words and an End Of Block
  // 	12 channels x 2 gain chains read from 1st ADC module
  // 	12 channels x 2 gain chains read from 2nd ADC module
  // 	12 channels x 2 gain chains read from 3rd ADC module (o.o.t.)
  // 	12 channels x 2 gain chains read from 4rth ADC module (o.o.t.)
  //
  const int knADCData1=12, knADCData2=12; 
  const int knADCData3=12, knADCData4=12; 
  //
  UInt_t lADCHeader1; 
  UInt_t lADCHeader2; 
  UInt_t lADCHeader3; 
  UInt_t lADCHeader4; 
  //
  UInt_t lADCData1[2*knADCData1];
  UInt_t lADCData2[2*knADCData2];
  UInt_t lADCData3[2*knADCData3];
  UInt_t lADCData4[2*knADCData4];
  //
  UInt_t lADCEndBlock;

  // load the digits
  fLoader->LoadDigits("read");
  AliZDCDigit digit;
  AliZDCDigit* pdigit = &digit;
  TTree* treeD = fLoader->TreeD();
  if(!treeD) return;
  treeD->SetBranchAddress("ZDC", &pdigit);
  //printf("\t AliZDC::Digits2Raw -> TreeD has %d entries\n",(Int_t) treeD->GetEntries());

  // Reading channel map
  //printf("\n\t Reading ADC mapping from OCDB\n");
  AliZDCChMap * chMap = GetChMap();
  const int nCh = knADCData1+knADCData2+knADCData3+knADCData4;
  Int_t  mapADC[nCh][4]; 
  for(Int_t i=0; i<nCh; i++){
    mapADC[i][0] = chMap->GetADCModule(i);
    mapADC[i][1] = chMap->GetADCChannel(i);
    mapADC[i][2] = chMap->GetDetector(i);
    mapADC[i][3] = chMap->GetSector(i);
    // Ch. debug
    //printf("  mapADC[%d] = (%d %d %d %d)\n", i,
    //	mapADC[i][0],mapADC[i][1],mapADC[i][2],mapADC[i][3]);
  }

  // *** Fill data array
  // ** ADC header
  UInt_t lADCHeaderGEO1 = 0;
  UInt_t lADCHeaderGEO2 = 1;
  UInt_t lADCHeaderGEO3 = 2;
  UInt_t lADCHeaderGEO4 = 3;
  UInt_t lADCHeaderCRATE = 0;
  UInt_t lADCHeaderCNT1 = knADCData1;
  UInt_t lADCHeaderCNT2 = knADCData2;
  UInt_t lADCHeaderCNT3 = knADCData3;
  UInt_t lADCHeaderCNT4 = knADCData4;
    
  lADCHeader1 = lADCHeaderGEO1 << 27 | 0x1 << 25 | lADCHeaderCRATE << 16 |
               lADCHeaderCNT1 << 8 ;
  lADCHeader2 = lADCHeaderGEO2 << 27 | 0x1 << 25 | lADCHeaderCRATE << 16 |
               lADCHeaderCNT2 << 8 ;
  lADCHeader3 = lADCHeaderGEO3 << 27 | 0x1 << 25 | lADCHeaderCRATE << 16 |
               lADCHeaderCNT3 << 8 ;
  lADCHeader4 = lADCHeaderGEO4 << 27 | 0x1 << 25 | lADCHeaderCRATE << 16 |
               lADCHeaderCNT4 << 8 ;
      
  // ** ADC data word
  UInt_t lADCDataGEO = 0;
  //
  UInt_t lADCDataValue1[2*knADCData1];
  UInt_t lADCDataValue2[2*knADCData2];
  UInt_t lADCDataValue3[2*knADCData3];
  UInt_t lADCDataValue4[2*knADCData4];
  //
  UInt_t lADCDataOvFlwHG = 0;
  UInt_t lADCDataOvFlwLG = 0;
  //
  for(Int_t i=0; i<2*knADCData1 ; i++) lADCDataValue1[i] = 0;
  for(Int_t i=0; i<2*knADCData2 ; i++) lADCDataValue2[i] = 0;
  for(Int_t i=0; i<2*knADCData3 ; i++) lADCDataValue3[i] = 0;
  for(Int_t i=0; i<2*knADCData4 ; i++) lADCDataValue4[i] = 0;
  //
  UInt_t lADCDataChannel = 0;
  
  Int_t indADC0=0, indADC1=0, indADC2=0, indADC3=0;
  
  // loop over digits
  for(Int_t iDigit=0; iDigit<(Int_t) (treeD->GetEntries()); iDigit++){
    treeD->GetEntry(iDigit);
    if(!pdigit) continue;
    //digit.Print("");
   
    // *** ADC data
    // Scan of the map to assign the correct ADC module-channel
    for(Int_t k=0; k<nCh; k++){
      if(iDigit<knADCData1+knADCData2){ 
       if(digit.GetSector(0)==mapADC[k][2] && digit.GetSector(1)==mapADC[k][3]){
    	 lADCDataGEO = (UInt_t) mapADC[k][0];
    	 lADCDataChannel = (UInt_t) mapADC[k][1];
    	 break;
       } 
      }
      else{
       if(digit.GetSector(0)==mapADC[k][2] && digit.GetSector(1)==mapADC[k][3]){
    	 lADCDataGEO = (UInt_t) mapADC[k][0];
    	 lADCDataChannel = (UInt_t) mapADC[k][1];
    	 if(k>knADCData1+knADCData2) break;
       } 
      }
    }
    // Ch. debug
    //printf("iDigit %d det %d sec %d -> lADCDataGEO %d  lADCDataChannel %d\n",
    //	iDigit,digit.GetSector(0),digit.GetSector(1),lADCDataGEO,lADCDataChannel);
     
    if(lADCDataGEO==0){ 
      if(indADC0>=knADCData1){
        AliWarning(Form(" Problem with digit index %d for ADC0\n", indADC0));
	return;
      }
      Int_t indLG = indADC0+knADCData1;
      // High gain ADC ch.	 
      if(digit.GetADCValue(0) > 2047) lADCDataOvFlwHG = 1; 
      lADCDataValue1[indADC0] = digit.GetADCValue(0);    
      lADCData1[indADC0] = lADCDataGEO << 27 |  lADCDataChannel << 17 | 
        	    lADCDataOvFlwHG << 12 | (lADCDataValue1[indADC0] & 0xfff); 
      // Low gain ADC ch.
      if(digit.GetADCValue(1) > 2047) lADCDataOvFlwLG = 1; 
      lADCDataValue1[indLG] = digit.GetADCValue(1); 
      lADCData1[indLG] = lADCDataGEO << 27 |  lADCDataChannel << 17 | 0x1 << 16 |
        	    lADCDataOvFlwLG << 12 | (lADCDataValue1[indLG] & 0xfff);  
      // Ch. debug
      //printf(" lADCDataGEO %d  ADCdataHG[%d] %d  ADCdataLG[%d] %d\n", 
      //  lADCDataGEO,indADC0,lADCDataValue1[indADC0],indLG,lADCDataValue1[indLG]);
		    
      indADC0++;
    }
    else if(lADCDataGEO==1){ 
      if(indADC1>=knADCData2){
         AliWarning(Form(" Problem with digit index %d for ADC1\n", indADC1));
	 return;
      }
      Int_t indLG = indADC1+knADCData2;
      // High gain ADC ch.	 
      if(digit.GetADCValue(0) > 2047) lADCDataOvFlwHG = 1; 
      lADCDataValue2[indADC1] = digit.GetADCValue(0);	 
      lADCData2[indADC1] = lADCDataGEO << 27 | lADCDataChannel << 17 | 
        	    lADCDataOvFlwHG << 12 | (lADCDataValue2[indADC1] & 0xfff); 
      // Low gain ADC ch.
      if(digit.GetADCValue(1) > 2047) lADCDataOvFlwLG = 1; 
      lADCDataValue2[indLG] = digit.GetADCValue(1); 
      lADCData2[indLG] = lADCDataGEO << 27 |  lADCDataChannel << 17 | 0x1 << 16 |
        	    lADCDataOvFlwLG << 12 | (lADCDataValue2[indLG] & 0xfff);  
      // Ch. debug
      //printf(" lADCDataGEO %d  ADCdataHG[%d] %d  ADCdataLG[%d] %d\n", 
      //  lADCDataGEO,indADC1,lADCDataValue2[indADC1],indLG,lADCDataValue2[indLG]);
        	  
      indADC1++;
    }
    else if(lADCDataGEO==2){ 
      if(indADC2>=knADCData3){
        AliWarning(Form(" Problem with digit index %d for ADC2\n", indADC2));
	return;
      }
      Int_t indLG = indADC2+knADCData3;
      // High gain ADC ch.	 
      if(digit.GetADCValue(0) > 2047) lADCDataOvFlwHG = 1; 
      lADCDataValue3[indADC1] = digit.GetADCValue(0);    
      lADCData3[indADC1] = lADCDataGEO << 27 | lADCDataChannel << 17 | 
        	    lADCDataOvFlwHG << 12 | (lADCDataValue3[indADC2] & 0xfff); 
      // Low gain ADC ch.
      if(digit.GetADCValue(1) > 2047) lADCDataOvFlwLG = 1; 
      lADCDataValue3[indLG] = digit.GetADCValue(1); 
      lADCData3[indLG] = lADCDataGEO << 27 |  lADCDataChannel << 17 | 0x1 << 16 |
        	    lADCDataOvFlwLG << 12 | (lADCDataValue3[indLG] & 0xfff);  
      // Ch. debug
      //printf(" lADCDataGEO %d  ADCdataHG[%d] %d  ADCdataLG[%d] %d\n", 
      //  lADCDataGEO,indADC2,lADCDataValue3[indADC2],indLG,lADCDataValue3[indLG]);
        	  
      indADC2++;
    }
    else if(lADCDataGEO==3){ 
      if(indADC3>=knADCData4){
         AliWarning(Form(" Problem with digit index %d for ADC2\n", indADC3));
	 return;
      }
      Int_t indLG = indADC3+knADCData4;
      // High gain ADC ch.	 
      if(digit.GetADCValue(0) > 2047) lADCDataOvFlwHG = 1; 
      lADCDataValue4[indADC3] = digit.GetADCValue(0);    
      lADCData4[indADC3] = lADCDataGEO << 27 | lADCDataChannel << 17 | 
        	    lADCDataOvFlwHG << 12 | (lADCDataValue4[indADC3] & 0xfff); 
      // Low gain ADC ch.
      if(digit.GetADCValue(1) > 2047) lADCDataOvFlwLG = 1; 
      lADCDataValue4[indLG] = digit.GetADCValue(1); 
      lADCData4[indLG] = lADCDataGEO << 27 |  lADCDataChannel << 17 | 0x1 << 16 |
        	    lADCDataOvFlwLG << 12 | (lADCDataValue4[indLG] & 0xfff);  
      // Ch. debug
      //printf(" lADCDataGEO %d  ADCdataHG[%d] %d  ADCdataLG[%d] %d\n", 
      //  lADCDataGEO,indADC3,lADCDataValue4[indADC3],indLG,lADCDataValue4[indLG]);
        	  
      indADC3++;
    }		  

  }
  //
  /*for(Int_t i=0;i<2*knADCData1;i++) printf("\t ADCData1[%d] = %x\n",i,lADCData1[i]);
  for(Int_t i=0;i<2*knADCData2;i++) printf("\t ADCData2[%d] = %x\n",i,lADCData2[i]);
  for(Int_t i=0;i<2*knADCData3;i++) printf("\t ADCData3[%d] = %x\n",i,lADCData3[i]);
  for(Int_t i=0;i<2*knADCData4;i++) printf("\t ADCData4[%d] = %x\n",i,lADCData4[i]);*/
   
  // End of Block
  UInt_t lADCEndBlockGEO = 0;
  // Event counter in ADC EOB -> getting no. of events in run from AliRunLoader
  // get run loader
  AliRunLoader* runLoader = fLoader->GetRunLoader(); 
  UInt_t lADCEndBlockEvCount = runLoader->GetEventNumber();
  //  
  lADCEndBlock = lADCEndBlockGEO << 27 | 0x1 << 26 | lADCEndBlockEvCount;
  //printf("\t AliZDC::Digits2Raw -> ADCEndBlock = %d\n",lADCEndBlock);

  // open the output file
  TString fileName;
  fileName.Form("%s",AliDAQ::DdlFileName("ZDC",0)); 

  AliFstream* file = new AliFstream(fileName.Data());

  // write the DDL data header
  AliRawDataHeaderSim header;
  header.fSize = sizeof(header) + 
                 sizeof(lADCHeader1) + sizeof(lADCData1) + sizeof(lADCEndBlock) +
  		 sizeof(lADCHeader2) + sizeof(lADCData2) + sizeof(lADCEndBlock) +
                 sizeof(lADCHeader3) + sizeof(lADCData3) + sizeof(lADCEndBlock) +
  		 sizeof(lADCHeader4) + sizeof(lADCData4) + sizeof(lADCEndBlock);
  //
  /*printf("sizeof header = %d, ADCHeader1 = %d, ADCData1 = %d, ADCEndBlock = %d\n",
          sizeof(header),sizeof(lADCHeader1),sizeof(lADCData1),sizeof(lADCEndBlock));
  printf("sizeof header = %d, ADCHeader2 = %d, ADCData2 = %d, ADCEndBlock = %d\n",
          sizeof(header),sizeof(lADCHeader2),sizeof(lADCData2),sizeof(lADCEndBlock));
  printf("sizeof header = %d, ADCHeader3 = %d, ADCData3 = %d, ADCEndBlock = %d\n",
          sizeof(header),sizeof(lADCHeader1),sizeof(lADCData1),sizeof(lADCEndBlock));
  printf("sizeof header = %d, ADCHeader4 = %d, ADCData4 = %d, ADCEndBlock = %d\n",
          sizeof(header),sizeof(lADCHeader2),sizeof(lADCData2),sizeof(lADCEndBlock));*/
  
  header.SetAttribute(0);  // valid data
  file->WriteBuffer((char*)(&header), sizeof(header));
  // write the raw data and close the file
  file->WriteBuffer((char*) &lADCHeader1,  sizeof (lADCHeader1));
  file->WriteBuffer((char*) &lADCData1,   sizeof(lADCData1));
  file->WriteBuffer((char*) &lADCEndBlock, sizeof(lADCEndBlock));
  file->WriteBuffer((char*) &lADCHeader2,  sizeof (lADCHeader2));
  file->WriteBuffer((char*) (lADCData2),   sizeof(lADCData2));
  file->WriteBuffer((char*) &lADCEndBlock, sizeof(lADCEndBlock));
  file->WriteBuffer((char*) &lADCHeader3,  sizeof (lADCHeader3));
  file->WriteBuffer((char*) (lADCData3),   sizeof(lADCData3));
  file->WriteBuffer((char*) &lADCEndBlock, sizeof(lADCEndBlock));
  file->WriteBuffer((char*) &lADCHeader4,  sizeof (lADCHeader4));
  file->WriteBuffer((char*) (lADCData4),   sizeof(lADCData4));
  file->WriteBuffer((char*) &lADCEndBlock, sizeof(lADCEndBlock));
  delete file;

  // unload the digits
  fLoader->UnloadDigits();
}

//_____________________________________________________________________________
Bool_t AliZDC::Raw2SDigits(AliRawReader* rawReader)
{
  // Convert ZDC raw data to Sdigits
  const int kNch = 48;
  AliLoader* loader = (AliRunLoader::Instance())->GetLoader("ZDCLoader");
  if(!loader) {
    AliError("no ZDC loader found");
    return kFALSE;
  }

  // Create the output digit tree
  TTree* treeS = loader->TreeS();
  if(!treeS){
    loader->MakeTree("S");
    treeS = loader->TreeS();
  }
  //
  AliZDCSDigit sdigit;
  AliZDCSDigit* psdigit = &sdigit;
  const Int_t kBufferSize = 4000;
  treeS->Branch("ZDC", "AliZDCSDigit",  &psdigit, kBufferSize);
  //
  AliZDCRawStream rawStream(rawReader);
  Int_t sector[2], resADC, rawADC, corrADC, nPheVal;
  Int_t jcount = 0;
  while(rawStream.Next()){
    if(rawStream.IsADCDataWord()){
      //For the moment only in-time SDigits are foreseen (1st 48 raw values)
      if(jcount < kNch){ 
  	for(Int_t j=0; j<2; j++) sector[j] = rawStream.GetSector(j);
        rawADC = rawStream.GetADCValue();
        resADC = rawStream.GetADCGain();
        //printf("\t RAw2SDigits raw%d ->  RawADC[%d, %d, %d] read\n",
        //    jcount, sector[0], sector[1], rawADC);
        //
        corrADC = rawADC - Pedestal(sector[0], sector[1], resADC);
        if(corrADC<0) corrADC=0;
        nPheVal = ADCch2Phe(sector[0], sector[1], corrADC, resADC);
  	//
        //printf("\t \t ->  SDigit[%d, %d, %d] created\n",
        //    sector[0], sector[1], nPheVal);
        //
  	new(psdigit) AliZDCSDigit(sector, (Float_t) nPheVal, 0.);
  	treeS->Fill();
  	jcount++;
      }
    }//IsADCDataWord
  }//rawStream.Next
  // write the output tree
  fLoader->WriteSDigits("OVERWRITE");
  fLoader->UnloadSDigits();
   
  return kTRUE;
}

//_____________________________________________________________________________
Int_t AliZDC::Pedestal(Int_t Det, Int_t Quad, Int_t Res) const
{
  // Returns a pedestal for detector det, PM quad, channel with res.
  //
  // Getting calibration object for ZDC set
  AliCDBManager *man = AliCDBManager::Instance();
  AliCDBEntry  *entry = man->Get("ZDC/Calib/Pedestals");
  if(!entry) AliFatal("No calibration data loaded!");  
  AliZDCPedestals *calibPed = (AliZDCPedestals*) entry->GetObject();
  //
  if(!calibPed){
    printf("\t No calibration object found for ZDC!");
    return -1;
  }
  //
  Int_t index=0, kNch=24;
  if(Quad!=5){
    if(Det==1)        index = Quad+kNch*Res;	 // ZN1
    else if(Det==2)   index = Quad+5+kNch*Res;  	 // ZP1
    else if(Det==3)   index = Quad+9+kNch*Res; // ZEM
    else if(Det==4)   index = Quad+12+kNch*Res; // ZN2
    else if(Det==5)   index = Quad+17+kNch*Res; // ZP2
  }
  else index = (Det-1)/3+22+kNch*Res; // Reference PMs
  //
  //
  Float_t meanPed = calibPed->GetMeanPed(index);
  Float_t pedWidth = calibPed->GetMeanPedWidth(index);
  Float_t pedValue = gRandom->Gaus(meanPed,pedWidth);
  //
  //printf("\t AliZDC::Pedestal - det(%d, %d) - Ped[%d] = %d\n",Det, Quad, index,(Int_t) pedValue); // Chiara debugging!
  
  

  return (Int_t) pedValue;
}


//_____________________________________________________________________________
Int_t AliZDC::ADCch2Phe(Int_t Det, Int_t Quad, Int_t ADCVal, Int_t Res) const
{
  // Evaluation of the no. of phe produced
  Float_t pmGain[6][5];
  Float_t resADC[2];
  for(Int_t j = 0; j < 5; j++){
    pmGain[0][j] = 50000.;
    pmGain[1][j] = 100000.;
    pmGain[2][j] = 100000.;
    pmGain[3][j] = 50000.;
    pmGain[4][j] = 100000.;
    pmGain[5][j] = 100000.;
  }
  // ADC Caen V965
  resADC[0] = 0.0000008; // ADC Resolution high gain: 200 fC/adcCh
  resADC[1] = 0.0000064; // ADC Resolution low gain:  25  fC/adcCh
  //
  Int_t nPhe = (Int_t) (ADCVal / (pmGain[Det-1][Quad] * resADC[Res]));
  //
  //printf("\t AliZDC::ADCch2Phe -> det(%d, %d) - ADC %d  phe %d\n",Det,Quad,ADCVal,nPhe);

  return nPhe;
}

//______________________________________________________________________
void AliZDC::SetTreeAddress(){

  // Set branch address for the Trees.
  if(fLoader->TreeH() && (fHits == 0x0))
    fHits   = new TClonesArray("AliZDCHit",1000);
      
  AliDetector::SetTreeAddress();
}

//_____________________________________________________________________________
AliZDCChMap* AliZDC::GetChMap() const
{

  // Getting calibration object for ZDC

  AliCDBEntry  *entry = AliCDBManager::Instance()->Get("ZDC/Calib/ChMap");
  if(!entry) AliFatal("No calibration data loaded!");  

  AliZDCChMap *calibdata = dynamic_cast<AliZDCChMap*> (entry->GetObject());
  if(!calibdata) AliFatal("Wrong calibration object in calibration  file!");

  return calibdata;
}<|MERGE_RESOLUTION|>--- conflicted
+++ resolved
@@ -67,12 +67,8 @@
   fBeamEnergy(0.),
   fIspASystem(kFALSE),
   fIsRELDISgen(kFALSE),
-<<<<<<< HEAD
-  fOnlyZEM(kFALSE)
-=======
   fOnlyZEM(kFALSE),
   fFindMother(kFALSE)
->>>>>>> a2e068f9
 {
   //
   // Default constructor for the Zero Degree Calorimeter base class
@@ -98,12 +94,8 @@
   fBeamEnergy(0.),
   fIspASystem(kFALSE),
   fIsRELDISgen(kFALSE),
-<<<<<<< HEAD
-  fOnlyZEM(kFALSE)
-=======
   fOnlyZEM(kFALSE),
   fFindMother(kFALSE)
->>>>>>> a2e068f9
 {
   //
   // Standard constructor for the Zero Degree Calorimeter base class
@@ -147,12 +139,8 @@
 fBeamEnergy(ZDC.fBeamEnergy),
 fIspASystem(ZDC.fIspASystem),
 fIsRELDISgen(ZDC.fIsRELDISgen),
-<<<<<<< HEAD
-fOnlyZEM(ZDC.fOnlyZEM)
-=======
 fOnlyZEM(ZDC.fOnlyZEM),
 fFindMother(ZDC.fFindMother)
->>>>>>> a2e068f9
 {
   // copy constructor
 }
@@ -171,10 +159,7 @@
     fIspASystem = ZDC.fIspASystem;
     fIsRELDISgen = ZDC.fIsRELDISgen;
     fOnlyZEM = ZDC.fOnlyZEM;
-<<<<<<< HEAD
-=======
     fFindMother = ZDC.fFindMother;
->>>>>>> a2e068f9
   } return *this;
 }
 
