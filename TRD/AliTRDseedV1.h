#ifndef ALITRDSEEDV1_H
#define ALITRDSEEDV1_H
/* Copyright(c) 1998-1999, ALICE Experiment at CERN, All rights reserved. *
* See cxx source for full Copyright notice                               */

/* $Id: AliTRDseedV1.h 60233 2013-01-10 09:04:08Z abercuci $ */

////////////////////////////////////////////////////////////////////////////
//                                                                        //
// \class AliTRDseedV1
// \brief The TRD offline tracklet
// \author Alexandru Bercuci
//                                                                        //
////////////////////////////////////////////////////////////////////////////

#ifndef ALITRDTRACKLETBASE_H
#include "AliTRDtrackletBase.h"
#endif

#ifndef ROOT_TMath
#include "TMath.h"
#endif

#ifndef ALITRDGEOMETRY_H
#include "AliTRDgeometry.h"
#endif

#ifndef ALIPID_H
#include "AliPID.h"
#endif


#ifndef ALITRDCLUSTER_H 
#include "AliTRDcluster.h"
#endif


class TTreeSRedirector;
class TLinearFitter;
class TGeoHMatrix;
class AliRieman;

class AliTRDReconstructor;
class AliTRDtrackingChamber;
class AliTRDtrackV1;
class AliTRDpadPlane;
class AliTRDseedV1 : public AliTRDtrackletBase
{
  friend class AliHLTTRDTracklet; // wrapper for HLT

public:
  enum ETRDtrackletBuffers {    
    kNbits     = 6      // bits to store number of clusters
   ,kMask      = 0x3f   // bit mask
   ,kNtb       = 31     // max clusters/pad row
   ,kNclusters = 2*kNtb // max number of clusters/tracklet
   ,kNdEdxSlices= 8     // dEdx slices allocated in reconstruction
  };

  // bits from 0-13 are reserved by ROOT (see TObject.h)
  enum ETRDtrackletStatus {
    kOwner      = BIT(14) // owner of its clusters
   ,kRowCross   = BIT(15) // pad row cross tracklet
   ,kChmbGood   = BIT(16) // status of the detector from calibration view point
   ,kCalib      = BIT(17) // calibrated tracklet
   ,kKink       = BIT(18) // kink prolongation tracklet
   ,kStandAlone = BIT(19) // tracklet build during stand alone track finding
   ,kPrimary    = BIT(20) // tracklet from a primary track candidate
  };

  enum ETRDtrackletError { // up to 8 bits
    kAttachClFound = 0  // not enough clusters found
    ,kAttachRowGap  = 1  // found gap attached rows
    ,kAttachRow     = 2  // found 3 rows
    ,kAttachMultipleCl= 3// multiple clusters attached to time bin
    ,kAttachClAttach= 4  // not enough clusters attached
    ,kFitCl         = 5  // not enough clusters for fit
    ,kFitFailedY    = 6  // fit failed in XY plane failed
    ,kFitFailedZ    = 7  // fit in the QZ plane failed
  };

  AliTRDseedV1(Int_t det = -1);
  ~AliTRDseedV1();
  AliTRDseedV1(const AliTRDseedV1 &ref);
  AliTRDseedV1& operator=(const AliTRDseedV1 &ref);

  Bool_t    AttachClusters(AliTRDtrackingChamber *const chamber, Bool_t tilt = kFALSE, Bool_t ChgPlus=kTRUE, Int_t ev=-1);
  void      Bootstrap(const AliTRDReconstructor *rec);
  void      Calibrate();
  void      CookdEdx(Int_t nslices);
  void      CookLabels();
  Bool_t    CookPID();
  Bool_t    Fit(UChar_t opt=0); // OBSOLETE
<<<<<<< HEAD
  Bool_t    FitRobust(AliTRDpadPlane *pp, Int_t opt=0);
=======
  Bool_t    FitRobust(AliTRDpadPlane *pp, Bool_t sgn, Int_t chg, Int_t opt=0);
>>>>>>> 2378903f
  Double_t  EstimatedCrossPoint(AliTRDpadPlane *pp);
  Bool_t    Init(const AliTRDtrackV1 *track);
  void      Init(const AliRieman *fit);
  Bool_t    IsEqual(const TObject *inTracklet) const;
  Bool_t    IsCalibrated() const     { return TestBit(kCalib);}
  Bool_t    IsChmbGood() const       { return TestBit(kChmbGood);}
  Bool_t    IsOwner() const          { return TestBit(kOwner);}
  Bool_t    IsKink() const           { return TestBit(kKink);}
  Bool_t    IsPrimary() const        { return TestBit(kPrimary);}
  Bool_t    HasError(ETRDtrackletError err) const
                                     { return TESTBIT(fErrorMsg, err);}
  Bool_t    IsOK() const             { return GetN() > 4 && GetNUsed() < 4;}
  Bool_t    IsRowCross() const       { return TestBit(kRowCross);}
  Bool_t    IsUsable(Int_t i) const  { return fClusters[i] && !fClusters[i]->IsUsed();}
  Bool_t    IsStandAlone() const     { return TestBit(kStandAlone);}

  Float_t   GetAnodeWireOffset(Float_t zt);
  Float_t   GetC(Int_t typ=0) const    { return fC[typ]; }
  Float_t   GetCharge(Bool_t useOutliers=kFALSE) const;
  Float_t   GetChi2() const          { return fChi2; }
  inline Float_t   GetChi2Z() const;
  inline Float_t   GetChi2Y() const;
  inline Float_t   GetChi2Phi() const;
  void      GetCovAt(Double_t x, Double_t *cov) const;
  void      GetCovXY(Double_t *cov) const { memcpy(cov, &fCov[0], 3*sizeof(Double_t));}
  void      GetCovRef(Double_t *cov) const { memcpy(cov, &fRefCov, 7*sizeof(Double_t));}
  static Int_t GetCovSqrt(const Double_t * const c, Double_t *d);
  static Double_t GetCovInv(const Double_t * const c, Double_t *d);
  UChar_t   GetErrorMsg() const      { return fErrorMsg;}
  Float_t   GetdX() const            { return fdX;}
  const Float_t*  GetdEdx() const    { return &fdEdx[0];}
  Float_t   GetQperTB(Int_t tb) const;
  Float_t   GetdQdl() const;
  Float_t   GetdQdl(Int_t ic, Float_t *dx=NULL) const;
  Float_t   GetdYdX() const          { return fYfit[1];}
  Float_t   GetdZdX() const          { return fZfit[1];}
  Int_t     GetdY() const            { return Int_t(GetY()/0.014);}
  Int_t     GetDetector() const      { return fDet;}
  Int_t     GetChargeGaps(Float_t sz[kNtb], Float_t pos[kNtb], Int_t ntb[kNtb]) const;
  void      GetCalibParam(Float_t &exb, Float_t &vd, Float_t &t0, Float_t &s2, Float_t &dl, Float_t &dt) const    { 
              exb = fExB; vd = fVD; t0 = fT0; s2 = fS2PRF; dl = fDiffL; dt = fDiffT;}
  AliTRDcluster*  GetClusters(Int_t i) const               { return i<0 || i>=kNclusters ? NULL: fClusters[i];}
  Int_t     GetIndexes(Int_t i) const{ return i<0 || i>=kNclusters ? -1 : fIndexes[i];}
  Int_t     GetLabels(Int_t i) const { return fLabels[i];}  
  Float_t   GetLocalZ() const        { return fZfit[0] - fZfit[1] * fX;}
  Float_t   GetLocalY() const        { return fYfit[0] - fYfit[1] * fX;}
  Float_t   GetMomentum(Float_t *err = NULL) const;
  Int_t     GetN() const             { return (Int_t)fN&kMask;}
  Int_t     GetN2() const            { return GetN();}
  Int_t     GetNUsed() const         { return Int_t((fN>>kNbits)&kMask);}
  Int_t     GetNShared() const       { return Int_t(((fN>>kNbits)>>kNbits)&kMask);}
  Int_t     GetTBoccupancy() const;
  Int_t     GetTBcross() const;
  Float_t   GetQuality(Bool_t kZcorr) const;
  Float_t   GetPadLength() const     { return fPad[0];}
  Float_t   GetPadWidth() const      { return fPad[1];}
  Int_t     GetPlane() const         { return AliTRDgeometry::GetLayer(fDet);    }

  Float_t*  GetProbability(Bool_t force=kFALSE);
  Float_t   GetPt() const            { return fPt; }
  inline Double_t  GetPID(Int_t is=-1) const;
  Float_t   GetS2Y() const           { return fCov[0];}
  Float_t   GetS2Z() const           { return fS2Z;}
  Double_t  GetS2DYDX(Float_t) const { return fCov[2];}
  inline Double_t  GetS2DZDX(Float_t) const;
<<<<<<< HEAD
=======
  inline Double_t  GetS2XcrossDZDX(Double_t absdzdx) const;
>>>>>>> 2378903f
  Float_t   GetSigmaY() const        { return fS2Y > 0. ? TMath::Sqrt(fS2Y) : 0.2;}
  Float_t   GetSnp() const           { return fYref[1]/TMath::Sqrt(1+fYref[1]*fYref[1]);}
  Float_t   GetTgl() const           { return fZref[1]/TMath::Sqrt(1+fYref[1]*fYref[1]);}
  Float_t   GetTilt() const          { return fPad[2];}
  UInt_t    GetTrackletWord() const  { return 0;}
  UShort_t  GetVolumeId() const;
  Float_t   GetX0() const            { return fX0;}
  Float_t   GetX() const             { return fX0 - fX;}
  Float_t   GetXcross() const        { return fS2Y;}
  Float_t   GetY() const             { return TMath::Abs(fY)<1.e-15?GetLocalY():fY;/*fYfit[0] - fYfit[1] * fX;*/}
  Double_t  GetYat(Double_t x) const { return fY/*fit[0]*/ - fYfit[1] * (fX0-x);}
  Float_t   GetYfit(Int_t id) const  { return fYfit[id];}
  Float_t   GetYref(Int_t id) const  { return fYref[id];}
  Float_t   GetYref() const          { return fYref[0] - fYref[1] *fX;}
  Float_t   GetZ() const             { return TMath::Abs(fZ)<1.e-15?GetLocalZ():fZ;/*fZfit[0] - fZfit[1] * fX;*/}
  Double_t  GetZat(Double_t x) const { return fZ/*fit[0]*/ - fZfit[1] * (fX0-x);}
  Float_t   GetZfit(Int_t id) const  { return fZfit[id];}
  Float_t   GetZref(Int_t id) const  { return fZref[id];}
  Float_t   GetZref() const          { return fZref[0] - fZref[1] *fX;}
  Int_t     GetYbin() const          { return Int_t(GetY()/0.016);}
  Int_t     GetZbin() const          { return Int_t(GetZ()/fPad[0]);}

  inline AliTRDcluster* NextCluster();
  inline AliTRDcluster* PrevCluster();
  void      Print(Option_t *o = "") const;
  inline void ResetClusterIter(Bool_t forward = kTRUE);
  void      Reset(Option_t *opt="");

  void      SetC(Float_t c, Int_t typ=0) { fC[typ] = c;}
  void      SetChmbGood(Bool_t k = kTRUE){ SetBit(kChmbGood, k);}
  void      SetChi2(Float_t chi2)    { fChi2 = chi2;}
  inline void SetCovRef(const Double_t *cov);
  void      SetErrorMsg(ETRDtrackletError err)  { SETBIT(fErrorMsg, err);}
  void      SetIndexes(Int_t i, Int_t idx) { fIndexes[i]  = idx; }
  void      SetLabels(Int_t *lbls)   { memcpy(fLabels, lbls, 3*sizeof(Int_t)); }
  void      SetKink(Bool_t k = kTRUE){ SetBit(kKink, k);}
  void      SetPrimary(Bool_t k = kTRUE){ SetBit(kPrimary, k);}  
  void      SetStandAlone(Bool_t st) { SetBit(kStandAlone, st); }
  void      SetPt(Double_t pt)       { fPt = pt;}
  void      SetOwner();
  void      SetPadPlane(AliTRDpadPlane * const p);
  void      SetPadLength(Float_t l)  { fPad[0] = l;}
  void      SetPadWidth(Float_t w)   { fPad[1] = w;}
  void      SetTilt(Float_t tilt)    { fPad[2] = tilt; }
  void      SetDetector(Int_t d)     { fDet = d;  }
  void      SetDX(Float_t inDX)      { fdX = inDX;}
  void      SetReconstructor(const AliTRDReconstructor *rec) {fkReconstructor = rec;}
  void      SetX0(Float_t x0)        { fX0 = x0; }
  void      SetXYZ(TGeoHMatrix *mDet);
  void      SetYref(Int_t i, Float_t y) { if(i==0||i==1) fYref[i]     = y;}
  void      SetZref(Int_t i, Float_t z) { if(i==0||i==1) fZref[i]     = z;}
//   void      SetUsabilityMap(Long_t um)  { fUsable = um; }
  void      Update(const AliTRDtrackV1* trk);
  void      UpdateUsed();
  void      UseClusters();

protected:
  void      Copy(TObject &ref) const;
<<<<<<< HEAD
=======
  void      UnbiasDZDX(Bool_t rc);
  Double_t  UnbiasY(Bool_t rc, Bool_t sgn, Int_t chg);
>>>>>>> 2378903f

private:
  inline void SetN(Int_t n);
  inline void SetNUsed(Int_t n);
  inline void SetNShared(Int_t n);
  inline void Swap(Int_t &n1, Int_t &n2) const;
  inline void Swap(Double_t &d1, Double_t &d2) const;

  const AliTRDReconstructor *fkReconstructor;//! local reconstructor
  AliTRDcluster  **fClusterIter;            //! clusters iterator
  Int_t            fIndexes[kNclusters];    //! Indexes
  Float_t          fExB;                    // tg(a_L) @ tracklet location
  Float_t          fVD;                     // drift velocity @ tracklet location
  Float_t          fT0;                     // time 0 @ tracklet location
  Float_t          fS2PRF;                  // sigma^2 PRF for xd->0 and phi=a_L 
  Float_t          fDiffL;                  // longitudinal diffusion coefficient
  Float_t          fDiffT;                  // transversal diffusion coefficient
  Char_t           fClusterIdx;             //! clusters iterator
  UChar_t          fErrorMsg;               // processing error
  UInt_t           fN;                      // number of clusters attached/used/shared
  Short_t          fDet;                    // TRD detector
  AliTRDcluster   *fClusters[kNclusters];   // Clusters
  Float_t          fPad[4];                 // local pad definition : length/width/tilt/anode wire offset 
  Float_t          fYref[2];                //  Reference y, dydx
  Float_t          fZref[2];                //  Reference z, dz/dx
  Float_t          fYfit[2];                //  Fit :: chamber local y, dy/dx
  Float_t          fZfit[2];                //  Fit :: chamber local z, dz/dx
  Float_t          fPt;                     //  Pt estimate @ tracklet [GeV/c]
  Float_t          fdX;                     // length of time bin
  Float_t          fX0;                     // anode wire position in TrackingCoordinates (alignment included)
  Float_t          fX;                      // local radial offset from anode wire where tracklet position is estimated
  Float_t          fY;                      // r-phi position of the tracklet  in TrackingCoordinates (alignment included)
  Float_t          fZ;                      // z position of the tracklet in TrackingCoordinates (alignment included)
  Float_t          fS2Y;                    // estimated radial cross point (chmb. coord.) in case of RC tracklets 
  Float_t          fS2Z;                    // estimated resolution in the z direction 
  Float_t          fC[2];                   // Curvature for standalone [0] rieman [1] vertex constrained 
  Float_t          fChi2;                   // Global chi2  
  Float_t          fdEdx[kNdEdxSlices];     // dE/dx measurements for tracklet
  Float_t          fProb[AliPID::kSPECIES]; // PID probabilities
  Int_t            fLabels[3];              // most frequent MC labels and total number of different labels
  Double_t         fRefCov[7];              // covariance matrix of the track in the yz plane + the rest of the diagonal elements
  Double_t         fCov[3];                 // covariance matrix of the tracklet in the xy plane

  ClassDef(AliTRDseedV1, 13)                 // The offline TRD tracklet 
};

//____________________________________________________________
inline Float_t AliTRDseedV1::GetChi2Z() const
{
  Double_t dz = fZref[0]-fZfit[0]; dz*=dz;
  Double_t cov[3]; GetCovAt(fX, cov);
  Double_t s2 = fRefCov[2]+cov[2];
  return s2 > 0. ? dz/s2 : 0.; 
}

//____________________________________________________________
inline Float_t AliTRDseedV1::GetChi2Y() const
{
  Double_t dy = fYref[0]-fYfit[0]; dy*=dy;
  Double_t cov[3]; GetCovAt(fX, cov);
  Double_t s2 = fRefCov[0]+cov[0];
  return s2 > 0. ? dy/s2 : 0.; 
}

//____________________________________________________________
inline Float_t AliTRDseedV1::GetChi2Phi() const
{
  Double_t dphi = fYref[1]-fYfit[1]; dphi*=dphi;
  Double_t cov[3]; GetCovAt(fX, cov);
  Double_t s2 = fRefCov[2]+cov[2];
  return s2 > 0. ? dphi/s2 : 0.; 
}



//____________________________________________________________
inline Double_t AliTRDseedV1::GetPID(Int_t is) const
{
  if(is<0) return fProb[AliPID::kElectron];
  if(is<AliPID::kSPECIES) return fProb[is];
  return 0.;
}

//____________________________________________________________
<<<<<<< HEAD
=======
Double_t AliTRDseedV1::GetS2XcrossDZDX(Double_t absdzdx) const
{
  // correct sigma(x_cross) for the width of the crossing area
  if(absdzdx>0.05) return TMath::Exp(-1.58839-absdzdx*3.24116);
  else return 0.957043-absdzdx*12.4597;
}

//____________________________________________________________
>>>>>>> 2378903f
Double_t AliTRDseedV1::GetS2DZDX(Float_t dzdx) const
{
//   Double_t p0[] = {0.03925, 0.03178},
//            p1[] = {0.06316, 0.06669};
  Double_t p0[] = {0.02835, 0.03925},
           p1[] = {0.04746, 0.06316};
  
  Double_t s2(p0[IsRowCross()]+p1[IsRowCross()]*dzdx*dzdx);
  s2*=s2;
  return s2;
}

  //____________________________________________________________
inline AliTRDcluster* AliTRDseedV1::NextCluster()
{
// Mimic the usage of STL iterators.
// Forward iterator

  fClusterIdx++; fClusterIter++;
  while(fClusterIdx < kNclusters){
    if(!(*fClusterIter)){ 
      fClusterIdx++; 
      fClusterIter++;
      continue;
    }
    return *fClusterIter;
  }
  return NULL;
}

//____________________________________________________________
inline AliTRDcluster* AliTRDseedV1::PrevCluster()
{
// Mimic the usage of STL iterators.
// Backward iterator

  fClusterIdx--; fClusterIter--;
  while(fClusterIdx >= 0){
    if(!(*fClusterIter)){ 
      fClusterIdx--; 
      fClusterIter--;
      continue;
    }
    return *fClusterIter;
  }
  return NULL;
}

//____________________________________________________________
inline void AliTRDseedV1::ResetClusterIter(Bool_t forward) 
{
// Mimic the usage of STL iterators.
// Facilitate the usage of NextCluster for forward like 
// iterator (kTRUE) and PrevCluster for backward like iterator (kFALSE)

  if(forward){
    fClusterIter = &fClusters[0]; fClusterIter--; 
    fClusterIdx=-1;
  } else {
    fClusterIter = &fClusters[kNclusters-1]; fClusterIter++; 
    fClusterIdx=kNclusters;
  }
}

//____________________________________________________________
inline void AliTRDseedV1::SetCovRef(const Double_t *cov)
{ 
// Copy some "important" covariance matrix elements
//  var(y)
// cov(y,z)  var(z)
//                  var(snp)
//                           var(tgl)
//                        cov(tgl, 1/pt)  var(1/pt)

  memcpy(&fRefCov[0], cov, 3*sizeof(Double_t)); // yz full covariance
  fRefCov[3] = cov[ 5];  // snp variance 
  fRefCov[4] = cov[ 9];  // tgl variance
  fRefCov[5] = cov[13];  // cov(tgl, 1/pt)
  fRefCov[6] = cov[14];  // 1/pt variance
}


//____________________________________________________________
inline void AliTRDseedV1::SetN(Int_t n)
{
  if(n<0 || n>kNclusters) return; 
  fN &= ~kMask; 
  fN |= (n&kMask);
}

//____________________________________________________________
inline void AliTRDseedV1::SetNUsed(Int_t n)
{
  if(n<0 || n>kNclusters) return; 
  UInt_t mask(kMask<<kNbits); 
  fN &= ~mask;
  n=n<<kNbits; fN |= (n&mask);
}

//____________________________________________________________
inline void AliTRDseedV1::SetNShared(Int_t n)
{
  if(n<0 || n>kNclusters) return; 
  UInt_t mask((kMask<<kNbits)<<kNbits); 
  fN &= ~mask;
  n = (n<<kNbits)<<kNbits; fN|=(n&mask);
}

//____________________________________________________________
inline void AliTRDseedV1::Swap(Int_t &n1, Int_t &n2) const
{
// swap values of n1 with n2
  Int_t tmp(n1);
  n1=n2; n2=tmp;
}

//____________________________________________________________
inline void AliTRDseedV1::Swap(Double_t &d1, Double_t &d2) const
{
// swap values of d1 with d2
  Double_t tmp(d1);
  d1=d2; d2=tmp;
}


#endif


<|MERGE_RESOLUTION|>--- conflicted
+++ resolved
@@ -91,11 +91,7 @@
   void      CookLabels();
   Bool_t    CookPID();
   Bool_t    Fit(UChar_t opt=0); // OBSOLETE
-<<<<<<< HEAD
-  Bool_t    FitRobust(AliTRDpadPlane *pp, Int_t opt=0);
-=======
   Bool_t    FitRobust(AliTRDpadPlane *pp, Bool_t sgn, Int_t chg, Int_t opt=0);
->>>>>>> 2378903f
   Double_t  EstimatedCrossPoint(AliTRDpadPlane *pp);
   Bool_t    Init(const AliTRDtrackV1 *track);
   void      Init(const AliRieman *fit);
@@ -161,10 +157,7 @@
   Float_t   GetS2Z() const           { return fS2Z;}
   Double_t  GetS2DYDX(Float_t) const { return fCov[2];}
   inline Double_t  GetS2DZDX(Float_t) const;
-<<<<<<< HEAD
-=======
   inline Double_t  GetS2XcrossDZDX(Double_t absdzdx) const;
->>>>>>> 2378903f
   Float_t   GetSigmaY() const        { return fS2Y > 0. ? TMath::Sqrt(fS2Y) : 0.2;}
   Float_t   GetSnp() const           { return fYref[1]/TMath::Sqrt(1+fYref[1]*fYref[1]);}
   Float_t   GetTgl() const           { return fZref[1]/TMath::Sqrt(1+fYref[1]*fYref[1]);}
@@ -223,11 +216,8 @@
 
 protected:
   void      Copy(TObject &ref) const;
-<<<<<<< HEAD
-=======
   void      UnbiasDZDX(Bool_t rc);
   Double_t  UnbiasY(Bool_t rc, Bool_t sgn, Int_t chg);
->>>>>>> 2378903f
 
 private:
   inline void SetN(Int_t n);
@@ -312,8 +302,6 @@
 }
 
 //____________________________________________________________
-<<<<<<< HEAD
-=======
 Double_t AliTRDseedV1::GetS2XcrossDZDX(Double_t absdzdx) const
 {
   // correct sigma(x_cross) for the width of the crossing area
@@ -322,7 +310,6 @@
 }
 
 //____________________________________________________________
->>>>>>> 2378903f
 Double_t AliTRDseedV1::GetS2DZDX(Float_t dzdx) const
 {
 //   Double_t p0[] = {0.03925, 0.03178},
