/**************************************************************************
* Copyright(c) 1998-1999, ALICE Experiment at CERN, All rights reserved. *
*                                                                        *
* Author: The ALICE Off-line Project.                                    *
* Contributors are mentioned in the code where appropriate.              *
*                                                                        *
* Permission to use, copy, modify and distribute this software and its   *
* documentation strictly for non-commercial purposes is hereby granted   *
* without fee, provided that the above copyright notice appears in all   *
* copies and that both the copyright notice and this permission notice   *
* appear in the supporting documentation. The authors make no claims     *
* about the suitability of this software for any purpose. It is          *
* provided "as is" without express or implied warranty.                  *
**************************************************************************/

/* $Id: AliTRDseedV1.cxx 60233 2013-01-10 09:04:08Z abercuci $ */

////////////////////////////////////////////////////////////////////////////
////
//  The TRD offline tracklet
//
// The running horse of the TRD reconstruction. The following tasks are preformed:
//   1. Clusters attachment to tracks based on prior information stored at tracklet level (see AttachClusters)
//   2. Clusters position recalculation based on track information (see GetClusterXY and Fit)
//   3. Cluster error parametrization recalculation (see Fit)
//   4. Linear track approximation (Fit)
//   5. Optimal position (including z estimate for pad row cross tracklets) and covariance matrix of the track fit inside one TRD chamber (Fit)
//   6. Tilt pad correction and systematic effects (GetCovAt)
//   7. dEdx calculation (CookdEdx)
//   8. PID probabilities estimation (CookPID)
//
//  Authors:                                                              //
//    Alex Bercuci <A.Bercuci@gsi.de>                                     //
//    Markus Fasel <M.Fasel@gsi.de>                                       //
//                                                                        //
////////////////////////////////////////////////////////////////////////////

#include "TMath.h"
#include "TGeoManager.h"
#include "TTreeStream.h"
#include "TGraphErrors.h"

#include "AliLog.h"
#include "AliMathBase.h"
#include "AliRieman.h"
#include "AliCDBManager.h"

#include "AliTRDReconstructor.h"
#include "AliTRDpadPlane.h"
#include "AliTRDtransform.h"
#include "AliTRDcluster.h"
#include "AliTRDseedV1.h"
#include "AliTRDtrackV1.h"
#include "AliTRDcalibDB.h"
#include "AliTRDchamberTimeBin.h"
#include "AliTRDtrackingChamber.h"
#include "AliTRDtrackerV1.h"
#include "AliTRDrecoParam.h"
#include "AliTRDCommonParam.h"
#include "AliTRDtrackletOflHelper.h"

#include "Cal/AliTRDCalTrkAttach.h"
#include "Cal/AliTRDCalPID.h"
#include "Cal/AliTRDCalROC.h"
#include "Cal/AliTRDCalDet.h"

class AliTracker;

ClassImp(AliTRDseedV1)

//____________________________________________________________________
AliTRDseedV1::AliTRDseedV1(Int_t det) 
  :AliTRDtrackletBase()
  ,fkReconstructor(NULL)
  ,fClusterIter(NULL)
  ,fExB(0.)
  ,fVD(0.)
  ,fT0(0.)
  ,fS2PRF(0.)
  ,fDiffL(0.)
  ,fDiffT(0.)
  ,fClusterIdx(0)
  ,fErrorMsg(0)
  ,fN(0)
  ,fDet(det)
  ,fPt(0.)
  ,fdX(0.)
  ,fX0(0.)
  ,fX(0.)
  ,fY(0.)
  ,fZ(0.)
  ,fS2Y(0.)
  ,fS2Z(0.)
  ,fChi2(0.)
{
  //
  // Constructor
  //
  memset(fIndexes,0xFF,kNclusters*sizeof(fIndexes[0]));
  memset(fClusters, 0, kNclusters*sizeof(AliTRDcluster*));
  memset(fPad, 0, 4*sizeof(Float_t));
  fYref[0] = 0.; fYref[1] = 0.; 
  fZref[0] = 0.; fZref[1] = 0.; 
  fYfit[0] = 0.; fYfit[1] = 0.; 
  fZfit[0] = 0.; fZfit[1] = 0.; 
  memset(fdEdx, 0, kNdEdxSlices*sizeof(Float_t));
  for(int ispec=0; ispec<AliPID::kSPECIES; ispec++) fProb[ispec]  = -1.;
  fLabels[0]=-1; fLabels[1]=-1; // most freq MC labels
  fLabels[2]=0;  // number of different labels for tracklet
  memset(fRefCov, 0, 7*sizeof(Double_t));
  // stand alone curvature
  fC[0] = 0.; fC[1] = 0.; 
  // covariance matrix [diagonal]
  // default sy = 200um and sz = 2.3 cm 
  fCov[0] = 4.e-4; fCov[1] = 0.; fCov[2] = 5.3; 
  SetStandAlone(kFALSE);
}

//____________________________________________________________________
AliTRDseedV1::AliTRDseedV1(const AliTRDseedV1 &ref)
  :AliTRDtrackletBase((AliTRDtrackletBase&)ref)
  ,fkReconstructor(NULL)
  ,fClusterIter(NULL)
  ,fExB(0.)
  ,fVD(0.)
  ,fT0(0.)
  ,fS2PRF(0.)
  ,fDiffL(0.)
  ,fDiffT(0.)
  ,fClusterIdx(0)
  ,fErrorMsg(0)
  ,fN(0)
  ,fDet(-1)
  ,fPt(0.)
  ,fdX(0.)
  ,fX0(0.)
  ,fX(0.)
  ,fY(0.)
  ,fZ(0.)
  ,fS2Y(0.)
  ,fS2Z(0.)
  ,fChi2(0.)
{
  //
  // Copy Constructor performing a deep copy
  //
  if(this != &ref){
    ref.Copy(*this);
  }
  SetBit(kOwner, kFALSE);
  SetStandAlone(ref.IsStandAlone());
}


//____________________________________________________________________
AliTRDseedV1& AliTRDseedV1::operator=(const AliTRDseedV1 &ref)
{
  //
  // Assignment Operator using the copy function
  //

  if(this != &ref){
    ref.Copy(*this);
  }
  SetBit(kOwner, kFALSE);

  return *this;
}

//____________________________________________________________________
AliTRDseedV1::~AliTRDseedV1()
{
  //
  // Destructor. The RecoParam object belongs to the underlying tracker.
  //

  //printf("I-AliTRDseedV1::~AliTRDseedV1() : Owner[%s]\n", IsOwner()?"YES":"NO");

  if(IsOwner()) {
    for(int itb=0; itb<kNclusters; itb++){
      if(!fClusters[itb]) continue; 
      //AliInfo(Form("deleting c %p @ %d", fClusters[itb], itb));
      delete fClusters[itb];
      fClusters[itb] = NULL;
    }
  }
}

//____________________________________________________________________
void AliTRDseedV1::Copy(TObject &ref) const
{
  //
  // Copy function
  //

  //AliInfo("");
  AliTRDseedV1 &target = (AliTRDseedV1 &)ref; 

  target.fkReconstructor = fkReconstructor;
  target.fClusterIter   = NULL;
  target.fExB           = fExB;
  target.fVD            = fVD;
  target.fT0            = fT0;
  target.fS2PRF         = fS2PRF;
  target.fDiffL         = fDiffL;
  target.fDiffT         = fDiffT;
  target.fClusterIdx    = 0;
  target.fErrorMsg      = fErrorMsg;
  target.fN             = fN;
  target.fDet           = fDet;
  target.fPt            = fPt;
  target.fdX            = fdX;
  target.fX0            = fX0;
  target.fX             = fX;
  target.fY             = fY;
  target.fZ             = fZ;
  target.fS2Y           = fS2Y;
  target.fS2Z           = fS2Z;
  target.fChi2          = fChi2;
  
  memcpy(target.fIndexes, fIndexes, kNclusters*sizeof(Int_t));
  memcpy(target.fClusters, fClusters, kNclusters*sizeof(AliTRDcluster*));
  memcpy(target.fPad, fPad, 4*sizeof(Float_t));
  target.fYref[0] = fYref[0]; target.fYref[1] = fYref[1]; 
  target.fZref[0] = fZref[0]; target.fZref[1] = fZref[1]; 
  target.fYfit[0] = fYfit[0]; target.fYfit[1] = fYfit[1]; 
  target.fZfit[0] = fZfit[0]; target.fZfit[1] = fZfit[1]; 
  memcpy(target.fdEdx, fdEdx, kNdEdxSlices*sizeof(Float_t));
  memcpy(target.fProb, fProb, AliPID::kSPECIES*sizeof(Float_t)); 
  memcpy(target.fLabels, fLabels, 3*sizeof(Int_t)); 
  memcpy(target.fRefCov, fRefCov, 7*sizeof(Double_t)); 
  target.fC[0] = fC[0]; target.fC[1] = fC[1];
  memcpy(target.fCov, fCov, 3*sizeof(Double_t)); 
  
  TObject::Copy(ref);
}


//____________________________________________________________
void AliTRDseedV1::Init(const AliRieman *rieman)
{
// Initialize this tracklet using the riemann fit information


  fZref[0] = rieman->GetZat(fX0);
  fZref[1] = rieman->GetDZat(fX0);
  fYref[0] = rieman->GetYat(fX0);
  fYref[1] = rieman->GetDYat(fX0);
  if(fkReconstructor && fkReconstructor->IsHLT()){
    fRefCov[0] = 1;
    fRefCov[2] = 10;
  }else{
    fRefCov[0] = rieman->GetErrY(fX0);
    fRefCov[2] = rieman->GetErrZ(fX0);
  }
  fC[0]    = rieman->GetC(); 
  fChi2    = rieman->GetChi2();
}


//____________________________________________________________
Bool_t AliTRDseedV1::Init(const AliTRDtrackV1 *track)
{
// Initialize this tracklet using the track information
//
// Parameters:
//   track - the TRD track used to initialize the tracklet
// 
// Detailed description
// The function sets the starting point and direction of the
// tracklet according to the information from the TRD track.
// 
// Caution
// The TRD track has to be propagated to the beginning of the
// chamber where the tracklet will be constructed
//

  Double_t y, z; 
  if(!track->GetProlongation(fX0, y, z)) return kFALSE;
  Update(track);
  return kTRUE;
}


//_____________________________________________________________________________
void AliTRDseedV1::Reset(Option_t *opt)
{
//
// Reset seed. If option opt="c" is given only cluster arrays are cleared.
//
  for(Int_t ic=kNclusters; ic--;) fIndexes[ic] = -1;
  memset(fClusters, 0, kNclusters*sizeof(AliTRDcluster*));
  fN=0; SetBit(kRowCross, kFALSE);
  if(strcmp(opt, "c")==0) return;

  fExB=0.;fVD=0.;fT0=0.;fS2PRF=0.;
  fDiffL=0.;fDiffT=0.;
  fClusterIdx=0;
  fErrorMsg = 0;
  fDet=-1;
  fPt=0.;
  fdX=0.;fX0=0.; fX=0.; fY=0.; fZ=0.;
  fS2Y=0.; fS2Z=0.;
  fC[0]=0.; fC[1]=0.; 
  fChi2 = 0.;

  memset(fPad, 0, 4*sizeof(Float_t));
  fYref[0] = 0.; fYref[1] = 0.; 
  fZref[0] = 0.; fZref[1] = 0.; 
  fYfit[0] = 0.; fYfit[1] = 0.; 
  fZfit[0] = 0.; fZfit[1] = 0.; 
  memset(fdEdx, 0, kNdEdxSlices*sizeof(Float_t));
  for(int ispec=0; ispec<AliPID::kSPECIES; ispec++) fProb[ispec]  = -1.;
  fLabels[0]=-1; fLabels[1]=-1; // most freq MC labels
  fLabels[2]=0;  // number of different labels for tracklet
  memset(fRefCov, 0, 7*sizeof(Double_t));
  // covariance matrix [diagonal]
  // default sy = 200um and sz = 2.3 cm 
  fCov[0] = 4.e-4; fCov[1] = 0.; fCov[2] = 5.3; 
}

//____________________________________________________________________
void AliTRDseedV1::Update(const AliTRDtrackV1 *trk)
{ 
  // update tracklet reference position from the TRD track

  Double_t fSnp = trk->GetSnp();
  Double_t fTgl = trk->GetTgl();
  fPt = trk->Pt();
  Double_t norm =1./TMath::Sqrt((1.-fSnp)*(1.+fSnp)); 
  fYref[1] = fSnp*norm;
  fZref[1] = fTgl*norm;
  SetCovRef(trk->GetCovariance());

  Double_t dx = trk->GetX() - fX0;
  fYref[0] = trk->GetY() - dx*fYref[1];
  fZref[0] = trk->GetZ() - dx*fZref[1];
}

//_____________________________________________________________________________
void AliTRDseedV1::UpdateUsed()
{
  //
  // Calculate number of used clusers in the tracklet
  //

  Int_t nused = 0, nshared = 0;
  for (Int_t i = kNclusters; i--; ) {
    if (!fClusters[i]) continue;
    if(fClusters[i]->IsUsed()){ 
      nused++;
    } else if(fClusters[i]->IsShared()){
      if(IsStandAlone()) nused++;
      else nshared++;
    }
  }
  SetNUsed(nused);
  SetNShared(nshared);
}

//_____________________________________________________________________________
void AliTRDseedV1::UseClusters()
{
  //
  // Use clusters
  //
  // In stand alone mode:
  // Clusters which are marked as used or shared from another track are
  // removed from the tracklet
  //
  // In barrel mode:
  // - Clusters which are used by another track become shared
  // - Clusters which are attached to a kink track become shared
  //
  AliTRDcluster **c = &fClusters[0];
  for (Int_t ic=kNclusters; ic--; c++) {
    if(!(*c)) continue;
    if(IsStandAlone()){
      if((*c)->IsShared() || (*c)->IsUsed()){ 
        if((*c)->IsShared()) SetNShared(GetNShared()-1);
        else SetNUsed(GetNUsed()-1);
        (*c) = NULL;
        fIndexes[ic] = -1;
        SetN(GetN()-1);
        continue;
      }
    } else {
      if((*c)->IsUsed() || IsKink()){
        (*c)->SetShared();
        continue;
      }
    }
    (*c)->Use();
  }
}



//____________________________________________________________________
void AliTRDseedV1::CookdEdx(Int_t nslices)
{
// Calculates average dE/dx for all slices and store them in the internal array fdEdx. 
//
// Parameters:
//  nslices : number of slices for which dE/dx should be calculated
// Output:
//  store results in the internal array fdEdx. This can be accessed with the method
//  AliTRDseedV1::GetdEdx()
//
// Detailed description
// Calculates average dE/dx for all slices. Depending on the PID methode 
// the number of slices can be 3 (LQ) or 8(NN). 
// The calculation of dQ/dl are done using the tracklet fit results (see AliTRDseedV1::GetdQdl(Int_t))
//
// The following effects are included in the calculation:
// 1. calibration values for t0 and vdrift (using x coordinate to calculate slice)
// 2. cluster sharing (optional see AliTRDrecoParam::SetClusterSharing())
// 3. cluster size
//

  memset(fdEdx, 0, kNdEdxSlices*sizeof(Float_t));
  const Double_t kDriftLength = (.5 * AliTRDgeometry::AmThick() + AliTRDgeometry::DrThick());

  AliTRDcluster *c(NULL);
  for(int ic=0; ic<AliTRDtrackerV1::GetNTimeBins(); ic++){
    if(!(c = fClusters[ic]) && !(c = fClusters[ic+kNtb])) continue;
    Float_t dx = TMath::Abs(fX0 - c->GetX());

    // Filter clusters for dE/dx calculation

    // 1.consider calibration effects for slice determination
    Int_t slice;
    if(dx<kDriftLength){ // TODO should be replaced by c->IsInChamber()
      slice = Int_t(dx * nslices / kDriftLength);
    } else slice = c->GetX() < fX0 ? nslices-1 : 0;


    // 2. take sharing into account
    Float_t w = /*c->IsShared() ? .5 :*/ 1.;

    // 3. take into account large clusters TODO
    //w *= c->GetNPads() > 3 ? .8 : 1.;

    //CHECK !!!
    fdEdx[slice]   += w * GetdQdl(ic); //fdQdl[ic];
  } // End of loop over clusters
}

//_____________________________________________________________________________
void AliTRDseedV1::CookLabels()
{
  //
  // Cook 2 labels for seed
  //

  Int_t labels[200];
  Int_t out[200];
  Int_t nlab = 0;
  for (Int_t i = 0; i < kNclusters; i++) {
    if (!fClusters[i]) continue;
    for (Int_t ilab = 0; ilab < 3; ilab++) {
      if (fClusters[i]->GetLabel(ilab) >= 0) {
        labels[nlab] = fClusters[i]->GetLabel(ilab);
        nlab++;
      }
    }
  }

  fLabels[2] = AliMathBase::Freq(nlab,labels,out,kTRUE);
  fLabels[0] = out[0];
  if ((fLabels[2]  > 1) && (out[3] > 1)) fLabels[1] = out[2];
}

//____________________________________________________________
Float_t AliTRDseedV1::GetAnodeWireOffset(Float_t zt)
{
// Find position inside the amplification cell for reading drift velocity map

  Float_t d = fPad[3] - zt;
  if(d<0.){
    AliError(Form("Fail AnodeWireOffset calculation z0[%+7.2f] zt[%+7.2f] d[%+7.2f].", fPad[3], zt, d));
    return 0.125;
  } 
  d -= ((Int_t)(2 * d)) / 2.0;
  if(d > 0.25) d = 0.5 - d;
  return d;
}


//____________________________________________________________________
Float_t AliTRDseedV1::GetCharge(Bool_t useOutliers) const
{
// Computes total charge attached to tracklet. If "useOutliers" is set clusters 
// which are not in chamber are also used (default false)

  AliTRDcluster *c(NULL); Float_t qt(0.);
  for(int ic=0; ic<kNclusters; ic++){
    if(!(c=fClusters[ic])) continue;
    if(!c->IsInChamber() && !useOutliers) continue;
    qt += TMath::Abs(c->GetQ());
  }
  return qt;
}

//____________________________________________________________________
Int_t AliTRDseedV1::GetChargeGaps(Float_t sz[kNtb], Float_t pos[kNtb], Int_t isz[kNtb]) const
{
// Find number, size and position of charge gaps (consecutive missing time bins).
// Returns the number of gaps and fills their size in input array "sz" and position in array "pos"

  Bool_t gap(kFALSE);
  Int_t n(0);
  Int_t ipos[kNtb]; memset(isz, 0, kNtb*sizeof(Int_t));memset(ipos, 0, kNtb*sizeof(Int_t));
  for(int ic(0); ic<kNtb; ic++){
    if(fClusters[ic] || fClusters[ic+kNtb]){
      if(gap) n++;
      continue;
    }
    gap = kTRUE;
    isz[n]++;
    ipos[n] = ic;
  }
  if(!n) return 0;

  // write calibrated values
  AliTRDcluster fake;
  for(Int_t igap(0); igap<n; igap++){
    sz[igap] = isz[igap]*fVD/AliTRDCommonParam::Instance()->GetSamplingFrequency();
    fake.SetPadTime(ipos[igap]);
    pos[igap] = fake.GetXloc(fT0, fVD);
    if(isz[igap]>1){
      fake.SetPadTime(ipos[igap]-isz[igap]+1);
      pos[igap] += fake.GetXloc(fT0, fVD);
      pos[igap] /= 2.;
    }
  }
  return n;
}


//____________________________________________________________________
Double_t AliTRDseedV1::EstimatedCrossPoint(AliTRDpadPlane *pp)
{
// Algorithm to estimate cross point in the x-z plane for pad row cross tracklets or the z coordinate of pad row without pad row cross in the local chamber coordinates.
// Returns variance of the radial offset from anode wire in case of raw cross or 0 otherwise.

  Int_t row[] = {-1, -1};
  Double_t zoff(0.5 * (pp->GetRow0() + pp->GetRowEnd())), sx(0.), mean(0.5*pp->GetNrows()-0.5);
  AliTRDcluster *c(NULL);
  fS2Y = 0.;
  
  if(!IsRowCross()){ 
    for(int ic=0; ic<kNtb; ic++){
      if(!(c=fClusters[ic])) continue;
      if(!c->IsInChamber()) continue;
      row[0]   = c->GetPadRow();
      fZfit[0] = Int_t(mean-row[0])*pp->GetLengthIPad() + 
                 0.5*(mean-row[0]>0.?1.:-1.)*(row[0]>0&&row[0]<pp->GetNrows()-1?pp->GetLengthIPad():pp->GetLengthOPad());      
      break;
    }
  } else {  
    Float_t tbm[2] = {0.}; // mean value of time bin in rows
    Int_t tb[kNtb]={0}, //array of time bins from first row
          nc[2] = {0},  // no. of clusters in rows
          mc(0);  // no. of common clusters
    Bool_t w[2] = {kFALSE, kFALSE};   // acceptance flag for rows
    // Find radial range for first row
    for(int ic(0); ic<kNtb; ic++){
      tb[ic]= -1;
      if(!(c=fClusters[ic]) || !c->IsInChamber()) continue;
      if(row[0]<0) row[0] = c->GetPadRow();
      tb[nc[0]++] = ic; tbm[0] += ic;
    }
    if(nc[0]>2){
      tbm[0] /= nc[0];
      w[0] = kTRUE;
    }
    // Find radial range for second row
    for(int ic(kNtb), jc(0); ic<kNclusters; ic++, jc++){
      if(!(c=fClusters[ic]) || !c->IsInChamber()) continue;
      if(row[1]<0) row[1] = c->GetPadRow();
      tbm[1] += jc; nc[1]++;
      for(Int_t kc(0); kc<nc[0]; kc++) 
        if(tb[kc]==jc){
          tb[kc] += 100; // mark common cluster
          mc++;
          break;
        }
    }
    if(nc[1]>2){
      tbm[1] /= nc[1];
      w[1] = kTRUE;
    }
    //printf("0 : %f[%2d] 1 : %f[%2d] mc[%d]\n", tbm[0], nc[0], tbm[1], nc[1], mc);
    if(!w[0] && !w[1]){
      AliError("Too few clusters to estimate tracklet.");
      return -1;
<<<<<<< HEAD
    }
    if(!w[0] || !w[1]){ 
      SetBit(kRowCross, kFALSE); // reset RC bit
      if(w[1]) row[0] = row[1];
      fZfit[0] = Int_t(mean-row[0])*pp->GetLengthIPad() + 
                 0.5*(mean-row[0]>0.?1.:-1.)*(row[0]>0&&row[0]<pp->GetNrows()-1?pp->GetLengthIPad():pp->GetLengthOPad());      
    }else{ // find the best matching timebin 
      fZfit[0] = Int_t(mean-0.5*(row[0]+row[1]))*pp->GetLengthIPad(); 
      Int_t itb(0), dtb(0);
      if(!mc) { // no common range
        itb = Int_t(0.5*(tbm[0] + tbm[1]));
        dtb = Int_t(0.5*TMath::Abs(tbm[0] - tbm[1])); // simple parameterization of the cluster gap
      } else {
        Double_t rmax(100.); Int_t itbStart(-1), itbStop(0);
        // compute distance from 
        for(Int_t jc(0); jc<nc[0]; jc++){
          if(tb[jc] < 100) continue;
          Int_t ltb(tb[jc]-100);
          Double_t r = (1. - ltb/tbm[0])*(1. - ltb/tbm[1]);
          //printf("tb[%2d] dr[%f %f %f] rmax[%f]\n", ltb, r, 1. - ltb/tbm[0], 1. - ltb/tbm[1], rmax);
          if(TMath::Abs(r)<rmax){ rmax = TMath::Abs(r); itb = ltb; }
          if(itbStart<0) itbStart = ltb;
          itbStop = ltb;
        } 
        dtb = itbStop-itbStart+1;
      }
      AliTRDCommonParam *cp = AliTRDCommonParam::Instance(); 
      Double_t freq(cp?cp->GetSamplingFrequency():10.);
      fS2Y = ((itb-0.5)/freq - fT0 - 0.189)*fVD; // xOff
      sx   = dtb*0.288675134594812921/freq; sx *= sx; sx += 1.56e-2; sx *= fVD*fVD;
    }    
  }

  // estimate dzdx
  Float_t dx(fX0-fS2Y);
  fZfit[1] = (fZfit[0]+zoff)/dx; 

  // correct dzdx for the bias
  if(!IsRowCross()) fZfit[1] *= 1.09;
  else{
    // correct dzdx for the bias
    fZfit[1] *= 1.05;
    if(fZfit[1]<0) fZfit[1] -= 0.012;

    // correct x_cross/sigma(x_cross) for the bias in dzdx
    fS2Y += 0.14*TMath::Abs(fZfit[1]);
    sx   += 2.e-2*GetS2DZDX(fZfit[1]);
    // correct sigma(x_cross) for the width of the crossing area
    Double_t sxdz = TMath::Abs(fZfit[1])>0.05?(TMath::Exp(-1.58839-TMath::Abs(fZfit[1])*3.24116)):
                                              (0.957043   -TMath::Abs(fZfit[1])*12.4597);
    sx   += sxdz;
=======
    }
    if(!w[0] || !w[1]){ 
      SetBit(kRowCross, kFALSE); // reset RC bit
      if(w[1]) row[0] = row[1];
      fZfit[0] = Int_t(mean-row[0])*pp->GetLengthIPad() + 
                 0.5*(mean-row[0]>0.?1.:-1.)*(row[0]>0&&row[0]<pp->GetNrows()-1?pp->GetLengthIPad():pp->GetLengthOPad());      
    }else{ // find the best matching timebin 
      fZfit[0] = Int_t(mean-0.5*(row[0]+row[1]))*pp->GetLengthIPad(); 
      Int_t itb(0), dtb(0);
      if(!mc) { // no common range
        itb = Int_t(0.5*(tbm[0] + tbm[1]));
        dtb = Int_t(0.5*TMath::Abs(tbm[0] - tbm[1])); // simple parameterization of the cluster gap
      } else {
        Double_t rmax(100.); Int_t itbStart(-1), itbStop(0);
        // compute distance from 
        for(Int_t jc(0); jc<nc[0]; jc++){
          if(tb[jc] < 100) continue;
          Int_t ltb(tb[jc]-100);
          Double_t r = (1. - ltb/tbm[0])*(1. - ltb/tbm[1]);
          //printf("tb[%2d] dr[%f %f %f] rmax[%f]\n", ltb, r, 1. - ltb/tbm[0], 1. - ltb/tbm[1], rmax);
          if(TMath::Abs(r)<rmax){ rmax = TMath::Abs(r); itb = ltb; }
          if(itbStart<0) itbStart = ltb;
          itbStop = ltb;
        } 
        dtb = itbStop-itbStart+1;
      }
      AliTRDCommonParam *cp = AliTRDCommonParam::Instance(); 
      Double_t freq(cp?cp->GetSamplingFrequency():10.);
      fS2Y = ((itb-0.5)/freq - fT0 - 0.189)*fVD; // xOff
      sx   = dtb*0.288675134594812921/freq; sx *= sx; sx += 1.56e-2; sx *= fVD*fVD;
    }    
  }

  // estimate dzdx
  Float_t dx(fX0-fS2Y);
  fZfit[1] = (fZfit[0]+zoff)/dx; 

  // correct dzdx for the bias
  UnbiasDZDX(IsRowCross());
  if(IsRowCross()){
    // correct x_cross/sigma(x_cross) for the bias in dzdx
    const AliTRDrecoParam* const recoParam = fkReconstructor->GetRecoParam();
    if(recoParam){ 
      fS2Y += recoParam->GetCorrDZDXxcross()*TMath::Abs(fZfit[1]);
      sx   += recoParam->GetCorrDZDXxcross()*recoParam->GetCorrDZDXxcross()*GetS2DZDX(fZfit[1]);
    }
    // correct sigma(x_cross) for the width of the crossing area
    sx   += GetS2XcrossDZDX(TMath::Abs(fZfit[1]));
>>>>>>> 2378903f
    
    // estimate z and error @ anode wire
    fZfit[0] += fZfit[1]*fS2Y;
    fS2Z  = fZfit[1]*fZfit[1]*sx+fS2Y*fS2Y*GetS2DZDX(fZfit[1]); 
  }
  return sx;
<<<<<<< HEAD
=======
}

//____________________________________________________________________
void AliTRDseedV1::UnbiasDZDX(Bool_t rc)
{
  // correct dzdx for the bias in z according to MC
  const AliTRDrecoParam* const recoParam = fkReconstructor->GetRecoParam();
  if(!recoParam) return;
  fZfit[1] *= recoParam->GetCorrDZDX(rc);
  if(rc) fZfit[1] += recoParam->GetCorrDZDXbiasRC(fZfit[1]<0);
>>>>>>> 2378903f
}

//____________________________________________________________________
Double_t AliTRDseedV1::UnbiasY(Bool_t rc, Bool_t sgn, Int_t chg)
{
// correct y coordinate for tail cancellation. This should be fixed by considering TC as a function of q/pt. 
//  rc : TRUE if tracklet crosses rows
// sgn : TRUE if track has same sign with magnetic field
// chg : -1 for negative particles, +1 for the rest
  
  const AliTRDrecoParam* const recoParam = fkReconstructor->GetRecoParam();
  if(!recoParam) return 0.;
  Double_t par[2]={0.};
  if(rc) recoParam->GetYcorrTailCancel(2, par);
  else{
    if(sgn && 1./fPt > 1.5)  recoParam->GetYcorrTailCancel(1, par);
    else if(!sgn)  recoParam->GetYcorrTailCancel(0, par);
  }
  return par[0]+par[1]*chg/fPt;
}


//____________________________________________________________________
Float_t AliTRDseedV1::GetQperTB(Int_t tb) const
{
  //
  // Charge of the clusters at timebin
  //
  Float_t q = 0;
  if(fClusters[tb] /*&& fClusters[tb]->IsInChamber()*/)
    q += TMath::Abs(fClusters[tb]->GetQ());
  if(fClusters[tb+kNtb] /*&& fClusters[tb+kNtb]->IsInChamber()*/)
    q += TMath::Abs(fClusters[tb+kNtb]->GetQ());
  return q/TMath::Sqrt(1. + fYref[1]*fYref[1] + fZref[1]*fZref[1]);
}

//____________________________________________________________________
Float_t AliTRDseedV1::GetdQdl() const
{
// Calculate total charge / tracklet length for 1D PID
//
  Float_t Q = GetCharge(kTRUE);
  return Q/TMath::Sqrt(1. + fYref[1]*fYref[1] + fZref[1]*fZref[1]);
}

//____________________________________________________________________
Float_t AliTRDseedV1::GetdQdl(Int_t ic, Float_t *dl) const
{
// Using the linear approximation of the track inside one TRD chamber (TRD tracklet) 
// the charge per unit length can be written as:
// BEGIN_LATEX
// #frac{dq}{dl} = #frac{q_{c}}{dx * #sqrt{1 + #(){#frac{dy}{dx}}^{2}_{fit} + #(){#frac{dz}{dx}}^{2}_{ref}}}
// END_LATEX
// where qc is the total charge collected in the current time bin and dx is the length 
// of the time bin. 
// The following correction are applied :
//   - charge : pad row cross corrections
//              [diffusion and TRF assymetry] TODO
//   - dx     : anisochronity, track inclination - see Fit and AliTRDcluster::GetXloc() 
//              and AliTRDcluster::GetYloc() for the effects taken into account
// 
//Begin_Html
//<img src="TRD/trackletDQDT.gif">
//End_Html
// In the picture the energy loss measured on the tracklet as a function of drift time [left] and respectively 
// drift length [right] for different particle species is displayed.
// Author : Alex Bercuci <A.Bercuci@gsi.de>
//
  Float_t dq = 0.;
  // check whether both clusters are inside the chamber
  Bool_t hasClusterInChamber = kFALSE;
  if(fClusters[ic] && fClusters[ic]->IsInChamber()){
    hasClusterInChamber = kTRUE;
    dq += TMath::Abs(fClusters[ic]->GetQ());
  }
  if(fClusters[ic+kNtb] && fClusters[ic+kNtb]->IsInChamber()){
    hasClusterInChamber = kTRUE;
    dq += TMath::Abs(fClusters[ic+kNtb]->GetQ());
  }
  if(!hasClusterInChamber) return 0.;
  if(dq<1.e-3) return 0.;

  Double_t dx = fdX;
  if(ic-1>=0 && ic+1<kNtb){
    Float_t x2(0.), x1(0.);
    // try to estimate upper radial position (find the cluster which is inside the chamber)
    if(fClusters[ic-1] && fClusters[ic-1]->IsInChamber()) x2 = fClusters[ic-1]->GetX(); 
    else if(fClusters[ic-1+kNtb] && fClusters[ic-1+kNtb]->IsInChamber()) x2 = fClusters[ic-1+kNtb]->GetX(); 
    else if(fClusters[ic] && fClusters[ic]->IsInChamber()) x2 = fClusters[ic]->GetX()+fdX;
    else x2 = fClusters[ic+kNtb]->GetX()+fdX;
    // try to estimate lower radial position (find the cluster which is inside the chamber)
    if(fClusters[ic+1] && fClusters[ic+1]->IsInChamber()) x1 = fClusters[ic+1]->GetX();
    else if(fClusters[ic+1+kNtb] && fClusters[ic+1+kNtb]->IsInChamber()) x1 = fClusters[ic+1+kNtb]->GetX();
    else if(fClusters[ic] && fClusters[ic]->IsInChamber()) x1 = fClusters[ic]->GetX()-fdX;
    else x1 = fClusters[ic+kNtb]->GetX()-fdX;

    dx = .5*(x2 - x1);
  }
  dx *= TMath::Sqrt(1. + fYfit[1]*fYfit[1] + fZref[1]*fZref[1]);
  if(dl) (*dl) = dx;
  if(dx>1.e-9) return dq/dx;
  else return 0.;
}

//____________________________________________________________
Float_t AliTRDseedV1::GetMomentum(Float_t *err) const
{ 
// Returns momentum of the track after update with the current tracklet as:
// BEGIN_LATEX
// p=#frac{1}{1/p_{t}} #sqrt{1+tgl^{2}}
// END_LATEX
// and optionally the momentum error (if err is not null). 
// The estimated variance of the momentum is given by:
// BEGIN_LATEX
// #sigma_{p}^{2} = (#frac{dp}{dp_{t}})^{2} #sigma_{p_{t}}^{2}+(#frac{dp}{dtgl})^{2} #sigma_{tgl}^{2}+2#frac{dp}{dp_{t}}#frac{dp}{dtgl} cov(tgl,1/p_{t})
// END_LATEX
// which can be simplified to
// BEGIN_LATEX
// #sigma_{p}^{2} = p^{2}p_{t}^{4}tgl^{2}#sigma_{tgl}^{2}-2p^{2}p_{t}^{3}tgl cov(tgl,1/p_{t})+p^{2}p_{t}^{2}#sigma_{1/p_{t}}^{2}
// END_LATEX
//

  Double_t p = fPt*TMath::Sqrt(1.+fZref[1]*fZref[1]);
  if(err){
    Double_t p2 = p*p;
    Double_t tgl2 = fZref[1]*fZref[1];
    Double_t pt2 = fPt*fPt;
    Double_t s2 =
      p2*tgl2*pt2*pt2*fRefCov[4]
     -2.*p2*fZref[1]*fPt*pt2*fRefCov[5]
     +p2*pt2*fRefCov[6];
    (*err) = TMath::Sqrt(s2);
  }
  return p;
}


//____________________________________________________________________
Int_t AliTRDseedV1::GetTBoccupancy() const
{
// Returns no. of TB occupied by clusters

  Int_t n(0);
  for(int ic(0); ic<kNtb; ic++){
    if(!fClusters[ic] && !fClusters[ic+kNtb]) continue;
    n++;
  }
  return n;
}

//____________________________________________________________________
Int_t AliTRDseedV1::GetTBcross() const
{
// Returns no. of TB occupied by 2 clusters for pad row cross tracklets

  if(!IsRowCross()) return 0;
  Int_t n(0);
  for(int ic(0); ic<kNtb; ic++){
    if(fClusters[ic] && fClusters[ic+kNtb]) n++;
  }
  return n;
}

//____________________________________________________________________
Float_t* AliTRDseedV1::GetProbability(Bool_t force)
{	
  if(!force) return &fProb[0];
  if(!CookPID()) return NULL;
  return &fProb[0];
}

//____________________________________________________________
Bool_t AliTRDseedV1::CookPID()
{
// Fill probability array for tracklet from the DB.
//
// Parameters
//
// Output
//   returns pointer to the probability array and NULL if missing DB access 
//
// Retrieve PID probabilities for e+-, mu+-, K+-, pi+- and p+- from the DB according to tracklet information:
// - estimated momentum at tracklet reference point 
// - dE/dx measurements
// - tracklet length
// - TRD layer
// According to the steering settings specified in the reconstruction one of the following methods are used
// - Neural Network [default] - option "nn"  
// - 2D Likelihood - option "!nn"  

  AliWarning(Form("Obsolete function. Use AliTRDPIDResponse::GetResponse() instead."));

  AliTRDcalibDB *calibration = AliTRDcalibDB::Instance();
  if (!calibration) {
    AliError("No access to calibration data");
    return kFALSE;
  }

  if (!fkReconstructor) {
    AliError("Reconstructor not set.");
    return kFALSE;
  }

  // Retrieve the CDB container class with the parametric detector response
  const AliTRDCalPID *pd = calibration->GetPIDObject(fkReconstructor->GetPIDMethod());
  if (!pd) {
    AliError("No access to AliTRDCalPID object");
    return kFALSE;
  }

  // calculate tracklet length TO DO
  Float_t length = (AliTRDgeometry::AmThick() + AliTRDgeometry::DrThick())/ TMath::Sqrt((1.0 - GetSnp()*GetSnp()) / (1.0 + GetTgl()*GetTgl()));
  
  //calculate dE/dx
  CookdEdx(AliTRDCalPID::kNSlicesNN);
  AliDebug(4, Form("p=%6.4f[GeV/c] dEdx{%7.2f %7.2f %7.2f %7.2f %7.2f %7.2f %7.2f %7.2f} l=%4.2f[cm]", GetMomentum(), fdEdx[0], fdEdx[1], fdEdx[2], fdEdx[3], fdEdx[4], fdEdx[5], fdEdx[6], fdEdx[7], length));

  // Sets the a priori probabilities
  Bool_t kPIDNN(fkReconstructor->GetPIDMethod()==AliTRDpidUtil::kNN);
  for(int ispec=0; ispec<AliPID::kSPECIES; ispec++)
    fProb[ispec] = pd->GetProbability(ispec, GetMomentum(), &fdEdx[0], length, kPIDNN?GetPlane():fkReconstructor->GetRecoParam()->GetPIDLQslices());
  
  return kTRUE;
}

//____________________________________________________________________
Float_t AliTRDseedV1::GetQuality(Bool_t kZcorr) const
{
  //
  // Returns a quality measurement of the current seed
  //

  Float_t zcorr = kZcorr ? GetTilt() * (fZfit[0] - fZref[0]) : 0.;
  return 
      .5 * TMath::Abs(18.0 - GetN())
    + 10.* TMath::Abs(fYfit[1] - fYref[1])
    + 5. * TMath::Abs(fYfit[0] - fYref[0] + zcorr)
    + 2. * TMath::Abs(fZfit[0] - fZref[0]) / GetPadLength();
}

//____________________________________________________________________
void AliTRDseedV1::GetCovAt(Double_t /*x*/, Double_t *cov) const
{
// Computes covariance in the y-z plane at radial point x (in tracking coordinates) 
// and returns the results in the preallocated array cov[3] as :
//   cov[0] = Var(y)
//   cov[1] = Cov(yz)
//   cov[2] = Var(z)
//
// Details
//
// For the linear transformation
// BEGIN_LATEX
// Y = T_{x} X^{T}
// END_LATEX
//   The error propagation has the general form
// BEGIN_LATEX
// C_{Y} = T_{x} C_{X} T_{x}^{T} 
// END_LATEX
//  We apply this formula 2 times. First to calculate the covariance of the tracklet 
// at point x we consider: 
// BEGIN_LATEX
// T_{x} = (1 x); X=(y0 dy/dx); C_{X}=#(){#splitline{Var(y0) Cov(y0, dy/dx)}{Cov(y0, dy/dx) Var(dy/dx)}} 
// END_LATEX
// and secondly to take into account the tilt angle
// BEGIN_LATEX
// T_{#alpha} = #(){#splitline{cos(#alpha) __ sin(#alpha)}{-sin(#alpha) __ cos(#alpha)}}; X=(y z); C_{X}=#(){#splitline{Var(y)    0}{0   Var(z)}} 
// END_LATEX
//
// using simple trigonometrics one can write for this last case
// BEGIN_LATEX
// C_{Y}=#frac{1}{1+tg^{2}#alpha} #(){#splitline{(#sigma_{y}^{2}+tg^{2}#alpha#sigma_{z}^{2}) __ tg#alpha(#sigma_{z}^{2}-#sigma_{y}^{2})}{tg#alpha(#sigma_{z}^{2}-#sigma_{y}^{2}) __ (#sigma_{z}^{2}+tg^{2}#alpha#sigma_{y}^{2})}} 
// END_LATEX
// which can be aproximated for small alphas (2 deg) with
// BEGIN_LATEX
// C_{Y}=#(){#splitline{#sigma_{y}^{2} __ (#sigma_{z}^{2}-#sigma_{y}^{2})tg#alpha}{((#sigma_{z}^{2}-#sigma_{y}^{2})tg#alpha __ #sigma_{z}^{2}}} 
// END_LATEX
//
// before applying the tilt rotation we also apply systematic uncertainties to the tracklet 
// position which can be tunned from outside via the AliTRDrecoParam::SetSysCovMatrix(). They might 
// account for extra misalignment/miscalibration uncertainties. 
//
// Author :
// Alex Bercuci <A.Bercuci@gsi.de> 
// Date : Jan 8th 2009
//


  //Double_t xr     = fX0-x; 
  Double_t sy2    = fCov[0];// +2.*xr*fCov[1] + xr*xr*fCov[2];
  Double_t sz2    = fS2Z;
  //GetPadLength()*GetPadLength()/12.;

  // insert systematic uncertainties
  if(fkReconstructor){
    Double_t sys[15]; memset(sys, 0, 15*sizeof(Double_t));
    fkReconstructor->GetRecoParam()->GetSysCovMatrix(sys);
//    sy2 += sys[0];
//    sz2 += sys[1];
  }

  // rotate covariance matrix if no RC
  if(!IsRowCross()){
    Double_t t2 = GetTilt()*GetTilt();
    Double_t correction = 1./(1. + t2);
    cov[0] = (sy2+t2*sz2)*correction;
    cov[1] = GetTilt()*(sz2 - sy2)*correction;
    cov[2] = (t2*sy2+sz2)*correction;
   } else {
     cov[0] = sy2; cov[1] = 0.; cov[2] = sz2;
   }

  AliDebug(4, Form("C(%6.1f %+6.3f %6.1f)  RC[%c]", 1.e4*TMath::Sqrt(cov[0]), cov[1], 1.e4*TMath::Sqrt(cov[2]), IsRowCross()?'y':'n'));
}

//____________________________________________________________
Int_t AliTRDseedV1::GetCovSqrt(const Double_t * const c, Double_t *d)
{
// Helper function to calculate the square root of the covariance matrix. 
// The input matrix is stored in the vector c and the result in the vector d. 
// Both arrays have to be initialized by the user with at least 3 elements. Return negative in case of failure.
// 
// For calculating the square root of the symmetric matrix c
// the following relation is used:
// BEGIN_LATEX
// C^{1/2} = VD^{1/2}V^{-1}
// END_LATEX
// with V being the matrix with the n eigenvectors as columns. 
// In case C is symmetric the followings are true:
//   - matrix D is diagonal with the diagonal given by the eigenvalues of C
//   - V = V^{-1}
//
// Author A.Bercuci <A.Bercuci@gsi.de>
// Date   Mar 19 2009

  const Double_t kZero(1.e-20);
  Double_t l[2], // eigenvalues
           v[3]; // eigenvectors
  // the secular equation and its solution :
  // (c[0]-L)(c[2]-L)-c[1]^2 = 0
  // L^2 - L*Tr(c)+DET(c) = 0
  // L12 = [Tr(c) +- sqrt(Tr(c)^2-4*DET(c))]/2
  Double_t tr = c[0]+c[2],           // trace
          det = c[0]*c[2]-c[1]*c[1]; // determinant
  if(TMath::Abs(det)<kZero) return 1;
  Double_t dd = TMath::Sqrt(tr*tr - 4*det);
  l[0] = .5*(tr + dd*(c[0]>c[2]?-1.:1.));
  l[1] = .5*(tr + dd*(c[0]>c[2]?1.:-1.));
  if(l[0]<kZero || l[1]<kZero) return 2;
  // the sym V matrix
  // | v00   v10|
  // | v10   v11|
  Double_t den = (l[0]-c[0])*(l[0]-c[0])+c[1]*c[1];
  if(den<kZero){ // almost diagonal
    v[0] = TMath::Sign(0., c[1]);
    v[1] = TMath::Sign(1., (l[0]-c[0]));
    v[2] = TMath::Sign(0., c[1]*(l[0]-c[0])*(l[1]-c[2]));
  } else {
    Double_t tmp = 1./TMath::Sqrt(den);
    v[0] = c[1]* tmp;
    v[1] = (l[0]-c[0])*tmp;
    if(TMath::Abs(l[1]-c[2])<kZero) v[2] = TMath::Sign(v[0]*(l[0]-c[0])/kZero, (l[1]-c[2]));
    else v[2] = v[0]*(l[0]-c[0])/(l[1]-c[2]);
  }
  // the VD^{1/2}V is: 
  l[0] = TMath::Sqrt(l[0]); l[1] = TMath::Sqrt(l[1]);
  d[0] = v[0]*v[0]*l[0]+v[1]*v[1]*l[1];
  d[1] = v[0]*v[1]*l[0]+v[1]*v[2]*l[1];
  d[2] = v[1]*v[1]*l[0]+v[2]*v[2]*l[1];

  return 0;
}

//____________________________________________________________
Double_t AliTRDseedV1::GetCovInv(const Double_t * const c, Double_t *d)
{
// Helper function to calculate the inverse of the covariance matrix.
// The input matrix is stored in the vector c and the result in the vector d. 
// Both arrays have to be initialized by the user with at least 3 elements
// The return value is the determinant or 0 in case of singularity.
//
// Author A.Bercuci <A.Bercuci@gsi.de>
// Date   Mar 19 2009

  Double_t det = c[0]*c[2] - c[1]*c[1];
  if(TMath::Abs(det)<1.e-20) return 0.;
  Double_t invDet = 1./det;
  d[0] = c[2]*invDet;
  d[1] =-c[1]*invDet;
  d[2] = c[0]*invDet;
  return det;
}

//____________________________________________________________________
UShort_t AliTRDseedV1::GetVolumeId() const
{
// Returns geometry volume id by delegation 

  for(Int_t ic(0);ic<kNclusters; ic++){
    if(fClusters[ic]) return fClusters[ic]->GetVolumeId();
  }
  return 0;
}


//____________________________________________________________________
void AliTRDseedV1::Calibrate()
{
// Retrieve calibration and position parameters from OCDB. 
// The following information are used
//  - detector index
//  - column and row position of first attached cluster. If no clusters are attached 
// to the tracklet a random central chamber position (c=70, r=7) will be used.
//
// The following information is cached in the tracklet
//   t0 (trigger delay)
//   drift velocity
//   PRF width
//   omega*tau = tg(a_L)
//   diffusion coefficients (longitudinal and transversal)
//
// Author :
// Alex Bercuci <A.Bercuci@gsi.de> 
// Date : Jan 8th 2009
//

  AliCDBManager *cdb = AliCDBManager::Instance();
  if(cdb->GetRun() < 0){
    AliError("OCDB manager not properly initialized");
    return;
  }

  AliTRDcalibDB *calib = AliTRDcalibDB::Instance();
  AliTRDCalROC  *vdROC = calib->GetVdriftROC(fDet),
                *t0ROC = calib->GetT0ROC(fDet);;
  const AliTRDCalDet *vdDet = calib->GetVdriftDet();
  const AliTRDCalDet *t0Det = calib->GetT0Det();

  Int_t col = 70, row = 7;
  AliTRDcluster **c = &fClusters[0];
  if(GetN()){ 
    Int_t ic = 0;
    while (ic<kNclusters && !(*c)){ic++; c++;} 
    if(*c){
      col = (*c)->GetPadCol();
      row = (*c)->GetPadRow();
    }
  }

  fT0    = (t0Det->GetValue(fDet) + t0ROC->GetValue(col,row)) / AliTRDCommonParam::Instance()->GetSamplingFrequency();
  fVD    = vdDet->GetValue(fDet) * vdROC->GetValue(col, row);
  fS2PRF = calib->GetPRFWidth(fDet, col, row); fS2PRF *= fS2PRF;
  fExB   = AliTRDCommonParam::Instance()->GetOmegaTau(fVD);
  AliTRDCommonParam::Instance()->GetDiffCoeff(fDiffL,
  fDiffT, fVD);
  AliDebug(4, Form("Calibration params for Det[%3d] Col[%3d] Row[%2d]\n  t0[%f]  vd[%f]  s2PRF[%f]  ExB[%f]  Dl[%f]  Dt[%f]", fDet, col, row, fT0, fVD, fS2PRF, fExB, fDiffL, fDiffT));


  SetBit(kCalib, kTRUE);
}

//____________________________________________________________________
void AliTRDseedV1::SetOwner()
{
  //AliInfo(Form("own [%s] fOwner[%s]", own?"YES":"NO", fOwner?"YES":"NO"));
  
  if(TestBit(kOwner)) return;
  for(int ic=0; ic<kNclusters; ic++){
    if(!fClusters[ic]) continue;
    fClusters[ic] = new AliTRDcluster(*fClusters[ic]);
  }
  SetBit(kOwner);
}

//____________________________________________________________
void AliTRDseedV1::SetPadPlane(AliTRDpadPlane * const p)
{
// Shortcut method to initialize pad geometry.
  fPad[0] = p->GetLengthIPad();
  fPad[1] = p->GetWidthIPad();
  fPad[2] = TMath::Tan(TMath::DegToRad()*p->GetTiltingAngle());
  fPad[3] = p->GetRow0() + p->GetAnodeWireOffset();
}



//____________________________________________________________________
Bool_t  AliTRDseedV1::AttachClusters(AliTRDtrackingChamber *const chamber, Bool_t tilt, Bool_t chgPos, Int_t ev)
{
//
// Projective algorithm to attach clusters to seeding tracklets. The following steps are performed :
// 1. Collapse x coordinate for the full detector plane
// 2. truncated mean on y (r-phi) direction
// 3. purge clusters
// 4. truncated mean on z direction
// 5. purge clusters
//
// Parameters
//  - chamber : pointer to tracking chamber container used to search the tracklet
//  - tilt    : switch for tilt correction during road building [default true]
//  - chgPos  : mark same[kFALSE] and opposite[kTRUE] sign tracks with respect to Bz field sign [default true]
//  - ev      : event number for debug purposes [default = -1]
// Output
//  - true    : if tracklet found successfully. Failure can happend because of the following:
//      -
// Detailed description
//  
// We start up by defining the track direction in the xy plane and roads. The roads are calculated based
// on tracking information (variance in the r-phi direction) and estimated variance of the standard 
// clusters (see AliTRDcluster::SetSigmaY2()) corrected for tilt (see GetCovAt()). From this the road is
// BEGIN_LATEX
// r_{y} = 3*#sqrt{12*(#sigma^{2}_{Trk}(y) + #frac{#sigma^{2}_{cl}(y) + tg^{2}(#alpha_{L})#sigma^{2}_{cl}(z)}{1+tg^{2}(#alpha_{L})})}
// r_{z} = 1.5*L_{pad}
// END_LATEX
// 
// Author : Alexandru Bercuci <A.Bercuci@gsi.de>
// Debug  : level = 2 for calibration
//          level = 3 for visualization in the track SR
//          level = 4 for full visualization including digit level

  const AliTRDrecoParam* const recoParam = fkReconstructor->GetRecoParam(); //the dynamic cast in GetRecoParam is slow, so caching the pointer to it

  if(!recoParam){
    AliError("Tracklets can not be used without a valid RecoParam.");
    return kFALSE;
  }
  AliTRDcalibDB *calibration = AliTRDcalibDB::Instance();
  if (!calibration) {
    AliError("No access to calibration data");
    return kFALSE;
  }
  // Retrieve the CDB container class with the parametric likelihood
  const AliTRDCalTrkAttach *attach = calibration->GetAttachObject();
  if (!attach) {
    AliError("No usable AttachClusters calib object.");
    return kFALSE;
  }

  // Initialize reco params for this tracklet
  // 1. first time bin in the drift region
  Int_t t0 = 14;
  Int_t kClmin = Int_t(recoParam->GetFindableClusters()*AliTRDtrackerV1::GetNTimeBins());
  Int_t kTBmin = 4;

  Double_t sysCov[5]; recoParam->GetSysCovMatrix(sysCov); 
  Double_t s2yTrk= fRefCov[0], 
           s2yCl = 0., 
           s2zCl = GetPadLength()*GetPadLength()/12., 
           syRef = TMath::Sqrt(s2yTrk),
           t2    = GetTilt()*GetTilt();
  //define roads
  const Double_t kroady = 3.; //recoParam->GetRoad1y();
  const Double_t kroadz = GetPadLength() * recoParam->GetRoadzMultiplicator() + 1.;
  // define probing cluster (the perfect cluster) and default calibration
  Short_t sig[] = {0, 0, 10, 30, 10, 0,0};
  AliTRDcluster cp(fDet, 6, 75, 0, sig, 0);
  if(fkReconstructor->IsHLT()) cp.SetRPhiMethod(AliTRDcluster::kCOG);
  if(!IsCalibrated()) Calibrate();

/*  Int_t kroadyShift(0);
  Float_t bz(AliTrackerBase::GetBz());
  if(TMath::Abs(bz)>2.){
    if(bz<0.) kroadyShift = chgPos ? +1 : -1;
    else kroadyShift = chgPos ? -1 : +1;
  }*/
  AliDebug(4, Form("\n       syTrk[cm]=%4.2f dydxTrk[deg]=%+6.2f Chg[%c] rY[cm]=%4.2f rZ[cm]=%5.2f TC[%c]", syRef, TMath::ATan(fYref[1])*TMath::RadToDeg(), chgPos?'+':'-', kroady, kroadz, tilt?'y':'n'));
  Double_t phiTrk(TMath::ATan(fYref[1])),
           thtTrk(TMath::ATan(fZref[1]));

  // working variables
  const Int_t kNrows = 16;
  const Int_t kNcls  = 3*kNclusters; // buffer size
  TObjArray clst[kNrows];
  Bool_t blst[kNrows][kNcls];
  Double_t cond[4],
           dx, dy, dz,
           yt, zt,
           zc[kNrows],
           xres[kNrows][kNcls], yres[kNrows][kNcls], zres[kNrows][kNcls], s2y[kNrows][kNcls];
  Int_t idxs[kNrows][kNcls], ncl[kNrows], ncls = 0;
  memset(ncl, 0, kNrows*sizeof(Int_t));
  memset(zc, 0, kNrows*sizeof(Double_t));
  memset(idxs, 0, kNrows*kNcls*sizeof(Int_t));
  memset(xres, 0, kNrows*kNcls*sizeof(Double_t));
  memset(yres, 0, kNrows*kNcls*sizeof(Double_t));
  memset(zres, 0, kNrows*kNcls*sizeof(Double_t));
  memset(s2y, 0, kNrows*kNcls*sizeof(Double_t));
  memset(blst, 0, kNrows*kNcls*sizeof(Bool_t));   //this is 8 times faster to memset than "memset(clst, 0, kNrows*kNcls*sizeof(AliTRDcluster*))"

  Double_t roady(0.), s2Mean(0.); Int_t ns2Mean(0);

  // Do cluster projection and pick up cluster candidates
  AliTRDcluster *c(NULL);
  AliTRDchamberTimeBin *layer(NULL);
  Bool_t kBUFFER = kFALSE;
  for (Int_t it = 0; it < kNtb; it++) {
    if(!(layer = chamber->GetTB(it))) continue;
    if(!Int_t(*layer)) continue;
    // get track projection at layers position
    dx   = fX0 - layer->GetX();
    yt = fYref[0] - fYref[1] * dx;
    zt = fZref[0] - fZref[1] * dx;
    // get standard cluster error corrected for tilt if selected
    cp.SetLocalTimeBin(it);
    cp.SetSigmaY2(0.02, fDiffT, fExB, dx, -1./*zt*/, fYref[1]);
    s2yCl = cp.GetSigmaY2() + sysCov[0]; if(!tilt) s2yCl = (s2yCl + t2*s2zCl)/(1.+t2);
    if(TMath::Abs(it-12)<7){ s2Mean += cp.GetSigmaY2(); ns2Mean++;}
    // get estimated road in r-phi direction
    roady = TMath::Min(3.*TMath::Sqrt(12.*(s2yTrk + s2yCl)), kroady);

    AliDebug(5, Form("\n"
      "  %2d xd[cm]=%6.3f yt[cm]=%7.2f zt[cm]=%8.2f\n"
      "      syTrk[um]=%6.2f syCl[um]=%6.2f syClTlt[um]=%6.2f\n"
      "      Ry[mm]=%f"
      , it, dx, yt, zt
      , 1.e4*TMath::Sqrt(s2yTrk), 1.e4*TMath::Sqrt(cp.GetSigmaY2()+sysCov[0]), 1.e4*TMath::Sqrt(s2yCl)
      , 1.e1*roady));

    // get clusters from layer
    cond[0] = yt/*+0.5*kroadyShift*kroady*/; cond[2] = roady;
    cond[1] = zt; cond[3] = kroadz;
    Int_t n=0, idx[6]; layer->GetClusters(cond, idx, n, 6);
    for(Int_t ic = n; ic--;){
      c  = (*layer)[idx[ic]];
      dx = fX0 - c->GetX();
      yt = fYref[0] - fYref[1] * dx;
      zt = fZref[0] - fZref[1] * dx;
      dz = zt - c->GetZ();
      dy = yt - (c->GetY() + (tilt ? (GetTilt() * dz) : 0.));
      Int_t r = c->GetPadRow();
      clst[r].AddAtAndExpand(c, ncl[r]);
      blst[r][ncl[r]] = kTRUE;
      idxs[r][ncl[r]] = idx[ic];
      zres[r][ncl[r]] = dz/GetPadLength();
      yres[r][ncl[r]] = dy;
      xres[r][ncl[r]] = dx;
      zc[r]           = c->GetZ();
      // TODO temporary solution to avoid divercences in error parametrization
      s2y[r][ncl[r]]  = TMath::Min(c->GetSigmaY2()+sysCov[0], 0.025); 
      AliDebug(5, Form("   -> dy[cm]=%+7.4f yc[cm]=%7.2f row[%d] idx[%2d]", dy, c->GetY(), r, ncl[r]));
      ncl[r]++; ncls++;

      if(ncl[r] >= kNcls) {
        AliWarning(Form("Cluster candidates row[%d] reached buffer limit[%d]. Some may be lost.", r, kNcls));
        kBUFFER = kTRUE;
        break;
      }
    }
    if(kBUFFER) break;
  }
  if(ncls<kClmin){ 
    AliDebug(1, Form("CLUSTERS FOUND %d LESS THAN THRESHOLD %d.", ncls, kClmin));
    SetErrorMsg(kAttachClFound);
    for(Int_t ir(kNrows);ir--;) clst[ir].Clear();
    return kFALSE;
  }
  if(ns2Mean<kTBmin){
    AliDebug(1, Form("CLUSTERS IN TimeBins %d LESS THAN THRESHOLD %d.", ns2Mean, kTBmin));
    SetErrorMsg(kAttachClFound);
    for(Int_t ir(kNrows);ir--;) clst[ir].Clear();
    return kFALSE;
  }
  s2Mean /= ns2Mean; //sMean = TMath::Sqrt(s2Mean);
  //Double_t sRef(TMath::Sqrt(s2Mean+s2yTrk)); // reference error parameterization

  // organize row candidates
  Int_t idxRow[kNrows], nrc(0); Double_t zresRow[kNrows];
  for(Int_t ir(0); ir<kNrows; ir++){
    idxRow[ir]=-1; zresRow[ir] = 999.;
    if(!ncl[ir]) continue;
    // get mean z resolution
    dz = 0.; for(Int_t ic = ncl[ir]; ic--;) dz += zres[ir][ic]; dz/=ncl[ir];
    // insert row
    idxRow[nrc] = ir; zresRow[nrc] = TMath::Abs(dz); nrc++;
  }
  AliDebug(4, Form("Found %d clusters in %d rows. Sorting ...", ncls, nrc));

  // sort row candidates
  if(nrc>=2){
    if(nrc==2){
      if(zresRow[0]>zresRow[1]){ // swap
        Int_t itmp=idxRow[1]; idxRow[1] = idxRow[0]; idxRow[0] = itmp;
        Double_t dtmp=zresRow[1]; zresRow[1] = zresRow[0]; zresRow[0] = dtmp;
      }
      if(TMath::Abs(idxRow[1] - idxRow[0]) != 1){
        SetErrorMsg(kAttachRowGap);
        AliDebug(2, Form("Rows attached not continuous. Select first candidate.\n"
                    "       row[%2d] Ncl[%2d] <dz>[cm]=%+8.2f row[%2d] Ncl[%2d] <dz>[cm]=%+8.2f",
                    idxRow[0], ncl[idxRow[0]], zresRow[0], idxRow[1], idxRow[1]<0?0:ncl[idxRow[1]], zresRow[1]));
        nrc=1; idxRow[1] = -1; zresRow[1] = 999.;
      }
    } else {
      Int_t idx0[kNrows];
      TMath::Sort(nrc, zresRow, idx0, kFALSE);
      nrc = 3; // select only maximum first 3 candidates
      Int_t iatmp[] = {-1, -1, -1}; Double_t datmp[] = {999., 999., 999.};
      for(Int_t irc(0); irc<nrc; irc++){
        iatmp[irc] = idxRow[idx0[irc]];
        datmp[irc] = zresRow[idx0[irc]];
      }
      idxRow[0] = iatmp[0]; zresRow[0] = datmp[0];
      idxRow[1] = iatmp[1]; zresRow[1] = datmp[1];
      idxRow[2] = iatmp[2]; zresRow[2] = datmp[2]; // temporary
      if(TMath::Abs(idxRow[1] - idxRow[0]) != 1){
        SetErrorMsg(kAttachRowGap);
        AliDebug(2, Form("Rows attached not continuous. Turn on selection.\n"
                    "row[%2d] Ncl[%2d] <dz>[cm]=%+8.2f\n"
                    "row[%2d] Ncl[%2d] <dz>[cm]=%+8.2f\n"
                    "row[%2d] Ncl[%2d] <dz>[cm]=%+8.2f",
                    idxRow[0], ncl[idxRow[0]], zresRow[0],
                    idxRow[1], ncl[idxRow[1]], zresRow[1],
                    idxRow[2], ncl[idxRow[2]], zresRow[2]));
        if(TMath::Abs(idxRow[0] - idxRow[2]) == 1){ // select second candidate
          AliDebug(2, "Solved ! Remove second candidate.");
          nrc = 2;
          idxRow[1] = idxRow[2]; zresRow[1] = zresRow[2]; // swap
          idxRow[2] = -1; zresRow[2] = 999.;              // remove
        } else if(TMath::Abs(idxRow[1] - idxRow[2]) == 1){
          if(ncl[idxRow[1]]+ncl[idxRow[2]] > ncl[idxRow[0]]){
            AliDebug(2, "Solved ! Remove first candidate.");
            nrc = 2;
            idxRow[0] = idxRow[1]; zresRow[0] = zresRow[1]; // swap
            idxRow[1] = idxRow[2]; zresRow[1] = zresRow[2]; // swap
          } else {
            AliDebug(2, "Solved ! Remove second and third candidate.");
            nrc = 1;
            idxRow[1] = -1; zresRow[1] = 999.; // remove
            idxRow[2] = -1; zresRow[2] = 999.; // remove
          }
        } else {
          AliDebug(2, "Unsolved !!! Remove second and third candidate.");
          nrc = 1;
          idxRow[1] = -1; zresRow[1] = 999.; // remove
          idxRow[2] = -1; zresRow[2] = 999.; // remove
        }
      } else { // remove temporary candidate
        nrc = 2;
        idxRow[2] = -1; zresRow[2] = 999.;
      }
    }
  }
  AliDebug(4, Form("Sorted row candidates:\n"
      "  row[%2d] Ncl[%2d] <dz>[cm]=%+8.2f row[%2d] Ncl[%2d] <dz>[cm]=%+8.2f"
      , idxRow[0], ncl[idxRow[0]], zresRow[0], idxRow[1], idxRow[1]<0?0:ncl[idxRow[1]], zresRow[1]));

  // initialize debug streamer
  TTreeSRedirector *pstreamer(NULL);
  if((recoParam->GetStreamLevel(AliTRDrecoParam::kTracker) > 3 && fkReconstructor->IsDebugStreaming())||
     AliTRDReconstructor::GetStreamLevel()>30) pstreamer = fkReconstructor->GetDebugStream(AliTRDrecoParam::kTracker);
  if(pstreamer){
    // save config. for calibration
    TVectorD vdy[2], vdx[2], vs2[2];
    for(Int_t jr(0); jr<nrc; jr++){
      Int_t ir(idxRow[jr]);
      vdx[jr].ResizeTo(ncl[ir]); vdy[jr].ResizeTo(ncl[ir]); vs2[jr].ResizeTo(ncl[ir]);
      for(Int_t ic(ncl[ir]); ic--;){
        vdx[jr](ic) = xres[ir][ic];
        vdy[jr](ic) = yres[ir][ic];
        vs2[jr](ic) = s2y[ir][ic];
      }
    }
    (*pstreamer) << "AttachClusters4"
        << "r0="     << idxRow[0]
        << "dz0="    << zresRow[0]
        << "dx0="    << &vdx[0]
        << "dy0="    << &vdy[0]
        << "s20="    << &vs2[0]
        << "r1="     << idxRow[1]
        << "dz1="    << zresRow[1]
        << "dx1="    << &vdx[1]
        << "dy1="    << &vdy[1]
        << "s21="    << &vs2[1]
        << "\n";
    vdx[0].Clear(); vdy[0].Clear(); vs2[0].Clear();
    vdx[1].Clear(); vdy[1].Clear(); vs2[1].Clear();
    if(recoParam->GetStreamLevel(AliTRDrecoParam::kTracker) > 4 ||AliTRDReconstructor::GetStreamLevel()>4){    
      Int_t idx(idxRow[1]);
      if(idx<0){ 
        for(Int_t ir(0); ir<kNrows; ir++){ 
          if(clst[ir].GetEntries()>0) continue;
          idx = ir;
          break;
        }
      }
      (*pstreamer) << "AttachClusters5"
          << "c0.="    << &clst[idxRow[0]]
          << "c1.="    << &clst[idx]
          << "\n";
    }
  }

//=======================================================================================
  // Analyse cluster topology
  Double_t f[kNcls],     // likelihood factors for segments
           r[2][kNcls],  // d(dydx) of tracklet candidate with respect to track
           xm[2][kNcls], // mean <x>
           ym[2][kNcls], // mean <y>
           sm[2][kNcls], // mean <s_y>
           s[2][kNcls],  // sigma_y
           p[2][kNcls],  // prob of Gauss
           q[2][kNcls];  // charge/segment
  memset(f, 0, kNcls*sizeof(Double_t));
  Int_t index[2][kNcls], n[2][kNcls];
  memset(n, 0, 2*kNcls*sizeof(Int_t));
  Int_t mts(0), nts[2] = {0, 0};   // no of tracklet segments in row
  AliTRDpadPlane *pp(AliTRDtransform::Geometry().GetPadPlane(fDet));
  AliTRDtrackletOflHelper helper;
  Int_t lyDet(AliTRDgeometry::GetLayer(fDet));
  for(Int_t jr(0), n0(0); jr<nrc; jr++){
    Int_t ir(idxRow[jr]);
    // cluster segmentation
    Bool_t kInit(kFALSE);
    if(jr==0){ 
      n0 = helper.Init(pp, &clst[ir]); kInit = kTRUE;
      if(!n0 || (helper.ClassifyTopology() == AliTRDtrackletOflHelper::kNormal)){
        nts[jr] = 1; memset(index[jr], 0, ncl[ir]*sizeof(Int_t));
        n[jr][0] = ncl[ir];
      }
    }
    if(!n[jr][0]){
      nts[jr] = AliTRDtrackletOflHelper::Segmentation(ncl[ir], xres[ir], yres[ir], index[jr]);
      for(Int_t ic(ncl[ir]);ic--;) n[jr][index[jr][ic]]++;
    }
    mts += nts[jr];
    
    // tracklet segment processing
    for(Int_t its(0); its<nts[jr]; its++){
      if(n[jr][its]<=2) {   // don't touch small segments
        xm[jr][its] = 0.;ym[jr][its] = 0.;sm[jr][its] = 0.;
        for(Int_t ic(ncl[ir]); ic--;){
          if(its != index[jr][ic]) continue;
          ym[jr][its] += yres[ir][ic];
          xm[jr][its] += xres[ir][ic];
          sm[jr][its] += TMath::Sqrt(s2y[ir][ic]);
        }
        if(n[jr][its]==2){ xm[jr][its] *= 0.5; ym[jr][its] *= 0.5; sm[jr][its] *= 0.5;}
        xm[jr][its]= fX0 - xm[jr][its];
        r[jr][its] = 0.;
        s[jr][its] = 1.e-5;
        p[jr][its] = 1.;
        q[jr][its] = -1.;
        continue;
      }
      
      // for longer tracklet segments
      if(!kInit) n0 = helper.Init(pp, &clst[ir], index[jr], its);
      Int_t n1 = helper.GetRMS(r[jr][its], ym[jr][its], s[jr][its], fX0/*xm[jr][its]*/);
      p[jr][its]  = Double_t(n1)/n0;
      sm[jr][its] = helper.GetSyMean();
      q[jr][its]  = helper.GetQ()/TMath::Sqrt(1. + fYref[1]*fYref[1] + fZref[1]*fZref[1]);
      xm[jr][its] = fX0;
      Double_t dxm= fX0 - xm[jr][its];
      yt = fYref[0] - fYref[1]*dxm;
      zt = fZref[0] - fZref[1]*dxm;
      // correct tracklet fit for tilt
      ym[jr][its]+= GetTilt()*(zt - zc[ir]);
      r[jr][its] += GetTilt() * fZref[1];
      // correct tracklet fit for track position/inclination
      ym[jr][its] = yt - ym[jr][its];
      r[jr][its]  = (r[jr][its] - fYref[1])/(1+r[jr][its]*fYref[1]);
      // report inclination in radians
      r[jr][its] = TMath::ATan(r[jr][its]);
      if(jr) continue; // calculate only for first row likelihoods
        
      f[its] = attach->CookLikelihood(chgPos, lyDet, fPt, phiTrk, n[jr][its], ym[jr][its]/*sRef*/, r[jr][its]*TMath::RadToDeg(), s[jr][its]/sm[jr][its]);
    }
  }
  AliDebug(4, Form("   Tracklet candidates: row[%2d] = %2d row[%2d] = %2d:", idxRow[0], nts[0], idxRow[1], nts[1]));
  if(AliLog::GetDebugLevel("TRD", "AliTRDseedV1")>3){
    for(Int_t jr(0); jr<nrc; jr++){
      Int_t ir(idxRow[jr]);
      for(Int_t its(0); its<nts[jr]; its++){
        printf("  segId[%2d] row[%2d] Ncl[%2d] x[cm]=%7.2f dz[pu]=%4.2f dy[mm]=%+7.3f r[deg]=%+6.2f p[%%]=%6.2f s[um]=%7.2f\n",
            its, ir, n[jr][its], xm[jr][its], zresRow[jr], 1.e1*ym[jr][its], r[jr][its]*TMath::RadToDeg(), 100.*p[jr][its], 1.e4*s[jr][its]);
      }
    }
  }
  if(!pstreamer && 
     ( (recoParam->GetStreamLevel(AliTRDrecoParam::kTracker) > 2 && fkReconstructor->IsDebugStreaming()) ||
       AliTRDReconstructor::GetStreamLevel()>2 ) 
     ) pstreamer = fkReconstructor->GetDebugStream(AliTRDrecoParam::kTracker);
  if(pstreamer){
    // save config. for calibration
    TVectorD vidx, vn, vx, vy, vr, vs, vsm, vp, vf;
    vidx.ResizeTo(ncl[idxRow[0]]+(idxRow[1]<0?0:ncl[idxRow[1]]));
    vn.ResizeTo(mts);
    vx.ResizeTo(mts);
    vy.ResizeTo(mts);
    vr.ResizeTo(mts);
    vs.ResizeTo(mts);
    vsm.ResizeTo(mts);
    vp.ResizeTo(mts);
    vf.ResizeTo(mts);
    for(Int_t jr(0), jts(0), jc(0); jr<nrc; jr++){
       Int_t ir(idxRow[jr]);
       for(Int_t its(0); its<nts[jr]; its++, jts++){
        vn[jts] = n[jr][its];
        vx[jts] = xm[jr][its];
        vy[jts] = ym[jr][its];
        vr[jts] = r[jr][its];
        vs[jts] = s[jr][its];
        vsm[jts]= sm[jr][its];
        vp[jts] = p[jr][its];
        vf[jts] = jr?-1.:f[its];
      }
      for(Int_t ic(0); ic<ncl[ir]; ic++, jc++) vidx[jc] = index[jr][ic];
    }
    (*pstreamer) << "AttachClusters3"
        << "idx="    << &vidx
        << "n="      << &vn
        << "x="      << &vx
        << "y="      << &vy
        << "r="      << &vr
        << "s="      << &vs
        << "sm="     << &vsm
        << "p="      << &vp
        << "f="      << &vf
        << "\n";
  }

//=========================================================
  // Get seed tracklet segment
  Int_t idx2[kNcls]; memset(idx2, 0, kNcls*sizeof(Int_t)); // seeding indexing
  if(nts[0]>1) TMath::Sort(nts[0], f, idx2);
  Int_t is(idx2[0]); // seed index
  Int_t     idxTrklt[kNcls],
            kts(0),
            nTrklt(n[0][is]);
  Double_t  fTrklt(f[is]),
            rTrklt(r[0][is]), 
            yTrklt(ym[0][is]), 
            sTrklt(s[0][is]), 
            smTrklt(sm[0][is]), 
            xTrklt(xm[0][is]), 
            pTrklt(p[0][is]),
            qTrklt(q[0][is]);
  memset(idxTrklt, 0, kNcls*sizeof(Int_t));
  // check seed idx2[0] exit if not found
  if(f[is]<1.e-2){
    AliDebug(1, Form("Seed   seg[%d] row[%2d] n[%2d] f[%f]<0.01.", is, idxRow[0], n[0][is], f[is]));
    SetErrorMsg(kAttachClAttach);
    if(!pstreamer && 
       ( (recoParam->GetStreamLevel(AliTRDrecoParam::kTracker) > 1 && fkReconstructor->IsDebugStreaming()) ||
	 AliTRDReconstructor::GetStreamLevel()>1 ) 
       ) pstreamer = fkReconstructor->GetDebugStream(AliTRDrecoParam::kTracker);
    if(pstreamer){
      UChar_t stat(0);
      if(IsKink()) SETBIT(stat, 1);
      if(IsStandAlone()) SETBIT(stat, 2);
      if(IsRowCross()) SETBIT(stat, 3);
      SETBIT(stat, 4); // set error bit
      TVectorD vidx; vidx.ResizeTo(1); vidx[0] = is;
      (*pstreamer) << "AttachClusters2"
          << "stat="   << stat
          << "ev="     << ev
          << "chg="    << chgPos
          << "det="    << fDet
          << "x0="     << fX0
          << "y0="     << fYref[0]
          << "z0="     << fZref[0]
          << "phi="    << phiTrk
          << "tht="    << thtTrk
          << "pt="     << fPt
          << "s2Trk="  << s2yTrk
          << "s2Cl="   << s2Mean
          << "idx="    << &vidx
          << "n="      << nTrklt
          << "f="      << fTrklt
          << "x="      << xTrklt
          << "y="      << yTrklt
          << "r="      << rTrklt
          << "s="      << sTrklt
          << "sm="     << smTrklt
          << "p="      << pTrklt
          << "q="      << qTrklt
          << "\n";
    }
    return kFALSE;
  }
  AliDebug(2, Form("Seed   seg[%d] row[%2d] n[%2d] dy[%f] r[%+5.2f] s[%+5.2f] f[%5.3f] q[%6.2f]", is, idxRow[0], n[0][is], ym[0][is], r[0][is]*TMath::RadToDeg(), s[0][is]/sm[0][is], f[is], q[0][is]));

  // save seeding segment in the helper
  idxTrklt[kts++] = is;
  helper.Init(pp, &clst[idxRow[0]], index[0], is);
  AliTRDtrackletOflHelper test; // helper to test segment expantion
  Float_t rcLikelihood(0.); SetBit(kRowCross, kFALSE);
  Double_t dyRez[kNcls]; Int_t idx3[kNcls];
  
  //=========================================================
  // Define filter parameters from OCDB
  Int_t kNSgmDy[2]; attach->GetNsgmDy(kNSgmDy[0], kNSgmDy[1]);
  Float_t kLikeMinRelDecrease[2]; attach->GetLikeMinRelDecrease(kLikeMinRelDecrease[0], kLikeMinRelDecrease[1]);
  Float_t kRClikeLimit(attach->GetRClikeLimit());

  //=========================================================
  // Try attaching next segments from first row (if any)
  if(nts[0]>1){
    Int_t jr(0), ir(idxRow[jr]);
    // organize  secondary sgms. in decreasing order of their distance from seed 
    memset(dyRez, 0, nts[jr]*sizeof(Double_t));
    for(Int_t jts(1); jts<nts[jr]; jts++) {
      Int_t its(idx2[jts]);
      Double_t rot(TMath::Tan(r[0][is]));
      dyRez[its] = TMath::Abs(ym[0][is] - ym[jr][its] + rot*(xm[0][is]-xm[jr][its]));
    }
    TMath::Sort(nts[jr], dyRez, idx3, kFALSE);
    for (Int_t jts(1); jts<nts[jr]; jts++) {
      Int_t its(idx3[jts]);
      if(dyRez[its] > kNSgmDy[jr]*smTrklt){
        AliDebug(2, Form("Reject seg[%d] row[%2d] n[%2d] dy[%f] > %d*s[%f].", its, idxRow[jr], n[jr][its], dyRez[its], kNSgmDy[jr], kNSgmDy[jr]*smTrklt));
        continue;
      }
      
      test = helper;
      Int_t n0 = test.Expand(&clst[ir], index[jr], its);
      Double_t rt, dyt, st, xt, smt, pt, qt, ft;
      Int_t n1 = test.GetRMS(rt, dyt, st, fX0/*xt*/);
      pt = Double_t(n1)/n0;
      smt = test.GetSyMean();
      qt  = test.GetQ()/TMath::Sqrt(1. + fYref[1]*fYref[1] + fZref[1]*fZref[1]);
      xt  = fX0;
      // correct position
      Double_t dxm= fX0 - xt;
      yt = fYref[0] - fYref[1]*dxm; 
      zt = fZref[0] - fZref[1]*dxm;
      // correct tracklet fit for tilt
      dyt+= GetTilt()*(zt - zc[idxRow[0]]);
      rt += GetTilt() * fZref[1];
      // correct tracklet fit for track position/inclination
      dyt  = yt - dyt;
      rt   = (rt - fYref[1])/(1+rt*fYref[1]);
      // report inclination in radians
      rt = TMath::ATan(rt);
        
      ft = (n0>=2) ? attach->CookLikelihood(chgPos, lyDet, fPt, phiTrk, n0,  dyt/*sRef*/, rt*TMath::RadToDeg(), st/smt) : 0.;
      Bool_t kAccept(ft>=fTrklt*(1.-kLikeMinRelDecrease[jr]));
      
      AliDebug(2, Form("%s seg[%d] row[%2d] n[%2d] dy[%f] r[%+5.2f] s[%+5.2f] f[%f] < %4.2f*F[%f].", 
        (kAccept?"Adding":"Reject"), its, idxRow[jr], n0, dyt, rt*TMath::RadToDeg(), st/smt, ft, 1.-kLikeMinRelDecrease[jr], fTrklt*(1.-kLikeMinRelDecrease[jr])));
      if(kAccept){
        idxTrklt[kts++] = its;
        nTrklt = n0;
        fTrklt = ft;
        rTrklt = rt;
        yTrklt = dyt;
        sTrklt = st;
        smTrklt= smt;
        xTrklt = xt;
        pTrklt = pt;
        qTrklt = qt;
        helper.Expand(&clst[ir], index[jr], its);
      }
    }
  }
  
  //=========================================================
  // Try attaching next segments from second row (if any)
  if(nts[1] && (rcLikelihood = zresRow[0]/zresRow[1]) > kRClikeLimit){
    // organize  secondaries in decreasing order of their distance from seed 
    Int_t jr(1), ir(idxRow[jr]);
    memset(dyRez, 0, nts[jr]*sizeof(Double_t));
    Double_t rot(TMath::Tan(r[0][is]));
    for(Int_t jts(0); jts<nts[jr]; jts++) {
      dyRez[jts] = TMath::Abs(ym[0][is] - ym[jr][jts] + rot*(xm[0][is]-xm[jr][jts]));
    }
    TMath::Sort(nts[jr], dyRez, idx3, kFALSE);
    for (Int_t jts(0); jts<nts[jr]; jts++) {
      Int_t its(idx3[jts]);
      if(dyRez[its] > kNSgmDy[jr]*smTrklt){
        AliDebug(2, Form("Reject seg[%d] row[%2d] n[%2d] dy[%f] > %d*s[%f].", its, idxRow[jr], n[jr][its], dyRez[its], kNSgmDy[jr], kNSgmDy[jr]*smTrklt));
        continue;
      }
      
      test = helper;
      Int_t n0 = test.Expand(&clst[ir], index[jr], its);
      Double_t rt, dyt, st, xt, smt, pt, qt, ft;
      Int_t n1 = test.GetRMS(rt, dyt, st, fX0/*xt*/);
      pt = Double_t(n1)/n0;
      smt = test.GetSyMean();
      qt  = test.GetQ()/TMath::Sqrt(1. + fYref[1]*fYref[1] + fZref[1]*fZref[1]);
      xt  = fX0;
      // correct position
      Double_t dxm= fX0 - xt;
      yt = fYref[0] - fYref[1]*dxm; 
      zt = fZref[0] - fZref[1]*dxm;
      // correct tracklet fit for tilt
      dyt+= GetTilt()*(zt - zc[idxRow[0]]);
      rt += GetTilt() * fZref[1];
      // correct tracklet fit for track position/inclination
      dyt  = yt - dyt;
      rt   = (rt - fYref[1])/(1+rt*fYref[1]);
      // report inclination in radians
      rt = TMath::ATan(rt);
        
      ft = (n0>=2) ? attach->CookLikelihood(chgPos, lyDet, fPt, phiTrk, n0,  dyt/*sRef*/, rt*TMath::RadToDeg(), st/smt) : 0.;
      Bool_t kAccept(ft>=fTrklt*(1.-kLikeMinRelDecrease[jr]));
      
      AliDebug(2, Form("%s seg[%d] row[%2d] n[%2d] dy[%f] r[%+5.2f] s[%+5.2f] f[%f] < %4.2f*F[%f].", 
        (kAccept?"Adding":"Reject"), its, idxRow[jr], n0, dyt, rt*TMath::RadToDeg(), st/smt, ft, 1.-kLikeMinRelDecrease[jr], fTrklt*(1.-kLikeMinRelDecrease[jr])));
      if(kAccept){
        idxTrklt[kts++] = its;
        nTrklt = n0;
        fTrklt = ft;
        rTrklt = rt;
        yTrklt = dyt;
        sTrklt = st;
        smTrklt= smt;
        xTrklt = xt;
        pTrklt = pt;
        qTrklt = qt;
        helper.Expand(&clst[ir], index[jr], its);
        SetBit(kRowCross, kTRUE); // mark pad row crossing
      }
    }
  }
  // clear local copy of clusters
  for(Int_t ir(0); ir<kNrows; ir++) clst[ir].Clear();
  
  if(!pstreamer && 
     ((recoParam->GetStreamLevel(AliTRDrecoParam::kTracker) > 1 && fkReconstructor->IsDebugStreaming()) ||
      AliTRDReconstructor::GetStreamLevel()>1 )
     ) pstreamer = fkReconstructor->GetDebugStream(AliTRDrecoParam::kTracker);
  if(pstreamer){
    UChar_t stat(0);
    if(IsKink()) SETBIT(stat, 1);
    if(IsStandAlone()) SETBIT(stat, 2);
    if(IsRowCross()) SETBIT(stat, 3);
    TVectorD vidx; vidx.ResizeTo(kts);
    for(Int_t its(0); its<kts; its++) vidx[its] = idxTrklt[its];
    (*pstreamer) << "AttachClusters2"
        << "stat="   << stat
        << "ev="     << ev
        << "chg="    << chgPos
        << "det="    << fDet
        << "x0="     << fX0
        << "y0="     << fYref[0]
        << "z0="     << fZref[0]
        << "phi="    << phiTrk
        << "tht="    << thtTrk
        << "pt="     << fPt
        << "s2Trk="  << s2yTrk
        << "s2Cl="   << s2Mean
        << "idx="    << &vidx
        << "n="      << nTrklt
        << "q="      << qTrklt
        << "f="      << fTrklt
        << "x="      << xTrklt
        << "y="      << yTrklt
        << "r="      << rTrklt
        << "s="      << sTrklt
        << "sm="     << smTrklt
        << "p="      << pTrklt
        << "\n";
  }
  
  
  //=========================================================
  // Store clusters
  Int_t nselected(0), nc(0);
  TObjArray *selected(helper.GetClusters());
  if(!selected || !(nselected = selected->GetEntriesFast())){
    AliError("Cluster candidates missing !!!");
    SetErrorMsg(kAttachClAttach);
    return kFALSE;
  }
  for(Int_t ic(0); ic<nselected; ic++){
    if(!(c = (AliTRDcluster*)selected->At(ic))) continue;
    Int_t it(c->GetPadTime()),
          jr(Int_t(helper.GetRow() != c->GetPadRow())),
          idx(it+kNtb*jr);
    if(fClusters[idx]){
      AliDebug(1, Form("Multiple clusters/tb for D[%03d] Tb[%02d] Row[%2d]", fDet, it, c->GetPadRow()));
      continue; // already booked
    }
    // TODO proper indexing of clusters !!
    fIndexes[idx]  = chamber->GetTB(it)->GetGlobalIndex(idxs[idxRow[jr]][ic]);
    fClusters[idx] = c;
    nc++;
  }
  AliDebug(2, Form("Clusters Found[%2d] Attached[%2d] RC[%c]", nselected, nc, IsRowCross()?'y':'n'));

  // number of minimum numbers of clusters expected for the tracklet
  if (nc < kClmin){
    AliDebug(1, Form("NOT ENOUGH CLUSTERS %d ATTACHED TO THE TRACKLET [min %d] FROM FOUND %d.", nc, kClmin, ncls));
    SetErrorMsg(kAttachClAttach);
    return kFALSE;
  }
  SetN(nc);

  // Load calibration parameters for this tracklet  
  //Calibrate();

  // calculate dx for time bins in the drift region (calibration aware)
  Float_t x[2] = {0.,0.}; Int_t tb[2]={0,0};
  for (Int_t it = t0, irp=0; irp<2 && it < AliTRDtrackerV1::GetNTimeBins(); it++) {
    if(!fClusters[it]) continue;
    x[irp]  = fClusters[it]->GetX();
    tb[irp] = fClusters[it]->GetLocalTimeBin();
    irp++;
  }  
  Int_t dtb = tb[1] - tb[0];
  fdX = dtb ? (x[0] - x[1]) / dtb : 0.15;
  return kTRUE;
}

//____________________________________________________________
void AliTRDseedV1::Bootstrap(const AliTRDReconstructor *rec)
{
//   Fill in all derived information. It has to be called after recovery from file or HLT.
//   The primitive data are
//   - list of clusters
//   - detector (as the detector will be removed from clusters)
//   - position of anode wire (fX0) - temporary
//   - track reference position and direction
//   - momentum of the track
//   - time bin length [cm]
// 
//   A.Bercuci <A.Bercuci@gsi.de> Oct 30th 2008
//
  fkReconstructor = rec;
  AliTRDgeometry g;
  SetPadPlane(g.GetPadPlane(fDet));

  //fSnp = fYref[1]/TMath::Sqrt(1+fYref[1]*fYref[1]);
  //fTgl = fZref[1];
  Int_t n = 0, nshare = 0, nused = 0;
  AliTRDcluster **cit = &fClusters[0];
  for(Int_t ic = kNclusters; ic--; cit++){
    if(!(*cit)) return;
    n++;
    if((*cit)->IsShared()) nshare++;
    if((*cit)->IsUsed()) nused++;
  }
  SetN(n); SetNUsed(nused); SetNShared(nshare);
  Fit();
  CookLabels();
  GetProbability();
}


//____________________________________________________________________
Bool_t AliTRDseedV1::Fit(UChar_t opt)
{
//
// Linear fit of the clusters attached to the tracklet
//
// Parameters :
//   - opt : switch for tilt pad correction of cluster y position. Options are
//           0 no correction [default]
//           1 full tilt correction [dz/dx and z0]
//           2 pseudo tilt correction [dz/dx from pad-chamber geometry]
//
// Output :
//  True if successful
//
// Detailed description
//
//            Fit in the xy plane
// 
// The fit is performed to estimate the y position of the tracklet and the track 
// angle in the bending plane. The clusters are represented in the chamber coordinate 
// system (with respect to the anode wire - see AliTRDtrackerV1::FollowBackProlongation() 
// on how this is set). The x and y position of the cluster and also their variances 
// are known from clusterizer level (see AliTRDcluster::GetXloc(), AliTRDcluster::GetYloc(), 
// AliTRDcluster::GetSX() and AliTRDcluster::GetSY()). 
// If gaussian approximation is used to calculate y coordinate of the cluster the position 
// is recalculated taking into account the track angle. The general formula to calculate the 
// error of cluster position in the gaussian approximation taking into account diffusion and track
// inclination is given for TRD by:
// BEGIN_LATEX
// #sigma^{2}_{y} = #sigma^{2}_{PRF} + #frac{x#delta_{t}^{2}}{(1+tg(#alpha_{L}))^{2}} + #frac{x^{2}tg^{2}(#phi-#alpha_{L})tg^{2}(#alpha_{L})}{12}
// END_LATEX
//
// Since errors are calculated only in the y directions, radial errors (x direction) are mapped to y
// by projection i.e.
// BEGIN_LATEX
// #sigma_{x|y} = tg(#phi) #sigma_{x}
// END_LATEX
// and also by the lorentz angle correction
//
//            Fit in the xz plane
//
// The "fit" is performed to estimate the radial position (x direction) where pad row cross happens. 
// If no pad row crossing the z position is taken from geometry and radial position is taken from the xy 
// fit (see below).
// 
// There are two methods to estimate the radial position of the pad row cross:
//   1. leading cluster radial position : Here the lower part of the tracklet is considered and the last 
// cluster registered (at radial x0) on this segment is chosen to mark the pad row crossing. The error 
// of the z estimate is given by :
// BEGIN_LATEX
// #sigma_{z} = tg(#theta) #Delta x_{x_{0}}/12
// END_LATEX
// The systematic errors for this estimation are generated by the following sources:
//   - no charge sharing between pad rows is considered (sharp cross)
//   - missing cluster at row cross (noise peak-up, under-threshold signal etc.).
// 
//   2. charge fit over the crossing point : Here the full energy deposit along the tracklet is considered 
// to estimate the position of the crossing by a fit in the qx plane. The errors in the q directions are 
// parameterized as s_q = q^2. The systematic errors for this estimation are generated by the following sources:
//   - no general model for the qx dependence
//   - physical fluctuations of the charge deposit 
//   - gain calibration dependence
//
//            Estimation of the radial position of the tracklet
//
// For pad row cross the radial position is taken from the xz fit (see above). Otherwise it is taken as the 
// interpolation point of the tracklet i.e. the point where the error in y of the fit is minimum. The error
// in the y direction of the tracklet is (see AliTRDseedV1::GetCovAt()):
// BEGIN_LATEX
// #sigma_{y} = #sigma^{2}_{y_{0}} + 2xcov(y_{0}, dy/dx) + #sigma^{2}_{dy/dx}
// END_LATEX
// and thus the radial position is:
// BEGIN_LATEX
// x = - cov(y_{0}, dy/dx)/#sigma^{2}_{dy/dx}
// END_LATEX
//
//            Estimation of tracklet position error 
//
// The error in y direction is the error of the linear fit at the radial position of the tracklet while in the z 
// direction is given by the cluster error or pad row cross error. In case of no pad row cross this is given by:
// BEGIN_LATEX
// #sigma_{y} = #sigma^{2}_{y_{0}} - 2cov^{2}(y_{0}, dy/dx)/#sigma^{2}_{dy/dx} + #sigma^{2}_{dy/dx}
// #sigma_{z} = Pad_{length}/12
// END_LATEX
// For pad row cross the full error is calculated at the radial position of the crossing (see above) and the error 
// in z by the width of the crossing region - being a matter of parameterization. 
// BEGIN_LATEX
// #sigma_{z} = tg(#theta) #Delta x_{x_{0}}/12
// END_LATEX
// In case of no tilt correction (default in the barrel tracking) the tilt is taken into account by the rotation of
// the covariance matrix. See AliTRDseedV1::GetCovAt() for details.
//
// Author 
// A.Bercuci <A.Bercuci@gsi.de>

  if(!fkReconstructor){
    AliError("The tracklet needs the reconstruction setup. Please initialize by SetReconstructor().");
    return kFALSE;
  }
  if(!IsCalibrated()) Calibrate();
  if(opt>2){
    AliWarning(Form("Option [%d] outside range [0, 2]. Using default",opt));
    opt=0;
  }

  const Int_t kClmin = 8;
  const Float_t kScalePulls = 10.; // factor to scale y pulls - NOT UNDERSTOOD
  // get track direction
  Double_t y0   = fYref[0];
  Double_t dydx = fYref[1]; 
  Double_t z0   = fZref[0];
  Double_t dzdx = fZref[1];

  AliTRDtrackerV1::AliTRDLeastSquare fitterY;
  AliTRDtrackerV1::AliTRDLeastSquare fitterZ;

  // book cluster information
  Double_t qc[kNclusters], xc[kNclusters], yc[kNclusters], zc[kNclusters], sy[kNclusters];

  Bool_t tilt(opt==1)       // full tilt correction
        ,pseudo(opt==2)     // pseudo tilt correction
        ,rc(IsRowCross())   // row cross candidate 
        ,kDZDX(IsPrimary());// switch dzdx calculation for barrel primary tracks
  Int_t n(0);   // clusters used in fit 
  AliTRDcluster *c(NULL), *cc(NULL), **jc = &fClusters[0];
  const AliTRDrecoParam* const recoParam = fkReconstructor->GetRecoParam(); //the dynamic cast in GetRecoParam is slow, so caching the pointer to it

  const Char_t *tcName[]={"NONE", "FULL", "HALF"};
  AliDebug(2, Form("Options : TC[%s] dzdx[%c]", tcName[opt], kDZDX?'Y':'N'));

  
  for (Int_t ic=0; ic<kNclusters; ic++, ++jc) {
    xc[ic]  = -1.; yc[ic]  = 999.; zc[ic]  = 999.; sy[ic]  = 0.;
    if(!(c = (*jc))) continue;
    if(!c->IsInChamber()) continue;
    // compute pseudo tilt correction
    if(kDZDX){ 
      fZfit[0] = c->GetZ();
      if(rc){
        for(Int_t kc=AliTRDseedV1::kNtb; kc<AliTRDseedV1::kNclusters; kc++){
          if(!(cc=fClusters[kc])) continue;
          if(!cc->IsInChamber()) continue;
          fZfit[0] += cc->GetZ(); fZfit[0] *= 0.5;
          break;
        }
      }
      fZfit[1] = fZfit[0]/fX0;
      if(rc){
        fZfit[0] += fZfit[1]*0.5*AliTRDgeometry::CdrHght();
        fZfit[1] = fZfit[0]/fX0;
      }
      kDZDX=kFALSE;
    }

//   TODO use this information to adjust cluster error parameterization
//     Float_t w = 1.;
//     if(c->GetNPads()>4) w = .5;
//     if(c->GetNPads()>5) w = .2;

    // cluster charge
    qc[n]   = TMath::Abs(c->GetQ());
    // pad row of leading 

    xc[n]   = fX0 - c->GetX();

    // Recalculate cluster error based on tracking information
    c->SetSigmaY2(fS2PRF, fDiffT, fExB, xc[n], -1./*zcorr?zt:-1.*/, dydx);
    c->SetSigmaZ2(fPad[0]*fPad[0]/12.); // for HLT
    sy[n]  = TMath::Sqrt(c->GetSigmaY2());

    yc[n]  = recoParam->UseGAUS() ? 
      c->GetYloc(y0, sy[n], GetPadWidth()): c->GetY();
    zc[n]   = c->GetZ();

    //optional r-phi correction
    //printf("   n[%2d] yc[%7.5f] ", n, yc[n]);
    Float_t correction(0.);
    if(tilt) correction = fPad[2]*(xc[n]*dzdx + zc[n] - z0);
    else if(pseudo) correction = fPad[2]*(xc[n]*fZfit[1] + zc[n]-fZfit[0]);
    yc[n]-=correction;
    //printf("corr(%s%s)[%7.5f] yc1[%7.5f]\n", (tilt?"TC":""), (zcorr?"PC":""), correction, yc[n]);

    AliDebug(5, Form("  tb[%2d] dx[%6.3f] y[%6.2f+-%6.3f]", c->GetLocalTimeBin(), xc[n], yc[n], sy[n]));
    fitterY.AddPoint(&xc[n], yc[n], sy[n]);
    if(rc) fitterZ.AddPoint(&xc[n], qc[n]*(ic<kNtb?1.:-1.), 1.);
    n++;
  }

  // to few clusters
  if (n < kClmin){ 
    AliDebug(1, Form("Not enough clusters to fit. Clusters: Attached[%d] Fit[%d].", GetN(), n));
    SetErrorMsg(kFitCl);
    return kFALSE; 
  }
  // fit XY
  if(!fitterY.Eval()){
    AliDebug(1, "Fit Y failed.");
    SetErrorMsg(kFitFailedY);
    return kFALSE;
  }
  fYfit[0] = fitterY.GetFunctionParameter(0);
  fYfit[1] = -fitterY.GetFunctionParameter(1);
  // store covariance
  Double_t p[3];
  fitterY.GetCovarianceMatrix(p);
  fCov[0] = kScalePulls*p[1]; // variance of y0
  fCov[1] = kScalePulls*p[2]; // covariance of y0, dydx
  fCov[2] = kScalePulls*p[0]; // variance of dydx
  // the ref radial position is set at the minimum of 
  // the y variance of the tracklet
  fX   = -fCov[1]/fCov[2];
  fS2Y = fCov[0] +2.*fX*fCov[1] + fX*fX*fCov[2];

  Float_t xs=fX+.5*AliTRDgeometry::CamHght();
  if(xs < 0. || xs > AliTRDgeometry::CamHght()+AliTRDgeometry::CdrHght()){
    AliDebug(1, Form("Ref radial position ouside chamber x[%5.2f].", fX));
    SetErrorMsg(kFitFailedY);
    return kFALSE;
  }

/*    // THE LEADING CLUSTER METHOD for z fit
    Float_t xMin = fX0;
    Int_t ic=n=kNclusters-1; jc = &fClusters[ic];
    AliTRDcluster *c0 =0x0, **kc = &fClusters[kNtb-1];
    for(; ic>kNtb; ic--, --jc, --kc){
      if((c0 = (*kc)) && c0->IsInChamber() && (xMin>c0->GetX())) xMin = c0->GetX();
      if(!(c = (*jc))) continue;
      if(!c->IsInChamber()) continue;
      zc[kNclusters-1] = c->GetZ(); 
      fX = fX0 - c->GetX();
    }
    fZfit[0] = .5*(zc[0]+zc[kNclusters-1]); fZfit[1] = 0.;
    // Error parameterization
    fS2Z     = fdX*fZref[1];
    fS2Z    *= fS2Z; fS2Z    *= 0.2887; //  1/sqrt(12)*/

  // fit QZ
  if(opt!=1 && IsRowCross()){
    if(!fitterZ.Eval()) SetErrorMsg(kFitFailedZ);
    if(!HasError(kFitFailedZ) && TMath::Abs(fitterZ.GetFunctionParameter(1))>1.e-10){ 
      // TODO - one has to recalculate xy fit based on
      // better knowledge of z position
//       Double_t x = -fitterZ.GetFunctionParameter(0)/fitterZ.GetFunctionParameter(1);
//       Double_t z0 = .5*(zc[0]+zc[n-1]);
//       fZfit[0] = z0 + fZfit[1]*x; 
//       fZfit[1] = fZfit[0]/fX0; 
//       redo fit on xy plane
    }
    // temporary external error parameterization
    fS2Z     = 0.05+0.4*TMath::Abs(fZref[1]); fS2Z *= fS2Z;
    // TODO correct formula
    //fS2Z     = sigma_x*TMath::Abs(fZref[1]);
  } else {
    //fZfit[0] = zc[0] + dzdx*0.5*AliTRDgeometry::CdrHght();
    fS2Z     = GetPadLength()*GetPadLength()/12.;
  }
  return kTRUE;
}


//____________________________________________________________________
<<<<<<< HEAD
Bool_t AliTRDseedV1::FitRobust(AliTRDpadPlane *pp, Int_t opt)
=======
Bool_t AliTRDseedV1::FitRobust(AliTRDpadPlane *pp, Bool_t sgn, Int_t chg, Int_t opt)
>>>>>>> 2378903f
{
//
// Linear fit of the clusters attached to the tracklet
//   The fit is performed in local chamber coordinates (27.11.2013) to take into account correctly the misalignment
//   Also the pad row cross is checked here and some background is removed
//
// Author 
// A.Bercuci <A.Bercuci@gsi.de>

  TTreeSRedirector *pstreamer(NULL);
  const AliTRDrecoParam* const recoParam = fkReconstructor->GetRecoParam();   
  if( (recoParam->GetStreamLevel(AliTRDrecoParam::kTracker) > 3 && fkReconstructor->IsDebugStreaming()) ||
    AliTRDReconstructor::GetStreamLevel()>3 ) pstreamer = fkReconstructor->GetDebugStream(AliTRDrecoParam::kTracker);

  // factor to scale y pulls.
  // ideally if error parametrization correct this is 1.
  //Float_t lyScaler = 1./(AliTRDgeometry::GetLayer(fDet)+1.);
  Float_t kScalePulls = 1.; 
  AliTRDcalibDB *calibration = AliTRDcalibDB::Instance();
  if(!calibration){ 
    AliWarning("No access to calibration data");
  } else {
    // Retrieve the CDB container class with the parametric likelihood
    const AliTRDCalTrkAttach *attach = calibration->GetAttachObject();
    if(!attach){ 
      AliWarning("No usable AttachClusters calib object.");
    } else { 
      //kScalePulls = attach->GetScaleCov();//*lyScaler;
    }
    // Retrieve chamber status
    SetChmbGood(calibration->IsChamberGood(fDet));
    if(!IsChmbGood()) kScalePulls*=10.;
  }  
  AliTRDCommonParam *cp = AliTRDCommonParam::Instance(); 
  Double_t freq(cp?cp->GetSamplingFrequency():10.);
      
  // evaluate locally z and dzdx from TRD only information
  if(EstimatedCrossPoint(pp)<0.) return kFALSE;
  
  //printf("D%03d RC[%c] dzdx[%f %f] opt[%d]\n", fDet, IsRowCross()?'y':'n', fZref[1], fZfit[1], opt);
  Double_t //xchmb = 0.5 * AliTRDgeometry::AmThick() + AliTRDgeometry::DrThick(),
           //zchmb = 0.5 * (pp->GetRow0() + pp->GetRowEnd()),
           z0(0.5 * (pp->GetRow0() + pp->GetRowEnd()) + fZfit[0]),  
           DZ(pp->GetRow0() - pp->GetRowEnd() - pp->GetAnodeWireOffset() + fZfit[0]),
           z, d(-1.);
  Double_t xc[kNclusters], yc[kNclusters], dz(0.), dzdx(0.), 
           s2dz(0.), s2dzdx(0.), sy[kNclusters],
           s2x((8.33e-2/freq/freq+1.56e-2)*fVD*fVD),  // error of 1tb + error of mean time (TRF)
           t2(fPad[2]*fPad[2]),
           cs(0.);
  Int_t n(0),          // clusters used in fit 
        row[]={-1, -1},// pad row spanned by the tracklet
        col(-1);       // pad column of current cluster
<<<<<<< HEAD
  Double_t ycorr(0.); Int_t chg(fYref[1]>0?1:-1);
  if(IsRowCross()) ycorr = 0.013 + 0.018*chg/fPt;
  else{
    if(chg<0 && 1./fPt > 1.5) ycorr = 0.04 + 0.027*chg/fPt;
    else if(chg>0)  ycorr = 0.027*chg/fPt;
  }
=======
  Double_t ycorr(UnbiasY(IsRowCross(), sgn, chg)),
           kS2Ycorr(recoParam->GetS2Ycorr(sgn));
>>>>>>> 2378903f
        
  AliTRDcluster *c(NULL), **jc = &fClusters[0];
  for(Int_t ic=0; ic<kNtb; ic++, ++jc) {
    if(!(c = (*jc))) continue;
    if(!c->IsInChamber()) continue;
    if(row[0]<0){ 
      row[0] = c->GetPadRow();
      z      = pp->GetRowPos(row[0]) - 0.5*pp->GetRowSize(row[0]);
      switch(opt){ 
        case 0: // no dz correction (only for RC tracklet) and dzdx from chamber position assuming primary
          dzdx  = IsRowCross()?fZfit[1]:0.; 
          s2dzdx= IsRowCross()?GetS2DZDX(dzdx):0.;
          dz    = IsRowCross()?(z - z0):0.;  
          s2dz  = IsRowCross()?fS2Z:0.;
          break;
        case 1: // dz correction only for RC tracklet and dzdx from reference
          dzdx = fZref[1];
          dz   = IsRowCross()?(z - z0):0.; 
          break;
        case 2: // full z correction (z0 & dzdx from reference)
          dzdx = fZref[1];
          dz   = c->GetZ()-fZref[0]; 
          break;
        default:
          AliError(Form("Wrong option fit %d !", opt));
          break;
      }    
<<<<<<< HEAD
    }
    if(col != c->GetPadCol()){
      col = c->GetPadCol();
      cs  = pp->GetColSize(col);
    }
    //Use local cluster coordinates - the code should be identical with AliTRDtransform::Transform() !!!
    //A.Bercuci 27.11.13
    xc[n] = c->GetXloc(fT0, fVD); // c->GetX();
    yc[n] = c->GetYloc(pp->GetColPos(col) + .5*cs, fS2PRF, cs) - xc[n]*fExB; //c->GetY();
    yc[n]-= fPad[2]*(dz+xc[n]*dzdx);
    yc[n]-= ycorr;
    if(IsRowCross()){ // estimate closest distance to anode wire
      d = DZ-xc[n]*dzdx;
      d -= ((Int_t)(2 * d)) / 2.0;
      if (d > 0.25) d  = 0.5 - d;
    }
=======
    }
    if(col != c->GetPadCol()){
      col = c->GetPadCol();
      cs  = pp->GetColSize(col);
    }
    //Use local cluster coordinates - the code should be identical with AliTRDtransform::Transform() !!!
    //A.Bercuci 27.11.13
    xc[n] = c->GetXloc(fT0, fVD); // c->GetX();
    yc[n] = c->GetYloc(pp->GetColPos(col) + .5*cs, fS2PRF, cs) - xc[n]*fExB; //c->GetY();
    yc[n]-= fPad[2]*(dz+xc[n]*dzdx);
    yc[n]-= ycorr;
    if(IsRowCross()){ // estimate closest distance to anode wire
      d = DZ-xc[n]*dzdx;
      d -= ((Int_t)(2 * d)) / 2.0;
      if (d > 0.25) d  = 0.5 - d;
    }
>>>>>>> 2378903f
    // recalculate cluster error from knowledge of the track inclination in the bending plane 
    // and eventually distance to anode wire
    c->SetSigmaY2(fS2PRF, fDiffT, fExB, xc[n], d, fYref[1]);
    s2x = c->GetSX(c->GetLocalTimeBin(), d); s2x*=s2x;
    sy[n] = c->GetSigmaY2()>0?(TMath::Min(Double_t(c->GetSigmaY2()), 6.4e-3)):6.4e-3;
    sy[n]+= t2*(s2dz+xc[n]*xc[n]*s2dzdx+dzdx*dzdx*s2x);
    sy[n] = TMath::Sqrt(sy[n]);
    n++;
  }
  for(Int_t ic=kNtb; ic<kNclusters; ic++, ++jc) {
    if(!(c = (*jc))) continue;
    if(!c->IsInChamber()) continue;
    if(row[1]<0){ 
      row[1] = c->GetPadRow();
      z      = pp->GetRowPos(row[1]) - 0.5*pp->GetRowSize(row[1]);
      switch(opt){ 
        case 0: // no dz correction (only for RC tracklet) and dzdx from chamber position assuming primary
          //dzdx = fZfit[1];
          dz   = z - z0; 
          break;
        case 1: // dz correction only for RC tracklet and dzdx from reference
          //dzdx = fZref[1];
          dz   = z - z0; 
          break;
        case 2: // full z correction (z0 & dzdx from reference)
          //dzdx = fZref[1];
          dz   = c->GetZ()-fZref[0]; 
          break;
        default:
          AliError(Form("Wrong option fit %d !", opt));
          break;
      }    
    }  
    if(col != c->GetPadCol()){
      col = c->GetPadCol();
      cs  = pp->GetColSize(col);
    }
    //Use local cluster coordinates - the code should be identical with AliTRDtransform::Transform() !!!
    //A.Bercuci 27.11.13
    xc[n] = c->GetXloc(fT0, fVD); // c->GetX();
    yc[n] = c->GetYloc(pp->GetColPos(col) + .5*cs, fS2PRF, cs) - xc[n]*fExB ;
    yc[n]-= fPad[2]*(dz+xc[n]*dzdx);
    yc[n]-= ycorr;

    d = DZ-xc[n]*dzdx;
    d -= ((Int_t)(2 * d)) / 2.0;
    if (d > 0.25) d  = 0.5 - d;
    c->SetSigmaY2(fS2PRF, fDiffT, fExB, xc[n], d, fYref[1]);
    s2x = c->GetSX(c->GetLocalTimeBin(), d); s2x*=s2x;
    sy[n] = c->GetSigmaY2()>0?(TMath::Min(Double_t(c->GetSigmaY2()), 6.4e-3)):6.4e-3;
    sy[n]+= t2*(s2dz+xc[n]*xc[n]*s2dzdx+dzdx*dzdx*s2x);
    sy[n] = TMath::Sqrt(sy[n]);
    n++;
  }

  UChar_t status(0);
  // the ref radial position is set close to the minimum of 
  // the y variance of the tracklet
  fX   = 0.;//set reference to anode wire
  Double_t par[3] = {0.,0.,fX}, cov[3];
  if(!AliTRDtrackletOflHelper::Fit(n, xc, yc, sy, par, 1.5, cov)){ 
    AliDebug(1, Form("Tracklet fit failed D[%03d].", fDet));
    SetErrorMsg(kFitCl);
    return kFALSE; 
  }
  fYfit[0] = par[0] - fX * par[1];
  fYfit[1] = -par[1];
  //printf(" yfit: %f [%f] x[%e] dydx[%f]\n", fYfit[0], par[0], fX, par[1]);
  // store covariance
<<<<<<< HEAD
  fCov[0] = (chg>0?5.:10.)*cov[0]; // variance of y0
=======
  fCov[0] = kS2Ycorr*cov[0]; // variance of y0
>>>>>>> 2378903f
  fCov[1] = kScalePulls*cov[2]; // covariance of y0, dydx
  fCov[2] = kScalePulls*cov[1]; // variance of dydx
  // check radial position
  Float_t xs=fX+.5*AliTRDgeometry::CamHght();
  if(xs < 0. || xs > AliTRDgeometry::CamHght()+AliTRDgeometry::CdrHght()){
    AliDebug(1, Form("Ref radial position x[%5.2f] ouside D[%3d].", fX, fDet));
    SetErrorMsg(kFitFailedY);
    return kFALSE;
  }
  if(!IsRowCross()){ 
    Double_t padEffLength(fPad[0] - TMath::Abs(dzdx));
    fS2Z = padEffLength*padEffLength/12.;
  }
  AliDebug(2, Form("[I]  x[cm]=%6.2f y[cm]=%+5.2f z[cm]=%+6.2f dydx[deg]=%+5.2f", GetX(), GetY(), GetZ(), TMath::ATan(fYfit[1])*TMath::RadToDeg()));
  
  if(pstreamer){
    Float_t x= fX0 -fX,
            y = GetY(),
            yt = fYref[0]-fX*fYref[1];
    SETBIT(status, 2);
    TVectorD vcov(3); vcov[0]=cov[0];vcov[1]=cov[1];vcov[2]=cov[2];
    Double_t sm(0.), chi2(0.), tmp, dy[kNclusters];
    for(Int_t ic(0); ic<n; ic++){
      sm   += sy[ic];
      dy[ic] = yc[ic]-(fYfit[0]+(xc[ic]-fX0)*fYfit[1]); tmp = dy[ic]/sy[ic];
      chi2 += tmp*tmp;
    }
    sm /= n; chi2 = TMath::Sqrt(chi2);
    Double_t m(0.), s(0.);
    AliMathBase::EvaluateUni(n, dy, m, s, 0);
    (*pstreamer) << "FitRobust4"
      << "stat=" << status
      << "opt="  << opt
      << "ncl="  << n
      << "det="  << fDet
      << "x0="   << fX0
      << "y0="   << fYfit[0]
      << "x="    << x
      << "y="    << y
      << "dydx=" << fYfit[1]
      << "pt="   << fPt
      << "yt="   << yt
      << "dydxt="<< fYref[1]
      << "cov="  << &vcov
      << "chi2=" << chi2
      << "sm="   << sm
      << "ss="   << s
      << "\n";
  }
  return kTRUE;
}

//___________________________________________________________________
void AliTRDseedV1::SetXYZ(TGeoHMatrix *mDet)
{
// Apply alignment to the local position of tracklet
// A.Bercuci @ 27.11.2013

  Double_t loc[] = {AliTRDgeometry::AnodePos(), GetLocalY(), fZfit[0]}, trk[3]={0.};
  mDet->LocalToMaster(loc, trk);
  fX0 = trk[0];
  fY  = trk[1];
  fZ  = trk[2];
  return;
//   if(!IsRowCross()){/*fZfit[1] *= 1.09;*/ return;}
//   // recalculate local z coordinate assuming primary track for row cross tracklets
//   Double_t zoff(fZ-fZfit[0]); // no alignment aware !
//   //printf("SetXYZ : zoff[%f] zpp[%f]\n", zoff, zpp);
//   fZfit[0] = fX0*fZfit[1] - zoff; 
//   // recalculate tracking coordinates based on the new z coordinate
//   loc[2] = fZfit[0];
//   mDet->LocalToMaster(loc, trk);
//   fX0 = trk[0];
//   fY  = trk[1];
//   fZ  = trk[2];//-zcorr[stk];
  //fZfit[1] = /*(IsRowCross()?1.05:1.09)**/fZ/(fX0-fS2Y);
}


//___________________________________________________________________
void AliTRDseedV1::Print(Option_t *o) const
{
  //
  // Printing the seedstatus
  //

  AliInfo(Form("Det[%3d] X0[%7.2f] Pad{L[%5.2f] W[%5.2f] Tilt[%+6.2f]}", fDet, fX0, GetPadLength(), GetPadWidth(), GetTilt()));
  AliInfo(Form("N[%2d] Nused[%2d] Nshared[%2d] [%d]", GetN(), GetNUsed(), GetNShared(), fN));
  AliInfo(Form("FLAGS : RC[%c] Kink[%c] SA[%c]", IsRowCross()?'y':'n', IsKink()?'y':'n', IsStandAlone()?'y':'n'));
  AliInfo(Form("CALIB PARAMS :  T0[%5.2f]  Vd[%5.2f]  s2PRF[%5.2f]  ExB[%5.2f]  Dl[%5.2f]  Dt[%5.2f]", fT0, fVD, fS2PRF, fExB, fDiffL, fDiffT));

  Double_t cov[3], x=GetX();
  GetCovAt(x, cov);
  AliInfo("    |  x[cm]  |      y[cm]       |      z[cm]      |  dydx |  dzdx |");
  AliInfo(Form("Fit | %7.2f | %7.2f+-%7.2f | %7.2f+-%7.2f| %5.2f | ----- |", x, GetY(), TMath::Sqrt(cov[0]), GetZ(), TMath::Sqrt(cov[2]), fYfit[1]));
  AliInfo(Form("Ref | %7.2f | %7.2f+-%7.2f | %7.2f+-%7.2f| %5.2f | %5.2f |", x, fYref[0]-fX*fYref[1], TMath::Sqrt(fRefCov[0]), fZref[0]-fX*fYref[1], TMath::Sqrt(fRefCov[2]), fYref[1], fZref[1]));
  AliInfo(Form("P / Pt [GeV/c] = %f / %f", GetMomentum(), fPt));
  if(IsStandAlone()) AliInfo(Form("C Rieman / Vertex [1/cm] = %f / %f", fC[0], fC[1]));
  AliInfo(Form("dEdx [a.u.]    = %f / %f / %f / %f / %f/ %f / %f / %f", fdEdx[0], fdEdx[1], fdEdx[2], fdEdx[3], fdEdx[4], fdEdx[5], fdEdx[6], fdEdx[7]));
  AliInfo(Form("PID            = %5.3f / %5.3f / %5.3f / %5.3f / %5.3f", fProb[0], fProb[1], fProb[2], fProb[3], fProb[4]));

  if(strcmp(o, "a")!=0) return;

  AliTRDcluster* const* jc = &fClusters[0];
  for(int ic=0; ic<kNclusters; ic++, jc++) {
    if(!(*jc)) continue;
    (*jc)->Print(o);
  }
}


//___________________________________________________________________
Bool_t AliTRDseedV1::IsEqual(const TObject *o) const
{
  // Checks if current instance of the class has the same essential members
  // as the given one

  if(!o) return kFALSE;
  const AliTRDseedV1 *inTracklet = dynamic_cast<const AliTRDseedV1*>(o);
  if(!inTracklet) return kFALSE;

  for (Int_t i = 0; i < 2; i++){
    if ( fYref[i] != inTracklet->fYref[i] ) return kFALSE;
    if ( fZref[i] != inTracklet->fZref[i] ) return kFALSE;
  }
  
  if ( TMath::Abs(fS2Y - inTracklet->fS2Y)>1.e-10 ) return kFALSE;
  if ( TMath::Abs(GetTilt() - inTracklet->GetTilt())>1.e-10 ) return kFALSE;
  if ( TMath::Abs(GetPadLength() - inTracklet->GetPadLength())>1.e-10 ) return kFALSE;
  
  for (Int_t i = 0; i < kNclusters; i++){
//     if ( fX[i] != inTracklet->GetX(i) ) return kFALSE;
//     if ( fY[i] != inTracklet->GetY(i) ) return kFALSE;
//     if ( fZ[i] != inTracklet->GetZ(i) ) return kFALSE;
    if ( fIndexes[i] != inTracklet->fIndexes[i] ) return kFALSE;
  }
//   if ( fUsable != inTracklet->fUsable ) return kFALSE;

  for (Int_t i=0; i < 2; i++){
    if ( fYfit[i] != inTracklet->fYfit[i] ) return kFALSE;
    if ( fZfit[i] != inTracklet->fZfit[i] ) return kFALSE;
    if ( fLabels[i] != inTracklet->fLabels[i] ) return kFALSE;
  }
  
/*  if ( fMeanz != inTracklet->GetMeanz() ) return kFALSE;
  if ( fZProb != inTracklet->GetZProb() ) return kFALSE;*/
  if ( fN != inTracklet->fN ) return kFALSE;
  //if ( fNUsed != inTracklet->fNUsed ) return kFALSE;
  //if ( fFreq != inTracklet->GetFreq() ) return kFALSE;
  //if ( fNChange != inTracklet->GetNChange() ) return kFALSE;
   
  if ( TMath::Abs(fC[0] - inTracklet->fC[0])>1.e-10 ) return kFALSE;
  //if ( fCC != inTracklet->GetCC() ) return kFALSE;
  if ( TMath::Abs(fChi2 - inTracklet->fChi2)>1.e-10 ) return kFALSE;
  //  if ( fChi2Z != inTracklet->GetChi2Z() ) return kFALSE;

  if ( fDet != inTracklet->fDet ) return kFALSE;
  if ( TMath::Abs(fPt - inTracklet->fPt)>1.e-10 ) return kFALSE;
  if ( TMath::Abs(fdX - inTracklet->fdX)>1.e-10 ) return kFALSE;
  
  for (Int_t iCluster = 0; iCluster < kNclusters; iCluster++){
    AliTRDcluster *curCluster = fClusters[iCluster];
    AliTRDcluster *inCluster = inTracklet->fClusters[iCluster];
    if (curCluster && inCluster){
      if (! curCluster->IsEqual(inCluster) ) {
        curCluster->Print();
        inCluster->Print();
        return kFALSE;
      }
    } else {
      // if one cluster exists, and corresponding 
      // in other tracklet doesn't - return kFALSE
      if(curCluster || inCluster) return kFALSE;
    }
  }
  return kTRUE;
}
<|MERGE_RESOLUTION|>--- conflicted
+++ resolved
@@ -595,7 +595,6 @@
     if(!w[0] && !w[1]){
       AliError("Too few clusters to estimate tracklet.");
       return -1;
-<<<<<<< HEAD
     }
     if(!w[0] || !w[1]){ 
       SetBit(kRowCross, kFALSE); // reset RC bit
@@ -634,58 +633,6 @@
   fZfit[1] = (fZfit[0]+zoff)/dx; 
 
   // correct dzdx for the bias
-  if(!IsRowCross()) fZfit[1] *= 1.09;
-  else{
-    // correct dzdx for the bias
-    fZfit[1] *= 1.05;
-    if(fZfit[1]<0) fZfit[1] -= 0.012;
-
-    // correct x_cross/sigma(x_cross) for the bias in dzdx
-    fS2Y += 0.14*TMath::Abs(fZfit[1]);
-    sx   += 2.e-2*GetS2DZDX(fZfit[1]);
-    // correct sigma(x_cross) for the width of the crossing area
-    Double_t sxdz = TMath::Abs(fZfit[1])>0.05?(TMath::Exp(-1.58839-TMath::Abs(fZfit[1])*3.24116)):
-                                              (0.957043   -TMath::Abs(fZfit[1])*12.4597);
-    sx   += sxdz;
-=======
-    }
-    if(!w[0] || !w[1]){ 
-      SetBit(kRowCross, kFALSE); // reset RC bit
-      if(w[1]) row[0] = row[1];
-      fZfit[0] = Int_t(mean-row[0])*pp->GetLengthIPad() + 
-                 0.5*(mean-row[0]>0.?1.:-1.)*(row[0]>0&&row[0]<pp->GetNrows()-1?pp->GetLengthIPad():pp->GetLengthOPad());      
-    }else{ // find the best matching timebin 
-      fZfit[0] = Int_t(mean-0.5*(row[0]+row[1]))*pp->GetLengthIPad(); 
-      Int_t itb(0), dtb(0);
-      if(!mc) { // no common range
-        itb = Int_t(0.5*(tbm[0] + tbm[1]));
-        dtb = Int_t(0.5*TMath::Abs(tbm[0] - tbm[1])); // simple parameterization of the cluster gap
-      } else {
-        Double_t rmax(100.); Int_t itbStart(-1), itbStop(0);
-        // compute distance from 
-        for(Int_t jc(0); jc<nc[0]; jc++){
-          if(tb[jc] < 100) continue;
-          Int_t ltb(tb[jc]-100);
-          Double_t r = (1. - ltb/tbm[0])*(1. - ltb/tbm[1]);
-          //printf("tb[%2d] dr[%f %f %f] rmax[%f]\n", ltb, r, 1. - ltb/tbm[0], 1. - ltb/tbm[1], rmax);
-          if(TMath::Abs(r)<rmax){ rmax = TMath::Abs(r); itb = ltb; }
-          if(itbStart<0) itbStart = ltb;
-          itbStop = ltb;
-        } 
-        dtb = itbStop-itbStart+1;
-      }
-      AliTRDCommonParam *cp = AliTRDCommonParam::Instance(); 
-      Double_t freq(cp?cp->GetSamplingFrequency():10.);
-      fS2Y = ((itb-0.5)/freq - fT0 - 0.189)*fVD; // xOff
-      sx   = dtb*0.288675134594812921/freq; sx *= sx; sx += 1.56e-2; sx *= fVD*fVD;
-    }    
-  }
-
-  // estimate dzdx
-  Float_t dx(fX0-fS2Y);
-  fZfit[1] = (fZfit[0]+zoff)/dx; 
-
-  // correct dzdx for the bias
   UnbiasDZDX(IsRowCross());
   if(IsRowCross()){
     // correct x_cross/sigma(x_cross) for the bias in dzdx
@@ -696,15 +643,12 @@
     }
     // correct sigma(x_cross) for the width of the crossing area
     sx   += GetS2XcrossDZDX(TMath::Abs(fZfit[1]));
->>>>>>> 2378903f
     
     // estimate z and error @ anode wire
     fZfit[0] += fZfit[1]*fS2Y;
     fS2Z  = fZfit[1]*fZfit[1]*sx+fS2Y*fS2Y*GetS2DZDX(fZfit[1]); 
   }
   return sx;
-<<<<<<< HEAD
-=======
 }
 
 //____________________________________________________________________
@@ -715,7 +659,6 @@
   if(!recoParam) return;
   fZfit[1] *= recoParam->GetCorrDZDX(rc);
   if(rc) fZfit[1] += recoParam->GetCorrDZDXbiasRC(fZfit[1]<0);
->>>>>>> 2378903f
 }
 
 //____________________________________________________________________
@@ -2218,11 +2161,7 @@
 
 
 //____________________________________________________________________
-<<<<<<< HEAD
-Bool_t AliTRDseedV1::FitRobust(AliTRDpadPlane *pp, Int_t opt)
-=======
 Bool_t AliTRDseedV1::FitRobust(AliTRDpadPlane *pp, Bool_t sgn, Int_t chg, Int_t opt)
->>>>>>> 2378903f
 {
 //
 // Linear fit of the clusters attached to the tracklet
@@ -2276,17 +2215,8 @@
   Int_t n(0),          // clusters used in fit 
         row[]={-1, -1},// pad row spanned by the tracklet
         col(-1);       // pad column of current cluster
-<<<<<<< HEAD
-  Double_t ycorr(0.); Int_t chg(fYref[1]>0?1:-1);
-  if(IsRowCross()) ycorr = 0.013 + 0.018*chg/fPt;
-  else{
-    if(chg<0 && 1./fPt > 1.5) ycorr = 0.04 + 0.027*chg/fPt;
-    else if(chg>0)  ycorr = 0.027*chg/fPt;
-  }
-=======
   Double_t ycorr(UnbiasY(IsRowCross(), sgn, chg)),
            kS2Ycorr(recoParam->GetS2Ycorr(sgn));
->>>>>>> 2378903f
         
   AliTRDcluster *c(NULL), **jc = &fClusters[0];
   for(Int_t ic=0; ic<kNtb; ic++, ++jc) {
@@ -2314,7 +2244,6 @@
           AliError(Form("Wrong option fit %d !", opt));
           break;
       }    
-<<<<<<< HEAD
     }
     if(col != c->GetPadCol()){
       col = c->GetPadCol();
@@ -2331,24 +2260,6 @@
       d -= ((Int_t)(2 * d)) / 2.0;
       if (d > 0.25) d  = 0.5 - d;
     }
-=======
-    }
-    if(col != c->GetPadCol()){
-      col = c->GetPadCol();
-      cs  = pp->GetColSize(col);
-    }
-    //Use local cluster coordinates - the code should be identical with AliTRDtransform::Transform() !!!
-    //A.Bercuci 27.11.13
-    xc[n] = c->GetXloc(fT0, fVD); // c->GetX();
-    yc[n] = c->GetYloc(pp->GetColPos(col) + .5*cs, fS2PRF, cs) - xc[n]*fExB; //c->GetY();
-    yc[n]-= fPad[2]*(dz+xc[n]*dzdx);
-    yc[n]-= ycorr;
-    if(IsRowCross()){ // estimate closest distance to anode wire
-      d = DZ-xc[n]*dzdx;
-      d -= ((Int_t)(2 * d)) / 2.0;
-      if (d > 0.25) d  = 0.5 - d;
-    }
->>>>>>> 2378903f
     // recalculate cluster error from knowledge of the track inclination in the bending plane 
     // and eventually distance to anode wire
     c->SetSigmaY2(fS2PRF, fDiffT, fExB, xc[n], d, fYref[1]);
@@ -2418,11 +2329,7 @@
   fYfit[1] = -par[1];
   //printf(" yfit: %f [%f] x[%e] dydx[%f]\n", fYfit[0], par[0], fX, par[1]);
   // store covariance
-<<<<<<< HEAD
-  fCov[0] = (chg>0?5.:10.)*cov[0]; // variance of y0
-=======
   fCov[0] = kS2Ycorr*cov[0]; // variance of y0
->>>>>>> 2378903f
   fCov[1] = kScalePulls*cov[2]; // covariance of y0, dydx
   fCov[2] = kScalePulls*cov[1]; // variance of dydx
   // check radial position
