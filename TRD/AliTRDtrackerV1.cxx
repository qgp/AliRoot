/**************************************************************************
* Copyright(c) 1998-1999, ALICE Experiment at CERN, All rights reserved. *
*                                                                        *
* Author: The ALICE Off-line Project.                                    *
* Contributors are mentioned in the code where appropriate.              *
*                                                                        *
* Permission to use, copy, modify and distribute this software and its   *
* documentation strictly for non-commercial purposes is hereby granted   *
* without fee, provided that the above copyright notice appears in all   *
* copies and that both the copyright notice and this permission notice   *
* appear in the supporting documentation. The authors make no claims     *
* about the suitability of this software for any purpose. It is          *
* provided "as is" without express or implied warranty.                  *
**************************************************************************/

/* $Id$ */

///////////////////////////////////////////////////////////////////////////////
//                                                                           //
//  Track finder                                                             //
//                                                                           //
//  Authors:                                                                 //
//    Alex Bercuci <A.Bercuci@gsi.de>                                        //
//    Markus Fasel <M.Fasel@gsi.de>                                          //
//                                                                           //
///////////////////////////////////////////////////////////////////////////////

#include <TBranch.h>
#include <TDirectory.h>
#include <TLinearFitter.h>
#include <TTree.h>  
#include <TClonesArray.h>
#include <TTreeStream.h>
#include <TGeoMatrix.h>
#include <TGeoManager.h>

#include "AliLog.h"
#include "AliMathBase.h"
#include "AliESDEvent.h"
#include "AliGeomManager.h"
#include "AliRieman.h"
#include "AliTrackPointArray.h"

#include "AliTRDgeometry.h"
#include "AliTRDpadPlane.h"
#include "AliTRDcalibDB.h"
#include "AliTRDReconstructor.h"
#include "AliTRDCalibraFillHisto.h"
#include "AliTRDrecoParam.h"

#include "AliTRDcluster.h" 
#include "AliTRDdigitsParam.h"
#include "AliTRDseedV1.h"
#include "AliTRDtrackV1.h"
#include "AliTRDtrackerV1.h"
#include "AliTRDtrackerDebug.h"
#include "AliTRDtrackingChamber.h"
#include "AliTRDchamberTimeBin.h"

ClassImp(AliTRDtrackerV1)
ClassImp(AliTRDtrackerV1::AliTRDLeastSquare)
ClassImp(AliTRDtrackerV1::AliTRDtrackFitterRieman)

AliTRDtrackerV1::ETRDtrackerV1BetheBloch AliTRDtrackerV1::fgBB = AliTRDtrackerV1::kGeant;
Double_t AliTRDtrackerV1::fgTopologicQA[kNConfigs] = {
  0.5112, 0.5112, 0.5112, 0.0786, 0.0786,
  0.0786, 0.0786, 0.0579, 0.0579, 0.0474,
  0.0474, 0.0408, 0.0335, 0.0335, 0.0335
};  
const Double_t AliTRDtrackerV1::fgkX0[kNPlanes]    = {
  300.2, 312.8, 325.4, 338.0, 350.6, 363.2};
// Number of Time Bins/chamber should be also stored independently by the traker
// (also in AliTRDReconstructor) in oder to be able to run HLT. Fix TODO
Int_t AliTRDtrackerV1::fgNTimeBins = 0;
AliRieman* AliTRDtrackerV1::fgRieman = NULL;
TLinearFitter* AliTRDtrackerV1::fgTiltedRieman = NULL;
TLinearFitter* AliTRDtrackerV1::fgTiltedRiemanConstrained = NULL;

//____________________________________________________________________
AliTRDtrackerV1::AliTRDtrackerV1(const AliTRDReconstructor *rec) 
  :AliTracker()
  ,fkReconstructor(NULL)
  ,fkRecoParam(NULL)
  ,fGeom(NULL)
  ,fClusters(NULL)
  ,fTracklets(NULL)
  ,fTracks(NULL)
  ,fTracksESD(NULL)
  ,fSieveSeeding(0)
  ,fEventInFile(-1)
{
  //
  // Default constructor.
  // 
  
  SetReconstructor(rec); // initialize reconstructor

  // initialize geometry
  if(!AliGeomManager::GetGeometry()){
    AliFatal("Could not get geometry.");
  }
  fGeom = new AliTRDgeometry();
  fGeom->CreateClusterMatrixArray();
  TGeoHMatrix *matrix = NULL;
  Double_t loc[] = {0., 0., 0.};
  Double_t glb[] = {0., 0., 0.};
  for(Int_t ily=kNPlanes; ily--;){
    Int_t ism = 0;
    while(!(matrix = fGeom->GetClusterMatrix(AliTRDgeometry::GetDetector(ily, 2, ism)))) ism++;
    if(!matrix){
      AliError(Form("Could not get transformation matrix for layer %d. Use default.", ily));
      fR[ily] = fgkX0[ily];
      continue;
    }
    matrix->LocalToMaster(loc, glb);
    fR[ily] = glb[0]+ AliTRDgeometry::AnodePos()-.5*AliTRDgeometry::AmThick() - AliTRDgeometry::DrThick();
  }

  // initialize cluster containers
  for (Int_t isector = 0; isector < AliTRDgeometry::kNsector; isector++) new(&fTrSec[isector]) AliTRDtrackingSector(fGeom, isector);
  
  // initialize arrays
  memset(fTrackQuality, 0, kMaxTracksStack*sizeof(Double_t));
  memset(fSeedLayer, 0, kMaxTracksStack*sizeof(Int_t));
  memset(fSeedTB, 0, kNSeedPlanes*sizeof(AliTRDchamberTimeBin*));
  fTracksESD = new TClonesArray("AliESDtrack", 2*kMaxTracksStack);
  fTracksESD->SetOwner();
}

//____________________________________________________________________
AliTRDtrackerV1::~AliTRDtrackerV1()
{ 
  //
  // Destructor
  //

  if(fgRieman) delete fgRieman; fgRieman = NULL;
  if(fgTiltedRieman) delete fgTiltedRieman; fgTiltedRieman = NULL;
  if(fgTiltedRiemanConstrained) delete fgTiltedRiemanConstrained; fgTiltedRiemanConstrained = NULL;
  for(Int_t isl =0; isl<kNSeedPlanes; isl++) if(fSeedTB[isl]) delete fSeedTB[isl];
  if(fTracksESD){ fTracksESD->Delete(); delete fTracksESD; }
  if(fTracks) {fTracks->Delete(); delete fTracks;}
  if(fTracklets) {fTracklets->Delete(); delete fTracklets;}
  if(IsClustersOwner() && fClusters) {
    AliInfo(Form("tracker[%p] removing %d own clusters @ %p", (void*)this, fClusters->GetEntries(), (void*)fClusters));
    fClusters->Delete(); delete fClusters;
  }
  if(fGeom) delete fGeom;
}

//____________________________________________________________________
Int_t AliTRDtrackerV1::Clusters2Tracks(AliESDEvent *esd)
{
  //
  // Steering stand alone tracking for full TRD detector
  //
  // Parameters :
  //   esd     : The ESD event. On output it contains 
  //             the ESD tracks found in TRD.
  //
  // Output :
  //   Number of tracks found in the TRD detector.
  // 
  // Detailed description
  // 1. Launch individual SM trackers. 
  //    See AliTRDtrackerV1::Clusters2TracksSM() for details.
  //

  if(!fkRecoParam){
    AliError("Reconstruction configuration not initialized. Call first AliTRDReconstructor::SetRecoParam().");
    return 0;
  }
  
  //AliInfo("Start Track Finder ...");
  Int_t ntracks = 0;
  for(int ism=0; ism<AliTRDgeometry::kNsector; ism++){
    //	for(int ism=1; ism<2; ism++){
    //AliInfo(Form("Processing supermodule %i ...", ism));
    ntracks += Clusters2TracksSM(ism, esd);
  }
  AliInfo(Form("Number of tracks: !TRDin[%d]", ntracks));
  return ntracks;
}


//_____________________________________________________________________________
Bool_t AliTRDtrackerV1::GetTrackPoint(Int_t index, AliTrackPoint &p) const
{
  //AliInfo(Form("Asking for tracklet %d", index));
  
  // reset position of the point before using it
  p.SetXYZ(0., 0., 0.);
  AliTRDseedV1 *tracklet = GetTracklet(index); 
  if (!tracklet) return kFALSE;

  // get detector for this tracklet
  Int_t det = tracklet->GetDetector();
  Int_t sec = fGeom->GetSector(det);
  Double_t alpha = (sec+.5)*AliTRDgeometry::GetAlpha(),
           sinA  = TMath::Sin(alpha),
           cosA  = TMath::Cos(alpha);
  Double_t local[3];
  local[0] = tracklet->GetX(); 
  local[1] = tracklet->GetY();
  local[2] = tracklet->GetZ();
  Double_t global[3];
  fGeom->RotateBack(det, local, global);

  Double_t cov2D[3]; Float_t cov[6];
  tracklet->GetCovAt(local[0], cov2D);
  cov[0] = cov2D[0]*sinA*sinA;
  cov[1] =-cov2D[0]*sinA*cosA;
  cov[2] =-cov2D[1]*sinA;
  cov[3] = cov2D[0]*cosA*cosA;
  cov[4] = cov2D[1]*cosA;
  cov[5] = cov2D[2];
  // store the global position of the tracklet and its covariance matrix in the track point 
  p.SetXYZ(global[0],global[1],global[2], cov);
  
  // setting volume id
  AliGeomManager::ELayerID iLayer = AliGeomManager::ELayerID(AliGeomManager::kTRD1+fGeom->GetLayer(det));
  Int_t    modId = fGeom->GetSector(det) * AliTRDgeometry::kNstack + fGeom->GetStack(det);
  UShort_t volid = AliGeomManager::LayerToVolUID(iLayer, modId);
  p.SetVolumeID(volid);
    
  return kTRUE;
}

//____________________________________________________________________
TLinearFitter* AliTRDtrackerV1::GetTiltedRiemanFitter()
{
  if(!fgTiltedRieman) fgTiltedRieman = new TLinearFitter(4, "hyp4");
  return fgTiltedRieman;
}

//____________________________________________________________________
TLinearFitter* AliTRDtrackerV1::GetTiltedRiemanFitterConstraint()
{
  if(!fgTiltedRiemanConstrained) fgTiltedRiemanConstrained = new TLinearFitter(2, "hyp2");
  return fgTiltedRiemanConstrained;
}
  
//____________________________________________________________________	
AliRieman* AliTRDtrackerV1::GetRiemanFitter()
{
  if(!fgRieman) fgRieman = new AliRieman(AliTRDseedV1::kNtb * AliTRDgeometry::kNlayer);
  return fgRieman;
}
  
//_____________________________________________________________________________
Int_t AliTRDtrackerV1::PropagateBack(AliESDEvent *event) 
{
// Propagation of ESD tracks from TPC to TOF detectors and building of the TRD track. For building
// a TRD track an ESD track is used as seed. The informations obtained on the TRD track (measured points,
// covariance, PID, etc.) are than used to update the corresponding ESD track.
// Each track seed is first propagated to the geometrical limit of the TRD detector. 
// Its prolongation is searched in the TRD and if corresponding clusters are found tracklets are 
// constructed out of them (see AliTRDseedV1::AttachClusters()) and the track is updated. 
// Otherwise the ESD track is left unchanged.
// 
// The following steps are performed:
// 1. Selection of tracks based on the variance in the y-z plane.
// 2. Propagation to the geometrical limit of the TRD volume. If track propagation fails the AliESDtrack::kTRDStop is set.
// 3. Prolongation inside the fiducial volume (see AliTRDtrackerV1::FollowBackProlongation()) and marking
// the following status bits:
//   - AliESDtrack::kTRDin - if the tracks enters the TRD fiducial volume
//   - AliESDtrack::kTRDStop - if the tracks fails propagation
//   - AliESDtrack::kTRDbackup - if the tracks fulfills chi2 conditions and qualify for refitting
// 4. Writting to friends, PID, MC label, quality etc. Setting status bit AliESDtrack::kTRDout.
// 5. Propagation to TOF. If track propagation fails the AliESDtrack::kTRDStop is set.
//  

  if(!fClusters || !fClusters->GetEntriesFast()){ 
    AliInfo("No TRD clusters");
    return 0;
  }
  AliTRDCalibraFillHisto *calibra = AliTRDCalibraFillHisto::Instance(); // Calibration monitor
  if (!calibra) AliInfo("Could not get Calibra instance");
  if (!fgNTimeBins) fgNTimeBins = fkReconstructor->GetNTimeBins(); 

  // Define scalers
  Int_t nFound   = 0, // number of tracks found
        nBacked  = 0, // number of tracks backed up for refit
        nSeeds   = 0, // total number of ESD seeds
        nTRDseeds= 0, // number of seeds in the TRD acceptance
        nTPCseeds= 0; // number of TPC seeds
  Float_t foundMin = 20.0;
  
  Float_t *quality = NULL;
  Int_t   *index   = NULL;
  fEventInFile  = event->GetEventNumberInFile();
  nSeeds   = event->GetNumberOfTracks();
  // Sort tracks according to quality 
  // (covariance in the yz plane)
  if(nSeeds){  
    quality = new Float_t[nSeeds];
    index   = new Int_t[4*nSeeds];
    for (Int_t iSeed = nSeeds; iSeed--;) {
      AliESDtrack *seed = event->GetTrack(iSeed);
      Double_t covariance[15];
      seed->GetExternalCovariance(covariance);
      quality[iSeed] = covariance[0] + covariance[2];
    }
    TMath::Sort(nSeeds, quality, index,kFALSE);
  }
  
  // Propagate all seeds
  Int_t   expectedClr;
  AliTRDtrackV1 track;
  for (Int_t iSeed = 0; iSeed < nSeeds; iSeed++) {
  
    // Get the seeds in sorted sequence
    AliESDtrack *seed = event->GetTrack(index[iSeed]);
    Float_t p4  = seed->GetC(seed->GetBz());
  
    // Check the seed status
    ULong_t status = seed->GetStatus();
    if ((status & AliESDtrack::kTRDout) != 0) continue;
    if ((status & AliESDtrack::kTPCout)){
      AliDebug(3, Form("Prolongate seed[%2d] which is TPC.", iSeed));
      // set steering parameters for TPC
      //fkRecoParam->SetTrackParam(kTPC);
/*    } else {
      if ((status & AliESDtrack::kITSout)){
        AliDebug(3, Form("Prolongate seed[%2d] which is ITS.", iSeed));
        // set steering parameters for ITS
        //fkRecoParam->SetTrackParam(kITS);
        // rotate
        Float_t  globalToTracking = AliTRDgeometry::GetAlpha()*(Int_t(seed->GetAlpha()/AliTRDgeometry::GetAlpha()) + (seed->GetAlpha()>0. ? 0.5 : -0.5));
        if(!seed->Rotate(globalToTracking)) continue;
      } else continue;*/
    } else continue;

    // Propagate to the entrance in the TRD mother volume
    track.~AliTRDtrackV1();
    new(&track) AliTRDtrackV1(*seed);
    if(AliTRDgeometry::GetXtrdBeg() > (AliTRDReconstructor::GetMaxStep() + track.GetX()) && !PropagateToX(track, AliTRDgeometry::GetXtrdBeg(), AliTRDReconstructor::GetMaxStep())){
      seed->UpdateTrackParams(&track, AliESDtrack::kTRDStop);
      continue;
    }    
    if(!AdjustSector(&track)){
      seed->UpdateTrackParams(&track, AliESDtrack::kTRDStop);
      continue;
    }
    if(TMath::Abs(track.GetSnp()) > AliTRDReconstructor::GetMaxSnp()) {
      seed->UpdateTrackParams(&track, AliESDtrack::kTRDStop);
      continue;
    }
    nTPCseeds++;
    AliDebug(2, Form("TRD propagate TPC seed[%d] = %d.", iSeed, index[iSeed]));
    // store track status at TRD entrance
    seed->UpdateTrackParams(&track, AliESDtrack::kTRDbackup);

    // prepare track and do propagation in the TRD
    track.SetReconstructor(fkReconstructor);
    track.SetKink(Bool_t(seed->GetKinkIndex(0)));
    track.SetPrimary(status & AliESDtrack::kTPCin);
    expectedClr = FollowBackProlongation(track);
    // check if track entered the TRD fiducial volume
    if(track.GetTrackIn()){ 
      seed->UpdateTrackParams(&track, AliESDtrack::kTRDin);
      nTRDseeds++;
    }
    // check if track was stopped in the TRD
    if (expectedClr<0){      
      seed->UpdateTrackParams(&track, AliESDtrack::kTRDStop);
      continue;
    } else {
      nFound++;  
      // compute PID
      track.CookPID();
      //compute MC label
      track.CookLabel(1. - AliTRDReconstructor::GetLabelFraction());
      // update calibration references using this track
      if(calibra->GetHisto2d()) calibra->UpdateHistogramsV1(&track);
      // save calibration object
      if (fkRecoParam->GetStreamLevel(AliTRDrecoParam::kTracker) > 0 || AliTRDReconstructor::GetStreamLevel()>0 ) { 
        AliTRDtrackV1 *calibTrack = new AliTRDtrackV1(track);
        calibTrack->SetOwner();
        seed->AddCalibObject(calibTrack);
      }
      //update ESD track
      seed->UpdateTrackParams(&track, AliESDtrack::kTRDout);
      track.UpdateESDtrack(seed);
    }

    // Make backup for back propagation
    if ((TMath::Abs(track.GetC(track.GetBz()) - p4) / TMath::Abs(p4) < 0.2) || (track.Pt() > 0.8)) {
      Int_t foundClr = track.GetNumberOfClusters();
      if (foundClr >= foundMin) {
        //if(track.GetBackupTrack()) UseClusters(track.GetBackupTrack());

        // Sign only gold tracks
        if (track.GetChi2() / track.GetNumberOfClusters() < 4) {
          //if ((seed->GetKinkIndex(0)      ==   0) && (track.Pt() <  1.5)) UseClusters(&track);
        }
        Bool_t isGold = kFALSE;
  
        // Full gold track
        if (track.GetChi2() / track.GetNumberOfClusters() < 5) {
          if (track.GetBackupTrack()) seed->UpdateTrackParams(track.GetBackupTrack(),AliESDtrack::kTRDbackup);
          nBacked++;
          isGold = kTRUE;
        }
  
        // Almost gold track
        if ((!isGold)  && (track.GetNCross() == 0) &&	(track.GetChi2() / track.GetNumberOfClusters()  < 7)) {
          //seed->UpdateTrackParams(track, AliESDtrack::kTRDbackup);
          if (track.GetBackupTrack()) seed->UpdateTrackParams(track.GetBackupTrack(),AliESDtrack::kTRDbackup);
          nBacked++;
          isGold = kTRUE;
        }
        
        if ((!isGold) && (track.GetBackupTrack())) {
          if ((track.GetBackupTrack()->GetNumberOfClusters() > foundMin) && ((track.GetBackupTrack()->GetChi2()/(track.GetBackupTrack()->GetNumberOfClusters()+1)) < 7)) {
            seed->UpdateTrackParams(track.GetBackupTrack(),AliESDtrack::kTRDbackup);
            nBacked++;
            isGold = kTRUE;
          }
        }
      }
    }
    
    // Propagation to the TOF
    if(!(seed->GetStatus()&AliESDtrack::kTRDStop)) {
      Int_t sm = track.GetSector();
      // default value in case we have problems with the geometry.
      Double_t xtof  = 371.; 
      //Calculate radial position of the beginning of the TOF
      //mother volume. In order to avoid mixing of the TRD 
      //and TOF modules some hard values are needed. This are:
      //1. The path to the TOF module.
      //2. The width of the TOF (29.05 cm)
      //(with the help of Annalisa de Caro Mar-17-2009)
      if(gGeoManager){
        gGeoManager->cd(Form("/ALIC_1/B077_1/BSEGMO%d_1/BTOF%d_1", sm, sm));
        TGeoHMatrix *m = NULL;
        Double_t loc[]={0., 0., -.5*29.05}, glob[3];
        
        if((m=gGeoManager->GetCurrentMatrix())){
          m->LocalToMaster(loc, glob);
          xtof = TMath::Sqrt(glob[0]*glob[0]+glob[1]*glob[1]);
        }
      }
      if(xtof > (AliTRDReconstructor::GetMaxStep() + track.GetX()) && !PropagateToX(track, xtof, AliTRDReconstructor::GetMaxStep())){
        seed->UpdateTrackParams(&track, AliESDtrack::kTRDStop);
        continue;
      }
      if(!AdjustSector(&track)){ 
        seed->UpdateTrackParams(&track, AliESDtrack::kTRDStop);
        continue;
      }
      if(TMath::Abs(track.GetSnp()) > AliTRDReconstructor::GetMaxSnp()){
        seed->UpdateTrackParams(&track, AliESDtrack::kTRDStop);
        continue;
      }
      //seed->UpdateTrackParams(&track, AliESDtrack::kTRDout);
      // TODO obsolete - delete
      seed->SetTRDQuality(track.StatusForTOF()); 
    }
    seed->SetTRDBudget(track.GetBudget(0));
  }
  if(index) delete [] index;
  if(quality) delete [] quality;

  AliInfo(Form("Number of seeds: TPCout[%d] TRDin[%d]", nTPCseeds, nTRDseeds));
  AliInfo(Form("Number of tracks: TRDout[%d] TRDbackup[%d]", nFound, nBacked));

  // run stand alone tracking
  if (fkReconstructor->IsSeeding()) Clusters2Tracks(event);
  
  return 0;
}


//____________________________________________________________________
Int_t AliTRDtrackerV1::RefitInward(AliESDEvent *event)
{
  //
  // Refits tracks within the TRD. The ESD event is expected to contain seeds 
  // at the outer part of the TRD. 
  // The tracks are propagated to the innermost time bin 
  // of the TRD and the ESD event is updated
  // Origin: Thomas KUHR (Thomas.Kuhr@cern.ch)
  //

  Int_t   nseed    = 0; // contor for loaded seeds
  Int_t   found    = 0; // contor for updated TRD tracks
  
  
  if(!fClusters || !fClusters->GetEntriesFast()){ 
    AliInfo("No TRD clusters");
    return 0;
  }
  AliTRDtrackV1 track;
  for (Int_t itrack = 0; itrack < event->GetNumberOfTracks(); itrack++) {
    AliESDtrack *seed = event->GetTrack(itrack);
    ULong_t status = seed->GetStatus();

    new(&track) AliTRDtrackV1(*seed);
    if (track.GetX() < 270.0) {
      seed->UpdateTrackParams(&track, AliESDtrack::kTRDbackup);
      continue;
    }

    // reject tracks which failed propagation in the TRD or
    // are produced by the TRD stand alone tracker
    if(!(status & AliESDtrack::kTRDout)) continue;
    if(!(status & AliESDtrack::kTRDin)) continue;
    nseed++; 

    track.ResetCovariance(50.0);

    // do the propagation and processing
    Bool_t kUPDATE = kFALSE;
    Double_t xTPC = 250.0;
    if(FollowProlongation(track)){	
      // Update the friend track
      if (fkRecoParam->GetStreamLevel(AliTRDrecoParam::kTracker) > 0  || AliTRDReconstructor::GetStreamLevel()>0 ){ 
        TObject *o = NULL; Int_t ic = 0;
        AliTRDtrackV1 *calibTrack = NULL; 
        while((o = seed->GetCalibObject(ic++))){
          if(!(calibTrack = dynamic_cast<AliTRDtrackV1*>(o))) continue;
          calibTrack->SetTrackOut(&track);
        }
      }

      // Prolongate to TPC
      if (PropagateToX(track, xTPC, AliTRDReconstructor::GetMaxStep())) { //  -with update
        seed->UpdateTrackParams(&track, AliESDtrack::kTRDrefit);
        found++;
        kUPDATE = kTRUE;
      }
    }
    
    // Prolongate to TPC without update
    if(!kUPDATE) {
      AliTRDtrackV1 tt(*seed);
      if (PropagateToX(tt, xTPC, AliTRDReconstructor::GetMaxStep())) seed->UpdateTrackParams(&tt, AliESDtrack::kTRDbackup);
    }
  }
  AliInfo(Form("Number of seeds: TRDout[%d]", nseed));
  AliInfo(Form("Number of tracks: TRDrefit[%d]", found));
  
  return 0;
}

//____________________________________________________________________
Int_t AliTRDtrackerV1::FollowProlongation(AliTRDtrackV1 &t)
{
  // Extrapolates the TRD track in the TPC direction.
  //
  // Parameters
  //   t : the TRD track which has to be extrapolated
  // 
  // Output
  //   number of clusters attached to the track
  //
  // Detailed description
  //
  // Starting from current radial position of track <t> this function
  // extrapolates the track through the 6 TRD layers. The following steps
  // are being performed for each plane:
  // 1. prepare track:
  //   a. get plane limits in the local x direction
  //   b. check crossing sectors 
  //   c. check track inclination
  // 2. search tracklet in the tracker list (see GetTracklet() for details)
  // 3. evaluate material budget using the geo manager
  // 4. propagate and update track using the tracklet information.
  //
  // Debug level 2
  //
  
  Int_t    nClustersExpected = 0;
  for (Int_t iplane = kNPlanes; iplane--;) {
    Int_t   index(-1);
    AliTRDseedV1 *tracklet = GetTracklet(&t, iplane, index);
    AliDebug(2, Form("Tracklet[%p] ly[%d] idx[%d]", (void*)tracklet, iplane, index));
    if(!tracklet) continue;
    if(!tracklet->IsOK()){ 
      AliDebug(1, Form("Tracklet Det[%d] !OK", tracklet->GetDetector()));
      continue;
    }
    Double_t x  = tracklet->GetX();//GetX0();
    // reject tracklets which are not considered for inward refit
    if(x > t.GetX()+AliTRDReconstructor::GetMaxStep()) continue;

    // append tracklet to track
    t.SetTracklet(tracklet, index);
    
    if (x < (t.GetX()-AliTRDReconstructor::GetMaxStep()) && !PropagateToX(t, x+AliTRDReconstructor::GetMaxStep(), AliTRDReconstructor::GetMaxStep())) break;
    if (!AdjustSector(&t)) break;
    
    // Start global position
    Double_t xyz0[3];
    t.GetXYZ(xyz0);

    // End global position
    Double_t alpha = t.GetAlpha(), y, z;
    if (!t.GetProlongation(x,y,z)) break;    
    Double_t xyz1[3];
    xyz1[0] =  x * TMath::Cos(alpha) - y * TMath::Sin(alpha);
    xyz1[1] =  x * TMath::Sin(alpha) + y * TMath::Cos(alpha);
    xyz1[2] =  z;
        
    Double_t length = TMath::Sqrt(
      (xyz0[0]-xyz1[0])*(xyz0[0]-xyz1[0]) +
      (xyz0[1]-xyz1[1])*(xyz0[1]-xyz1[1]) +
      (xyz0[2]-xyz1[2])*(xyz0[2]-xyz1[2])
    );
    if(length>0.){
      // Get material budget
      Double_t param[7];
      if(AliTracker::MeanMaterialBudget(xyz0, xyz1, param)<=0.) break;
      Double_t xrho= param[0]*param[4];
      Double_t xx0 = param[1]; // Get mean propagation parameters
  
      // Propagate and update		
      t.PropagateTo(x, xx0, xrho);
      if (!AdjustSector(&t)) break;
    }

    Double_t cov[3]; tracklet->GetCovAt(x, cov);
    Double_t p[2] = { tracklet->GetY(), tracklet->GetZ()};
    Double_t chi2 = ((AliExternalTrackParam)t).GetPredictedChi2(p, cov);

    if(fkReconstructor->IsDebugStreaming()){
      Int_t eventNumber = AliTRDtrackerDebug::GetEventNumber();
      TTreeSRedirector &cstreamer = *fkReconstructor->GetDebugStream(AliTRDrecoParam::kTracker);
      AliExternalTrackParam param0(t);
      AliExternalTrackParam param1(t);
      param1.Update(p, cov);
      TVectorD vcov(3,cov);
      TVectorD vpar(3,p);
      cstreamer << "FollowProlongationInfo"
		<< "EventNumber="	<< eventNumber
		<< "iplane="<<iplane
		<< "vcov.="<<&vcov
	        << "vpar.="<<&vpar
		<< "tracklet.="      << tracklet
		<< "chi2="<< chi2 
		<< "param0.="		<< &param0
		<< "param1.="		<< &param1
		<< "\n";
    }
    /*
    AliInfo(Form("Pl:%d X:%+e : %+e P: %+e %+e Cov:%+e %+e %+e -> dXY: %+e %+e | chi2:%.2f pT:%.2f alp:%.3f",
		 iplane,x,t.GetX(),p[0],p[1],cov[0],cov[1],cov[2],
		 p[0]-t.GetY(),p[1]-t.GetZ(),
		 chi2,t.Pt()*t.Charge(),t.GetAlpha()));
    */
    if (chi2 < fkRecoParam->GetChi2Cut() && ((AliExternalTrackParam&)t).Update(p, cov)){  // MI parameterizad chi2 cut 03.05.2014
      //    if (chi2 < 1e+10 && ((AliExternalTrackParam&)t).Update(p, cov)){ 
      // Register info to track
      t.SetNumberOfClusters();
      t.UpdateChi2(chi2);
      nClustersExpected += tracklet->GetN();
    }
  }

  if(fkRecoParam->GetStreamLevel(AliTRDrecoParam::kTracker) > 1 || AliTRDReconstructor::GetStreamLevel()>1){
    Int_t index;
    for(int iplane=0; iplane<AliTRDgeometry::kNlayer; iplane++){
      AliTRDseedV1 *tracklet = GetTracklet(&t, iplane, index);
      if(!tracklet) continue;
      t.SetTracklet(tracklet, index);
    }

    if(fkReconstructor->IsDebugStreaming()){
      Int_t eventNumber = AliTRDtrackerDebug::GetEventNumber();
      TTreeSRedirector &cstreamer = *fkReconstructor->GetDebugStream(AliTRDrecoParam::kTracker);
      AliTRDtrackV1 track(t);
      track.SetOwner();
      cstreamer << "FollowProlongation"
          << "EventNumber="	<< eventNumber
          << "ncl="					<< nClustersExpected
          << "track.="			<< &track
          << "\n";
    }
  }
  return nClustersExpected;

}

//_____________________________________________________________________________
Int_t AliTRDtrackerV1::FollowBackProlongation(AliTRDtrackV1 &t)
{
// Extrapolates/Build the TRD track in the TOF direction.
//
// Parameters
//   t : the TRD track which has to be extrapolated
// 
// Output
//   number of clusters attached to the track
//
// Starting from current radial position of track <t> this function
// extrapolates the track through the 6 TRD layers. The following steps
// are being performed for each plane:
// 1. Propagate track to the entrance of the next chamber:
//   - get chamber limits in the radial direction
//   - check crossing sectors 
//   - check track inclination
//   - check track prolongation against boundary conditions (see exclusion boundaries on AliTRDgeometry::IsOnBoundary())
// 2. Build tracklet (see AliTRDseed::AttachClusters() for details) for this layer if needed. If only 
//    Kalman filter is needed and tracklets are already linked to the track this step is skipped.
// 3. Fit tracklet using the information from the Kalman filter.
// 4. Propagate and update track at reference radial position of the tracklet.
// 5. Register tracklet with the tracker and track; update pulls monitoring.
//
// Observation
//   1. During the propagation a bit map is filled detailing the status of the track in each TRD chamber. The following errors are being registered for each tracklet:
// - AliTRDtrackV1::kProlongation : track prolongation failed
// - AliTRDtrackV1::kPropagation : track prolongation failed
// - AliTRDtrackV1::kAdjustSector : failed during sector crossing
// - AliTRDtrackV1::kSnp : too large bending
// - AliTRDtrackV1::kTrackletInit : fail to initialize tracklet
// - AliTRDtrackV1::kUpdate : fail to attach clusters or fit the tracklet
// - AliTRDtrackV1::kUnknown : anything which is not covered before
//   2. By default the status of the track before first TRD update is saved. 
// 
// Debug level 2
//
// Author
//   Alexandru Bercuci <A.Bercuci@gsi.de>
//

  Int_t n = 0;
  Double_t driftLength = .5*AliTRDgeometry::AmThick() + AliTRDgeometry::DrThick();
  AliTRDtrackingChamber *chamber = NULL;
  
  Int_t debugLevel = fkReconstructor->IsDebugStreaming() ? fkRecoParam->GetStreamLevel(AliTRDrecoParam::kTracker) : 0;
  if ( AliTRDReconstructor::GetStreamLevel()>0) debugLevel= AliTRDReconstructor::GetStreamLevel();
  TTreeSRedirector *cstreamer = fkReconstructor->IsDebugStreaming() ? fkReconstructor->GetDebugStream(AliTRDrecoParam::kTracker) : 0x0;

  Bool_t kStoreIn(kTRUE),     // toggel store track params. at TRD entry
         kStandAlone(kFALSE), // toggle tracker awarness of stand alone seeding 
         kUseTRD(fkRecoParam->IsOverPtThreshold(t.Pt()));// use TRD measurment to update Kalman

  Int_t startLayer(0);
  AliTRDseedV1 tracklet, *ptrTracklet = NULL;
  // Special case for stand alone tracking
  // - store all tracklets found by seeding
  // - start propagation from first tracklet found
  AliTRDseedV1 *tracklets[kNPlanes];
  memset(tracklets, 0, sizeof(AliTRDseedV1 *) * kNPlanes);
  for(Int_t ip(kNPlanes); ip--;){
    if(!(tracklets[ip] = t.GetTracklet(ip))) continue;
    t.UnsetTracklet(ip);
    if(tracklets[ip]->IsOK()) startLayer=ip;
    kStandAlone = kTRUE;
    kUseTRD = kTRUE;
  } 
  AliDebug(4, Form("SA[%c] Start[%d]\n"
    "  [0]idx[%d] traklet[%p]\n"
    "  [1]idx[%d] traklet[%p]\n"
    "  [2]idx[%d] traklet[%p]\n"
    "  [3]idx[%d] traklet[%p]\n"
    "  [4]idx[%d] traklet[%p]\n"
    "  [5]idx[%d] traklet[%p]"
    , kStandAlone?'y':'n', startLayer
    , t.GetTrackletIndex(0), (void*)tracklets[0]
    , t.GetTrackletIndex(1), (void*)tracklets[1]
    , t.GetTrackletIndex(2), (void*)tracklets[2]
    , t.GetTrackletIndex(3), (void*)tracklets[3]
    , t.GetTrackletIndex(4), (void*)tracklets[4]
    , t.GetTrackletIndex(5), (void*)tracklets[5]));

  // Loop through the TRD layers
  TGeoHMatrix *matrix = NULL;
  Double_t x(0.), y(0.), z(0.);
  for (Int_t ily=startLayer, sm=-1, stk=-1, det=-1; ily < AliTRDgeometry::kNlayer; ily++) {
    AliDebug(2, Form("Propagate to x[%d] = %7.2f", ily, fR[ily]));

    // rough estimate of the entry point
    if (!t.GetProlongation(fR[ily], y, z)){
      n=-1; 
      t.SetErrStat(AliTRDtrackV1::kProlongation);
      AliDebug(4, Form("Failed Rough Prolongation to ly[%d] x[%7.2f] y[%7.2f] z[%7.2f]", ily, fR[ily], y, z));
      break;
    }

    // find sector / stack / detector
    sm = t.GetSector();
    // TODO cross check with y value !
    stk = fGeom->GetStack(z, ily);
    det = stk>=0 ? AliTRDgeometry::GetDetector(ily, stk, sm) : -1;
    matrix = det>=0 ? fGeom->GetClusterMatrix(det) : NULL;

    // check if supermodule/chamber is installed
    if( !fGeom->GetSMstatus(sm) ||
        stk<0. ||
        fGeom->IsHole(ily, stk, sm) ||
        !matrix ){ 
      AliDebug(4, Form("Missing Geometry ly[%d]. Guess radial position", ily));
      // propagate to the default radial position
      if(fR[ily] > (AliTRDReconstructor::GetMaxStep() + t.GetX()) && !PropagateToX(t, fR[ily], AliTRDReconstructor::GetMaxStep())){
        n=-1; 
        t.SetErrStat(AliTRDtrackV1::kPropagation);
        AliDebug(4, "Failed Propagation [Missing Geometry]");
        break;
      }
      if(!AdjustSector(&t)){
        n=-1; 
        t.SetErrStat(AliTRDtrackV1::kAdjustSector);
        AliDebug(4, "Failed Adjust Sector [Missing Geometry]");
        break;
      }
      if(TMath::Abs(t.GetSnp()) > AliTRDReconstructor::GetMaxSnp()){
        n=-1; 
        t.SetErrStat(AliTRDtrackV1::kSnp);
        AliDebug(4, "Failed Max Snp [Missing Geometry]");
        break;
      }
      t.SetErrStat(AliTRDtrackV1::kGeometry, ily);
      continue;
    }

    // retrieve rotation matrix for the current chamber
    Double_t loc[] = {AliTRDgeometry::AnodePos()- driftLength, 0., 0.};
    Double_t glb[] = {0., 0., 0.};
    matrix->LocalToMaster(loc, glb);
    AliDebug(3, Form("Propagate to det[%3d] x_anode[%7.2f] (%f %f)", det, glb[0]+driftLength, glb[1], glb[2]));

    // Propagate to the radial distance of the current layer
    x = glb[0] - AliTRDReconstructor::GetMaxStep();
    if(x > (AliTRDReconstructor::GetMaxStep() + t.GetX()) && !PropagateToX(t, x, AliTRDReconstructor::GetMaxStep())){
      n=-1; 
      t.SetErrStat(AliTRDtrackV1::kPropagation);
      AliDebug(4, Form("Failed Initial Propagation to x[%7.2f]", x));
      break;
    }
    if(!AdjustSector(&t)){
      n=-1; 
      t.SetErrStat(AliTRDtrackV1::kAdjustSector);
      AliDebug(4, "Failed Adjust Sector Start");
      break;
    }
    if(TMath::Abs(t.GetSnp()) > AliTRDReconstructor::GetMaxSnp()) {
      n=-1; 
      t.SetErrStat(AliTRDtrackV1::kSnp);
      AliDebug(4, Form("Failed Max Snp[%f] MaxSnp[%f]", t.GetSnp(), AliTRDReconstructor::GetMaxSnp()));
      break;
    }
    Bool_t doRecalculate = kFALSE;
    if(sm != t.GetSector()){
      sm = t.GetSector(); 
      doRecalculate = kTRUE;
    }
    if(stk != fGeom->GetStack(z, ily)){
      stk = fGeom->GetStack(z, ily);
      doRecalculate = kTRUE;
    }
    if(doRecalculate){
      det = AliTRDgeometry::GetDetector(ily, stk, sm);
      if(!(matrix = fGeom->GetClusterMatrix(det))){ 
        t.SetErrStat(AliTRDtrackV1::kGeometry, ily);
        AliDebug(4, Form("Failed Geometry Matrix ly[%d]", ily));
        continue;
      }
      matrix->LocalToMaster(loc, glb);
      x = glb[0] - AliTRDReconstructor::GetMaxStep();
    }

    // check if track is well inside fiducial volume 
    if (!t.GetProlongation(x+AliTRDReconstructor::GetMaxStep(), y, z)) {
      n=-1; 
      t.SetErrStat(AliTRDtrackV1::kProlongation);
      AliDebug(4, Form("Failed Prolongation to x[%7.2f] y[%7.2f] z[%7.2f]", x+AliTRDReconstructor::GetMaxStep(), y, z));
      break;
    }
    if(fGeom->IsOnBoundary(det, y, z, .5)){ 
      t.SetErrStat(AliTRDtrackV1::kBoundary, ily);
      AliDebug(4, "Failed Track on Boundary");
      continue;
    }

    Float_t prod(t.GetBz()*t.Charge());
    ptrTracklet  = tracklets[ily];
    if(!ptrTracklet){ // BUILD TRACKLET
      AliDebug(3, Form("Building tracklet det[%d]", det));
      // check data in supermodule
      if(!fTrSec[sm].GetNChambers()){ 
        t.SetErrStat(AliTRDtrackV1::kNoClusters, ily);
        AliDebug(4, "Failed NoClusters");
        continue;
      }
      if(fTrSec[sm].GetX(ily) < 1.){ 
        t.SetErrStat(AliTRDtrackV1::kNoClusters, ily);
        AliDebug(4, "Failed NoX");
        continue;
      }
      
      // check data in chamber
      if(!(chamber = fTrSec[sm].GetChamber(stk, ily))){ 
        t.SetErrStat(AliTRDtrackV1::kNoClusters, ily);
        AliDebug(4, "Failed No Detector");
        continue;
      }
      if(chamber->GetNClusters() < fgNTimeBins*fkRecoParam ->GetFindableClusters()){ 
        t.SetErrStat(AliTRDtrackV1::kNoClusters, ily);
        AliDebug(4, "Failed Not Enough Clusters in Detector");
        continue;
      }      
      // build tracklet
      tracklet.~AliTRDseedV1();
      ptrTracklet = new(&tracklet) AliTRDseedV1(det);
      ptrTracklet->SetReconstructor(fkReconstructor);
      ptrTracklet->SetKink(t.IsKink());
      ptrTracklet->SetPrimary(t.IsPrimary());
      ptrTracklet->SetPadPlane(fGeom->GetPadPlane(ily, stk));
      //set first approximation of radial position of anode wire corresponding to middle chamber y=0, z=0
      // the uncertainty is given by the actual position of the tracklet (y,z) and chamber inclination
      ptrTracklet->SetX0(glb[0]+driftLength);
      if(!ptrTracklet->Init(&t)){
        n=-1; 
        t.SetErrStat(AliTRDtrackV1::kTrackletInit);
        AliDebug(4, "Failed Tracklet Init");
        break;
      }
      // Select attachment base on track to B field sign not only track charge which is buggy
      // mark kFALSE same sign tracks and kTRUE opposite sign tracks
      // A.Bercuci 3.11.2011
      if(!ptrTracklet->AttachClusters(chamber, kTRUE, prod<0.?kTRUE:kFALSE, fEventInFile)){
        t.SetErrStat(AliTRDtrackV1::kNoAttach, ily);
        if(debugLevel>3){
          AliTRDseedV1 trackletCp(*ptrTracklet);
          UChar_t status(t.GetStatusTRD(ily));
          (*cstreamer)   << "FollowBackProlongation4"
          <<"status="    << status
          <<"tracklet.=" << &trackletCp
          << "\n";
        }
        AliDebug(4, "Failed Attach Clusters");
        continue;
      }
      AliDebug(3, Form("Number of Clusters in Tracklet: %d", ptrTracklet->GetN()));
      if(ptrTracklet->GetN() < fgNTimeBins*fkRecoParam->GetFindableClusters()){
        t.SetErrStat(AliTRDtrackV1::kNoClustersTracklet, ily);
        if(debugLevel>3){
          AliTRDseedV1 trackletCp(*ptrTracklet);
          UChar_t status(t.GetStatusTRD(ily));
          (*cstreamer)   << "FollowBackProlongation4"
          <<"status="    << status
          <<"tracklet.=" << &trackletCp
          << "\n";
        }
        AliDebug(4, "Failed N Clusters Attached");
        continue;
      }
      ptrTracklet->UpdateUsed();
    } else AliDebug(2, Form("Use external tracklet ly[%d]", ily));
    // propagate track to the radial position of the tracklet

    // fit tracklet in the local chamber coordinate system 
    // tilt correction options
    // 0 : no correction
    // 2 : pseudo tilt correction
<<<<<<< HEAD
    if(!ptrTracklet->FitRobust(fGeom->GetPadPlane(ily, stk))){
=======
    if(!ptrTracklet->FitRobust(fGeom->GetPadPlane(ily, stk), prod>0., t.Charge())){
>>>>>>> face3cbd
      t.SetErrStat(AliTRDtrackV1::kNoFit, ily);
      AliDebug(4, "Failed Tracklet Fit");
      continue;
    } 
    // Calculate tracklet position in tracking coordinates
    // A.Bercuci 27.11.2013    
    ptrTracklet->SetXYZ(matrix);

    x = ptrTracklet->GetX(); //GetX0();
    if(x > (AliTRDReconstructor::GetMaxStep() + t.GetX()) && !PropagateToX(t, x, AliTRDReconstructor::GetMaxStep())) {
      n=-1; 
      t.SetErrStat(AliTRDtrackV1::kPropagation);
      AliDebug(4, Form("Failed Propagation to Tracklet x[%7.2f]", x));
      break;
    }
    if(!AdjustSector(&t)) {
      n=-1; 
      t.SetErrStat(AliTRDtrackV1::kAdjustSector);
      AliDebug(4, "Failed Adjust Sector");
      break;
    }
    if(TMath::Abs(t.GetSnp()) > AliTRDReconstructor::GetMaxSnp()) {
      n=-1; 
      t.SetErrStat(AliTRDtrackV1::kSnp);
      AliDebug(4, Form("Failed Max Snp[%f] MaxSnp[%f]", t.GetSnp(), AliTRDReconstructor::GetMaxSnp()));
      break;
    }
    Double_t cov[3]; ptrTracklet->GetCovAt(x, cov);
    Double_t p[2] = { ptrTracklet->GetY(), ptrTracklet->GetZ()};
    Double_t chi2 = ((AliExternalTrackParam)t).GetPredictedChi2(p, cov);
    /*
    AliInfo(Form("Pl:%d X:%+e : %+e P: %+e %+e Cov:%+e %+e %+e -> dXY: %+e %+e | chi2:%.2f pT:%.2f alp:%.3f",
		 ily,x,t.GetX(),p[0],p[1],cov[0],cov[1],cov[2],
		 p[0]-t.GetY(),p[1]-t.GetZ(),
		 chi2,t.Pt()*t.Charge(),t.GetAlpha()));
    */

     if(fkReconstructor->IsDebugStreaming()){
      Int_t eventNumber = AliTRDtrackerDebug::GetEventNumber();
      //      TTreeSRedirector &cstreamer = *fkReconstructor->GetDebugStream(AliTRDrecoParam::kTracker);
      AliExternalTrackParam param0(t);
      AliExternalTrackParam param1(t);
      param1.Update(p, cov);
      TVectorD vcov(3,cov);
      TVectorD vpar(3,p);
      (*cstreamer) << "FollowBackProlongationInfo"
		<< "EventNumber="	<< eventNumber
		<< "chi2="<<chi2
		<< "iplane="<<ily
		<< "vcov.="<<&vcov
	        << "vpar.="<<&vpar
		<< "tracklet.="      << ptrTracklet
		<< "param0.="		<< &param0
		<< "param1.="		<< &param1
		<< "\n";
     }
     
     // update Kalman with the TRD measurement
     if (chi2> fkRecoParam->GetChi2Cut()){ // MI parameterizad chi2 cut 03.05.2014
<<<<<<< HEAD
       //       if(chi2>10){ // RS
       //    if(chi2>1e+10){ // TODO
=======
>>>>>>> face3cbd
      t.SetErrStat(AliTRDtrackV1::kChi2, ily);
      if(debugLevel > 2){
        UChar_t status(t.GetStatusTRD());
        AliTRDseedV1  trackletCp(*ptrTracklet);
        AliTRDtrackV1 trackCp(t);
        trackCp.SetOwner();
        (*cstreamer) << "FollowBackProlongation3"
            << "status="      << status
            << "tracklet.="   << &trackletCp
            << "track.="      << &trackCp
            << "\n";
      }
      AliDebug(4, Form("Failed Chi2[%f]", chi2));
      continue; 
    }
    // mark track as entering the FIDUCIAL volume of TRD
    if(kStoreIn){
      t.SetTrackIn();
      kStoreIn = kFALSE;
    }
    if(kUseTRD){
      if(!((AliExternalTrackParam&)t).Update(p, cov)) {
        n=-1; 
        t.SetErrStat(AliTRDtrackV1::kUpdate);
        if(debugLevel > 2){
          UChar_t status(t.GetStatusTRD());
          AliTRDseedV1  trackletCp(*ptrTracklet);
          AliTRDtrackV1 trackCp(t);
          trackCp.SetOwner();
          (*cstreamer) << "FollowBackProlongation3"
              << "status="      << status
              << "tracklet.="   << &trackletCp
              << "track.="      << &trackCp
              << "\n";
        }
        AliDebug(4, Form("Failed Track Update @ y[%7.2f] z[%7.2f] s2y[%f] s2z[%f] covyz[%f]", p[0], p[1], cov[0], cov[2], cov[1]));
        break;
      }
    }
    if(!kStandAlone) ptrTracklet->UseClusters();
    // fill residuals ?!
    AliTracker::FillResiduals(&t, p, cov, ptrTracklet->GetVolumeId());
  

    // register tracklet with the tracker and track
    // Save inside the tracklet the track parameters BEFORE track update.
    // Commented out their overwriting AFTER track update
    // A.Bercuci 3.11.2011
    //ptrTracklet->Update(&t); 
    ptrTracklet = SetTracklet(ptrTracklet);
    Int_t index(fTracklets->GetEntriesFast()-1);
    t.SetTracklet(ptrTracklet, index);
    // Register info to track
    t.SetNumberOfClusters();
    t.UpdateChi2(chi2);

    n += ptrTracklet->GetN();
    AliDebug(2, Form("Setting Tracklet[%d] @ Idx[%d]", ily, index));

    // Reset material budget if 2 consecutive gold
//     if(ilayer>0 && t.GetTracklet(ilayer-1) && ptrTracklet->GetN() + t.GetTracklet(ilayer-1)->GetN() > 20) t.SetBudget(2, 0.);

    // Make backup of the track until is gold
    Int_t failed(0);
    if(!kStandAlone && (failed = t.MakeBackupTrack())) AliDebug(2, Form("Failed backup on cut[%d]", failed));

  } // end layers loop
  //printf("clusters[%d] chi2[%f] x[%f] status[%d ", n, t.GetChi2(), t.GetX(), t.GetStatusTRD());
  //for(int i=0; i<6; i++) printf("%d ", t.GetStatusTRD(i)); printf("]\n");

  if(n && debugLevel > 1){
    //Int_t eventNumber = AliTRDtrackerDebug::GetEventNumber();
    AliTRDtrackV1 track(t);
    track.SetOwner();
    (*cstreamer) << "FollowBackProlongation2"
        << "EventNumber=" << fEventInFile
        << "track.="      << &track
        << "\n";
  }
  
  return n;
}

//_________________________________________________________________________
Float_t AliTRDtrackerV1::FitRieman(AliTRDseedV1 *tracklets, Double_t *chi2, Int_t *const planes){
  //
  // Fits a Riemann-circle to the given points without tilting pad correction.
  // The fit is performed using an instance of the class AliRieman (equations 
  // and transformations see documentation of this class)
  // Afterwards all the tracklets are Updated
  //
  // Parameters: - Array of tracklets (AliTRDseedV1)
  //             - Storage for the chi2 values (beginning with direction z)  
  //             - Seeding configuration
  // Output:     - The curvature
  //
  AliRieman *fitter = AliTRDtrackerV1::GetRiemanFitter();
  fitter->Reset();
  Int_t allplanes[] = {0, 1, 2, 3, 4, 5};
  Int_t *ppl = &allplanes[0];
  Int_t maxLayers = 6;
  if(planes){
    maxLayers = 4;
    ppl = planes;
  }
  for(Int_t il = 0; il < maxLayers; il++){
    if(!tracklets[ppl[il]].IsOK()) continue;
    fitter->AddPoint(tracklets[ppl[il]].GetX0(), tracklets[ppl[il]].GetYfit(0), tracklets[ppl[il]].GetZfit(0),1,10);
  }
  fitter->Update();
  // Set the reference position of the fit and calculate the chi2 values
  memset(chi2, 0, sizeof(Double_t) * 2);
  for(Int_t il = 0; il < maxLayers; il++){
    // Reference positions
    tracklets[ppl[il]].Init(fitter);
    
    // chi2
    if((!tracklets[ppl[il]].IsOK()) && (!planes)) continue;
    chi2[0] += tracklets[ppl[il]].GetChi2Y();
    chi2[1] += tracklets[ppl[il]].GetChi2Z();
  }
  return fitter->GetC();
}

//_________________________________________________________________________
void AliTRDtrackerV1::FitRieman(AliTRDcluster **seedcl, Double_t chi2[2])
{
  //
  // Performs a Riemann helix fit using the seedclusters as spacepoints
  // Afterwards the chi2 values are calculated and the seeds are updated
  //
  // Parameters: - The four seedclusters
  //             - The tracklet array (AliTRDseedV1)
  //             - The seeding configuration
  //             - Chi2 array
  //
  // debug level 2
  //
  AliRieman *fitter = AliTRDtrackerV1::GetRiemanFitter();
  fitter->Reset();
  for(Int_t i = 0; i < 4; i++){
    fitter->AddPoint(seedcl[i]->GetX(), seedcl[i]->GetY(), seedcl[i]->GetZ(), 1., 10.);
  }
  fitter->Update();
  
  
  // Update the seed and calculated the chi2 value
  chi2[0] = 0; chi2[1] = 0;
  for(Int_t ipl = 0; ipl < kNSeedPlanes; ipl++){
    // chi2
    chi2[0] += (seedcl[ipl]->GetZ() - fitter->GetZat(seedcl[ipl]->GetX())) * (seedcl[ipl]->GetZ() - fitter->GetZat(seedcl[ipl]->GetX()));
    chi2[1] += (seedcl[ipl]->GetY() - fitter->GetYat(seedcl[ipl]->GetX())) * (seedcl[ipl]->GetY() - fitter->GetYat(seedcl[ipl]->GetX()));
  }	
}


//_________________________________________________________________________
Float_t AliTRDtrackerV1::FitTiltedRiemanConstraint(AliTRDseedV1 *tracklets, Double_t zVertex)
{
  //
  // Fits a helix to the clusters. Pad tilting is considered. As constraint it is 
  // assumed that the vertex position is set to 0.
  // This method is very usefull for high-pt particles
  // Basis for the fit: (x - x0)^2 + (y - y0)^2 - R^2 = 0
  //      x0, y0: Center of the circle
  // Measured y-position: ymeas = y - tan(phiT)(zc - zt)
  //      zc: center of the pad row
  // Equation which has to be fitted (after transformation):
  // a + b * u + e * v + 2*(ymeas + tan(phiT)(z - zVertex))*t = 0
  // Transformation:
  // t = 1/(x^2 + y^2)
  // u = 2 * x * t
  // v = 2 * x * tan(phiT) * t
  // Parameters in the equation: 
  //    a = -1/y0, b = x0/y0, e = dz/dx
  //
  // The Curvature is calculated by the following equation:
  //               - curv = a/Sqrt(b^2 + 1) = 1/R
  // Parameters:   - the 6 tracklets
  //               - the Vertex constraint
  // Output:       - the Chi2 value of the track
  //
  // debug level 5
  //

  TLinearFitter *fitter = GetTiltedRiemanFitterConstraint();
  fitter->StoreData(kTRUE);
  fitter->ClearPoints();
  AliTRDcluster *cl = NULL;
  
  Float_t x, y, z, w, t, error, tilt;
  Double_t uvt[2];
  Int_t nPoints = 0;
  for(Int_t ilr = 0; ilr < AliTRDgeometry::kNlayer; ilr++){
    if(!tracklets[ilr].IsOK()) continue;
    for(Int_t itb = 0; itb < AliTRDseedV1::kNclusters; itb++){
      if(!tracklets[ilr].IsUsable(itb)) continue;
      if(!(cl = tracklets[ilr].GetClusters(itb))) continue;
      if(!cl->IsInChamber()) continue;
      x = cl->GetX();
      y = cl->GetY();
      z = cl->GetZ();
      tilt = tracklets[ilr].GetTilt();
      // Transformation
      t = 1./(x * x + y * y);
      uvt[0] = 2. * x * t;
      uvt[1] = 2. * x * t * tilt ;
      w = 2. * (y + tilt * (z - zVertex)) * t;
      error = 2. * TMath::Sqrt(cl->GetSigmaY2()+tilt*tilt*cl->GetSigmaZ2()) * t;
      fitter->AddPoint(uvt, w, error);
      nPoints++;
    }
  }
  fitter->Eval();

  // Calculate curvature
  Double_t a = fitter->GetParameter(0);
  Double_t b = fitter->GetParameter(1);
  Double_t curvature = a/TMath::Sqrt(b*b + 1);

  Float_t chi2track = 0.0;
  if (nPoints > 0) {
    chi2track = fitter->GetChisquare()/Double_t(nPoints);
  }
  for(Int_t ip = 0; ip < AliTRDtrackerV1::kNPlanes; ip++)
    tracklets[ip].SetC(curvature, 1);

  if(AliLog::GetDebugLevel("TRD", "AliTRDtrackerV1")>3) printf("D-AliTRDtrackerV1::FitTiltedRiemanConstraint: Chi2[%f] C[%5.2e] pt[%8.3f]\n", chi2track, curvature, GetBz()*kB2C/curvature);

/*  if(fkReconstructor->GetRecoParam()->GetStreamLevel(AliTRDrecoParam::kTracker()) >= 5){
    //Linear Model on z-direction
    Double_t xref = CalculateReferenceX(tracklets);		// Relative to the middle of the stack
    Double_t slope = fitter->GetParameter(2);
    Double_t zref = slope * xref;
    Float_t chi2Z = CalculateChi2Z(tracklets, zref, slope, xref);
    Int_t eventNumber = AliTRDtrackerDebug::GetEventNumber();
    Int_t candidateNumber = AliTRDtrackerDebug::GetCandidateNumber();
    TTreeSRedirector &treeStreamer = *fkReconstructor->GetDebugStream(AliTRDReconstructor::kTracker);
    treeStreamer << "FitTiltedRiemanConstraint"
    << "EventNumber=" 		<< eventNumber
    << "CandidateNumber="	<< candidateNumber
    << "Curvature="				<< curvature
    << "Chi2Track="				<< chi2track
    << "Chi2Z="						<< chi2Z
    << "zref="						<< zref
    << "\n";
  }*/
  return chi2track;
}

//_________________________________________________________________________
Float_t AliTRDtrackerV1::FitTiltedRieman(AliTRDseedV1 *tracklets, Bool_t sigError)
{
  //
  // Performs a Riemann fit taking tilting pad correction into account
  // The equation of a Riemann circle, where the y position is substituted by the 
  // measured y-position taking pad tilting into account, has to be transformed
  // into a 4-dimensional hyperplane equation
  // Riemann circle: (x-x0)^2 + (y-y0)^2 -R^2 = 0
  // Measured y-Position: ymeas = y - tan(phiT)(zc - zt)
  //          zc: center of the pad row
  //          zt: z-position of the track
  // The z-position of the track is assumed to be linear dependent on the x-position
  // Transformed equation: a + b * u + c * t + d * v  + e * w - 2 * (ymeas + tan(phiT) * zc) * t = 0
  // Transformation:       u = 2 * x * t
  //                       v = 2 * tan(phiT) * t
  //                       w = 2 * tan(phiT) * (x - xref) * t
  //                       t = 1 / (x^2 + ymeas^2)
  // Parameters:           a = -1/y0
  //                       b = x0/y0
  //                       c = (R^2 -x0^2 - y0^2)/y0
  //                       d = offset
  //                       e = dz/dx
  // If the offset respectively the slope in z-position is impossible, the parameters are fixed using 
  // results from the simple riemann fit. Afterwards the fit is redone.
  // The curvature is calculated according to the formula:
  //                       curv = a/(1 + b^2 + c*a) = 1/R
  //
  // Paramters:   - Array of tracklets (connected to the track candidate)
  //              - Flag selecting the error definition
  // Output:      - Chi2 values of the track (in Parameter list)
  //
  TLinearFitter *fitter = GetTiltedRiemanFitter();
  fitter->StoreData(kTRUE);
  fitter->ClearPoints();
  AliTRDLeastSquare zfitter;
  AliTRDcluster *cl = NULL;

  Double_t xref = CalculateReferenceX(tracklets);
  Double_t x, y, z, t, tilt, dx, w, we, erry, errz;
  Double_t uvt[4], sumPolY[5], sumPolZ[3];
  memset(sumPolY, 0, sizeof(Double_t) * 5);
  memset(sumPolZ, 0, sizeof(Double_t) * 3);
  Int_t nPoints = 0;
  // Containers for Least-square fitter
  for(Int_t ipl = 0; ipl < kNPlanes; ipl++){
    if(!tracklets[ipl].IsOK()) continue;
    tilt = tracklets[ipl].GetTilt();
    for(Int_t itb = 0; itb < AliTRDseedV1::kNclusters; itb++){
      if(!(cl = tracklets[ipl].GetClusters(itb))) continue;
      if(!cl->IsInChamber()) continue;
      if (!tracklets[ipl].IsUsable(itb)) continue;
      x = cl->GetX();
      y = cl->GetY();
      z = cl->GetZ();
      dx = x - xref;
      // Transformation
      t = 1./(x*x + y*y);
      uvt[0] = 2. * x * t;
      uvt[1] = t;
      uvt[2] = 2. * tilt * t;
      uvt[3] = 2. * tilt * dx * t;
      w = 2. * (y + tilt*z) * t;
      // error definition changes for the different calls
      we = 2. * t;
      we *= sigError ? TMath::Sqrt(cl->GetSigmaY2()+tilt*tilt*cl->GetSigmaZ2()) : 0.2;
      fitter->AddPoint(uvt, w, we);
      zfitter.AddPoint(&x, z, static_cast<Double_t>(TMath::Sqrt(cl->GetSigmaZ2())));
      // adding points for covariance matrix estimation
      erry = 1./(TMath::Sqrt(cl->GetSigmaY2()) + 0.1);  // 0.1 is a systematic error (due to misalignment and miscalibration)
      erry *= erry;
      errz = 1./cl->GetSigmaZ2();
      for(Int_t ipol = 0; ipol < 5; ipol++){
        sumPolY[ipol] += erry;
        erry *= x;
        if(ipol < 3){
          sumPolZ[ipol] += errz;
          errz *= x;
        }
      }
      nPoints++;
    }
  }
  if (fitter->Eval()) return 1.e10;
  zfitter.Eval();

  Double_t offset = fitter->GetParameter(3);
  Double_t slope  = fitter->GetParameter(4);

  // Linear fitter  - not possible to make boundaries
  // Do not accept non possible z and dzdx combinations
  Bool_t acceptablez = kTRUE;
  Double_t zref = 0.0;
  for (Int_t iLayer = 0; iLayer < kNPlanes; iLayer++) {
    if(!tracklets[iLayer].IsOK()) continue;
    zref = offset + slope * (tracklets[iLayer].GetX0() - xref);
    if (TMath::Abs(tracklets[iLayer].GetZfit(0) - zref) > tracklets[iLayer].GetPadLength() * 0.5 + 1.0) 
      acceptablez = kFALSE;
  }
  if (!acceptablez) {
    Double_t dzmf	= zfitter.GetFunctionParameter(1);
    Double_t zmf	= zfitter.GetFunctionValue(&xref);
    fgTiltedRieman->FixParameter(3, zmf);
    fgTiltedRieman->FixParameter(4, dzmf);
    fitter->Eval();
    fitter->ReleaseParameter(3);
    fitter->ReleaseParameter(4);
    offset = fitter->GetParameter(3);
    slope = fitter->GetParameter(4);
  }

  // Calculate Curvarture
  Double_t a     =  fitter->GetParameter(0);
  Double_t b     =  fitter->GetParameter(1);
  Double_t c     =  fitter->GetParameter(2);
  Double_t curvature =  1.0 + b*b - c*a;
  if (curvature > 0.0) curvature  =  a / TMath::Sqrt(curvature);

  Double_t chi2track = fitter->GetChisquare()/Double_t(nPoints);

  // Prepare error calculation
  TMatrixD covarPolY(3,3);
  covarPolY(0,0) = sumPolY[0]; covarPolY(1,1) = sumPolY[2]; covarPolY(2,2) = sumPolY[4];
  covarPolY(0,1) = covarPolY(1,0) = sumPolY[1];
  covarPolY(0,2) = covarPolY(2,0) = sumPolY[2];
  covarPolY(2,1) = covarPolY(1,2) = sumPolY[3];
  covarPolY.Invert();
  TMatrixD covarPolZ(2,2);
  covarPolZ(0,0) = sumPolZ[0]; covarPolZ(1,1) = sumPolZ[2];
  covarPolZ(1,0) = covarPolZ(0,1) = sumPolZ[1];
  covarPolZ.Invert();

  // Update the tracklets
  Double_t dy, dz;
  Double_t cov[15];
  memset(cov, 0, sizeof(Double_t) * 15);
  for(Int_t iLayer = 0; iLayer < AliTRDtrackerV1::kNPlanes; iLayer++) {

    x  = tracklets[iLayer].GetX0();
//    x1 = x - xref;
    y  = 0;
    z  = 0;
    dy = 0;
    dz = 0;
    memset(cov, 0, sizeof(Double_t) * 3);
    TMatrixD transform(3,3);
    transform(0,0) = 1;
    transform(0,1) = x;
    transform(0,2) = x*x;
    transform(1,1) = 1;
    transform(1,2) = x;
    transform(2,2) = 1;
    TMatrixD covariance(transform, TMatrixD::kMult, covarPolY);
    covariance *= transform.T();
    TMatrixD transformZ(2,2);
    transformZ(0,0) = transformZ(1,1) = 1;
    transformZ(0,1) = x;
    TMatrixD covarZ(transformZ, TMatrixD::kMult, covarPolZ);
    covarZ *= transformZ.T();
    // y:     R^2 = (x - x0)^2 + (y - y0)^2
    //     =>   y = y0 +/- Sqrt(R^2 - (x - x0)^2)
    //          R = Sqrt() = 1/Curvature
    //     =>   y = y0 +/- Sqrt(1/Curvature^2 - (x - x0)^2)  
    Double_t res = (x * a + b);								// = (x - x0)/y0
    res *= res;
    res  = 1.0 - c * a + b * b - res;					// = (R^2 - (x - x0)^2)/y0^2
    if (res >= 0) {
      res = TMath::Sqrt(res);
      y    = (1.0 - res) / a;
    }
    cov[0] = covariance(0,0);
    cov[2] = covarZ(0,0);
    cov[1] = 0.;

    // dy:      R^2 = (x - x0)^2 + (y - y0)^2
    //     =>     y = +/- Sqrt(R^2 - (x - x0)^2) + y0
    //     => dy/dx = (x - x0)/Sqrt(R^2 - (x - x0)^2) 
    // Curvature: cr = 1/R = a/Sqrt(1 + b^2 - c*a)
    //     => dy/dx =  (x - x0)/(1/(cr^2) - (x - x0)^2) 
    Double_t x0 = -b / a;
    if (-c * a + b * b + 1 > 0) {
      if (1.0/(curvature * curvature) - (x - x0) * (x - x0) > 0.0) {
       Double_t yderiv = (x - x0) / TMath::Sqrt(1.0/(curvature * curvature) - (x - x0) * (x - x0));
        if (a < 0) yderiv *= -1.0;
        dy = yderiv;
      }
    }
    z  = offset + slope * (x - xref);
    dz = slope;
    tracklets[iLayer].SetYref(0, y);
    tracklets[iLayer].SetYref(1, dy);
    tracklets[iLayer].SetZref(0, z);
    tracklets[iLayer].SetZref(1, dz);
    tracklets[iLayer].SetC(curvature);
    tracklets[iLayer].SetCovRef(cov);
    tracklets[iLayer].SetChi2(chi2track);
  }
  if(AliLog::GetDebugLevel("TRD", "AliTRDtrackerV1")>3) printf("D-AliTRDtrackerV1::FitTiltedRieman: Chi2[%f] C[%5.2e] pt[%8.3f]\n", chi2track, curvature, GetBz()*kB2C/curvature);
  
/*  if(fkReconstructor->GetRecoParam()->GetStreamLevel(AliTRDrecoParam::kTracker) >=5){
    TTreeSRedirector &cstreamer = *fkReconstructor->GetDebugStream(AliTRDrecoParam::kTracker);
    Int_t eventNumber			= AliTRDtrackerDebug::GetEventNumber();
    Int_t candidateNumber	= AliTRDtrackerDebug::GetCandidateNumber();
    Double_t chi2z = CalculateChi2Z(tracklets, offset, slope, xref);
    cstreamer << "FitTiltedRieman0"
        << "EventNumber="			<< eventNumber
        << "CandidateNumber="	<< candidateNumber
        << "xref="						<< xref
        << "Chi2Z="						<< chi2z
        << "\n";
  }*/
  return chi2track;
}


//____________________________________________________________________
Double_t AliTRDtrackerV1::FitLine(const AliTRDtrackV1 *track, AliTRDseedV1 *tracklets, Bool_t err, Int_t np, AliTrackPoint *points)
{
  //
  // Fit track with a staight line
  // Fills an AliTrackPoint array with np points
  // Function should be used to refit tracks when no magnetic field was on
  //
  AliTRDLeastSquare yfitter, zfitter;
  AliTRDcluster *cl = NULL;

  AliTRDseedV1 work[kNPlanes], *tracklet = NULL;
  if(!tracklets){
    for(Int_t ipl = 0; ipl < kNPlanes; ipl++){
      if(!(tracklet = track->GetTracklet(ipl))) continue;
      if(!tracklet->IsOK()) continue;
      new(&work[ipl]) AliTRDseedV1(*tracklet);
    }
    tracklets = &work[0];
  }

  Double_t xref = CalculateReferenceX(tracklets);
  Double_t x, y, z, dx, ye, yr, tilt;
  for(Int_t ipl = 0; ipl < kNPlanes; ipl++){
    if(!tracklets[ipl].IsOK()) continue;
    for(Int_t itb = 0; itb < fgNTimeBins; itb++){
      if(!(cl = tracklets[ipl].GetClusters(itb))) continue;
      if (!tracklets[ipl].IsUsable(itb)) continue;
      x = cl->GetX();
      z = cl->GetZ();
      dx = x - xref;
      zfitter.AddPoint(&dx, z, static_cast<Double_t>(TMath::Sqrt(cl->GetSigmaZ2())));
    }
  }
  zfitter.Eval();
  Double_t z0    = zfitter.GetFunctionParameter(0);
  Double_t dzdx  = zfitter.GetFunctionParameter(1);
  for(Int_t ipl = 0; ipl < kNPlanes; ipl++){
    if(!tracklets[ipl].IsOK()) continue;
    for(Int_t itb = 0; itb < fgNTimeBins; itb++){
      if(!(cl = tracklets[ipl].GetClusters(itb))) continue;
      if (!tracklets[ipl].IsUsable(itb)) continue;
      x = cl->GetX();
      y = cl->GetY();
      z = cl->GetZ();
      tilt = tracklets[ipl].GetTilt();
      dx = x - xref;
      yr = y + tilt*(z - z0 - dzdx*dx); 
      // error definition changes for the different calls
      ye = tilt*TMath::Sqrt(cl->GetSigmaZ2());
      ye += err ? tracklets[ipl].GetSigmaY() : 0.2;
      yfitter.AddPoint(&dx, yr, ye);
    }
  }
  yfitter.Eval();
  Double_t y0   = yfitter.GetFunctionParameter(0);
  Double_t dydx = yfitter.GetFunctionParameter(1);
  Double_t chi2 = 0.;//yfitter.GetChisquare()/Double_t(nPoints);

  //update track points array
  if(np && points){
    Float_t xyz[3];
    for(int ip=0; ip<np; ip++){
      points[ip].GetXYZ(xyz);
      xyz[1] = y0 + dydx * (xyz[0] - xref);
      xyz[2] = z0 + dzdx * (xyz[0] - xref);
      points[ip].SetXYZ(xyz);
    }
  }
  return chi2;
}


//_________________________________________________________________________
Double_t AliTRDtrackerV1::FitRiemanTilt(const AliTRDtrackV1 *track, AliTRDseedV1 *tracklets, Bool_t sigError, Int_t np, AliTrackPoint *points)
{
//
// Performs a Riemann fit taking tilting pad correction into account
//
// Paramters:   - Array of tracklets (connected to the track candidate)
//              - Flag selecting the error definition
// Output:      - Chi2 values of the track (in Parameter list)
//
// The equations which has to be solved simultaneously are:
// BEGIN_LATEX
// R^{2} = (x-x_{0})^{2} + (y^{*}-y_{0})^{2}
// y^{*} = y - tg(h)(z - z_{t})
// z_{t} = z_{0}+dzdx*(x-x_{r})
// END_LATEX
// with (x, y, z) the coordinate of the cluster, (x_0, y_0, z_0) the coordinate of the center of the Riemann circle,
// R its radius, x_r a constant refrence radial position in the middle of the TRD stack  and dzdx the slope of the 
// track in the x-z plane. Using the following transformations
// BEGIN_LATEX
// t = 1 / (x^{2} + y^{2})
// u = 2 * x * t
// v = 2 * tan(h) * t
// w = 2 * tan(h) * (x - x_{r}) * t
// END_LATEX
// One gets the following linear equation
// BEGIN_LATEX
// a + b * u + c * t + d * v  + e * w = 2 * (y + tg(h) * z) * t
// END_LATEX
// where the coefficients have the following meaning 
// BEGIN_LATEX
// a = -1/y_{0}
// b = x_{0}/y_{0}
// c = (R^{2} -x_{0}^{2} - y_{0}^{2})/y_{0}
// d = z_{0}
// e = dz/dx
// END_LATEX
// The error calculation for the free term is thus
// BEGIN_LATEX
// #sigma = 2 * #sqrt{#sigma^{2}_{y} + (tilt corr ...) + tg^{2}(h) * #sigma^{2}_{z}} * t
// END_LATEX
//
// From this simple model one can compute chi^2 estimates and a rough approximation of pt from the curvature according 
// to the formula:
// BEGIN_LATEX
// C = 1/R = a/(1 + b^{2} + c*a)
// END_LATEX
//
// Authors
//   M.Ivanov <M.Ivanov@gsi.de>
//   A.Bercuci <A.Bercuci@gsi.de>
//   M.Fasel <M.Fasel@gsi.de>

  TLinearFitter *fitter = GetTiltedRiemanFitter();
  fitter->StoreData(kTRUE);
  fitter->ClearPoints();
  AliTRDLeastSquare zfitter;
  AliTRDcluster *cl = NULL;

  AliTRDseedV1 work[kNPlanes], *tracklet = NULL;
  if(!tracklets){
    for(Int_t ipl = 0; ipl < kNPlanes; ipl++){
      if(!(tracklet = track->GetTracklet(ipl))) continue;
      if(!tracklet->IsOK()) continue;
      new(&work[ipl]) AliTRDseedV1(*tracklet);
    }
    tracklets = &work[0];
  }

  Double_t xref = CalculateReferenceX(tracklets);
  if(AliLog::GetDebugLevel("TRD", "AliTRDtrackerV1")>3) printf("D-AliTRDtrackerV1::FitRiemanTilt:\nx0[(0)%6.2f (1)%6.2f (2)%6.2f (3)%6.2f (4)%6.2f (5)%6.2f] xref[%6.2f]", tracklets[0].GetX0(), tracklets[1].GetX0(), tracklets[2].GetX0(), tracklets[3].GetX0(), tracklets[4].GetX0(), tracklets[5].GetX0(), xref);
  Double_t x, y, z, t, tilt, dx, w, we;
  Double_t uvt[4];
  Int_t nPoints = 0;
  // Containers for Least-square fitter
  for(Int_t ipl = 0; ipl < kNPlanes; ipl++){
    if(!tracklets[ipl].IsOK()) continue;
    for(Int_t itb = 0; itb < AliTRDseedV1::kNclusters; itb++){
      if(!(cl = tracklets[ipl].GetClusters(itb))) continue;
      //if (!tracklets[ipl].IsUsable(itb)) continue;
      x = cl->GetX();
      y = cl->GetY();
      z = cl->GetZ();
      tilt = tracklets[ipl].GetTilt();
      dx = x - xref;
      // Transformation
      t = 1./(x*x + y*y);
      uvt[0] = 2. * x * t;
      uvt[1] = t;
      uvt[2] = 2. * tilt * t;
      uvt[3] = 2. * tilt * dx * t;
      w = 2. * (y + tilt*z) * t;
      // error definition changes for the different calls
      we = 2. * t;
      we *= sigError ? TMath::Sqrt(cl->GetSigmaY2()) : 0.2;
      fitter->AddPoint(uvt, w, we);
      zfitter.AddPoint(&x, z, static_cast<Double_t>(TMath::Sqrt(cl->GetSigmaZ2())));
      nPoints++;
    }
  }
  if(fitter->Eval()) return 1.E10;

  Double_t z0    = fitter->GetParameter(3);
  Double_t dzdx  = fitter->GetParameter(4);


  // Linear fitter  - not possible to make boundaries
  // Do not accept non possible z and dzdx combinations
  Bool_t accept = kTRUE;
  Double_t zref = 0.0;
  for (Int_t iLayer = 0; iLayer < kNPlanes; iLayer++) {
    if(!tracklets[iLayer].IsOK()) continue;
    zref = z0 + dzdx * (tracklets[iLayer].GetX0() - xref);
    if (TMath::Abs(tracklets[iLayer].GetZfit(0) - zref) > tracklets[iLayer].GetPadLength() * 0.5 + 1.0) 
      accept = kFALSE;
  }
  if (!accept) {
    zfitter.Eval();
    Double_t dzmf	= zfitter.GetFunctionParameter(1);
    Double_t zmf	= zfitter.GetFunctionValue(&xref);
    fitter->FixParameter(3, zmf);
    fitter->FixParameter(4, dzmf);
    fitter->Eval();
    fitter->ReleaseParameter(3);
    fitter->ReleaseParameter(4);
    z0   = fitter->GetParameter(3); // = zmf ?
    dzdx = fitter->GetParameter(4); // = dzmf ?
  }

  // Calculate Curvature
  Double_t a    =  fitter->GetParameter(0);
  Double_t b    =  fitter->GetParameter(1);
  Double_t c    =  fitter->GetParameter(2);
  Double_t y0   = 1. / a;
  Double_t x0   = -b * y0;
  Double_t tmp  = y0*y0 + x0*x0 - c*y0;
  if(tmp<=0.) return 1.E10;
  Double_t radius    = TMath::Sqrt(tmp);
  Double_t curvature    =  1.0 + b*b - c*a;
  if (curvature > 0.0)  curvature  =  a / TMath::Sqrt(curvature);

  // Calculate chi2 of the fit 
  Double_t chi2 = fitter->GetChisquare()/Double_t(nPoints);
  if(AliLog::GetDebugLevel("TRD", "AliTRDtrackerV1")>3) printf("D-AliTRDtrackerV1::FitRiemanTilt:x0[%6.2f] y0[%6.2f] R[%6.2f] chi2[%f]\n", x0, y0, radius, chi2);

  // Update the tracklets
  if(!track){
    for(Int_t ip = 0; ip < kNPlanes; ip++) {
      x = tracklets[ip].GetX0();
      tmp = radius*radius-(x-x0)*(x-x0);  
      if(tmp <= 0.) continue;
      tmp = TMath::Sqrt(tmp);  

      // y:     R^2 = (x - x0)^2 + (y - y0)^2
      //     =>   y = y0 +/- Sqrt(R^2 - (x - x0)^2)
      tracklets[ip].SetYref(0, y0 - (y0>0.?1.:-1)*tmp);
      //     => dy/dx = (x - x0)/Sqrt(R^2 - (x - x0)^2) 
      tracklets[ip].SetYref(1, (x - x0) / tmp);
      tracklets[ip].SetZref(0, z0 + dzdx * (x - xref));
      tracklets[ip].SetZref(1, dzdx);
      tracklets[ip].SetC(curvature);
      tracklets[ip].SetChi2(chi2);
    }
  }
  //update track points array
  if(np && points){
    Float_t xyz[3];
    for(int ip=0; ip<np; ip++){
      points[ip].GetXYZ(xyz);
      xyz[1] = TMath::Abs(xyz[0] - x0) > radius ? 100. : y0 - (y0>0.?1.:-1.)*TMath::Sqrt((radius-(xyz[0]-x0))*(radius+(xyz[0]-x0)));
      xyz[2] = z0 + dzdx * (xyz[0] - xref);
      points[ip].SetXYZ(xyz);
    }
  }
  
  return chi2;
}


//____________________________________________________________________
Double_t AliTRDtrackerV1::FitKalman(AliTRDtrackV1 *track, AliTRDseedV1 * const tracklets, Bool_t up, Int_t np, AliTrackPoint *points)
{
//   Kalman filter implementation for the TRD.
//   It returns the positions of the fit in the array "points"
// 
//   Author : A.Bercuci@gsi.de

  // printf("Start track @ x[%f]\n", track->GetX());
	
  //prepare marker points along the track
  Int_t ip = np ? 0 : 1;
  while(ip<np){
    if((up?-1:1) * (track->GetX() - points[ip].GetX()) > 0.) break;
    //printf("AliTRDtrackerV1::FitKalman() : Skip track marker x[%d] = %7.3f. Before track start ( %7.3f ).\n", ip, points[ip].GetX(), track->GetX());
    ip++;
  }
  //if(points) printf("First marker point @ x[%d] = %f\n", ip, points[ip].GetX());


  AliTRDseedV1 tracklet;
  AliTRDseedV1 *ptrTracklet = NULL;

  //Loop through the TRD planes
  for (Int_t jplane = 0; jplane < kNPlanes; jplane++) {
    // GET TRACKLET OR BUILT IT		
    Int_t iplane = up ? jplane : kNPlanes - 1 - jplane;
    if(tracklets){ 
      if(!(ptrTracklet = &tracklets[iplane])) continue;
    }else{
      if(!(ptrTracklet  = track->GetTracklet(iplane))){ 
      /*AliTRDtrackerV1 *tracker = NULL;
        if(!(tracker = dynamic_cast<AliTRDtrackerV1*>( AliTRDrecoParam:Tracker()))) continue;
        ptrTracklet = new(&tracklet) AliTRDseedV1(iplane);
        if(!tracker->MakeTracklet(ptrTracklet, track)) */
        continue;
      }
    }
    if(!ptrTracklet->IsOK()) continue;

    Double_t x = ptrTracklet->GetX0();

    while(ip < np){
      //don't do anything if next marker is after next update point.
      if((up?-1:1) * (points[ip].GetX() - x) - AliTRDReconstructor::GetMaxStep() < 0) break;
      if(((up?-1:1) * (points[ip].GetX() - track->GetX()) < 0) && !PropagateToX(*track, points[ip].GetX(), AliTRDReconstructor::GetMaxStep())) return -1.;
      
      Double_t xyz[3]; // should also get the covariance
      track->GetXYZ(xyz);
      track->Global2LocalPosition(xyz, track->GetAlpha());
      points[ip].SetXYZ(xyz[0], xyz[1], xyz[2]);
      ip++;
    }
    // printf("plane[%d] tracklet[%p] x[%f]\n", iplane, ptrTracklet, x);

    // Propagate closer to the next update point 
    if(((up?-1:1) * (x - track->GetX()) + AliTRDReconstructor::GetMaxStep() < 0) && !PropagateToX(*track, x + (up?-1:1)*AliTRDReconstructor::GetMaxStep(), AliTRDReconstructor::GetMaxStep())) return -1.;

    if(!AdjustSector(track)) return -1;
    if(TMath::Abs(track->GetSnp()) > AliTRDReconstructor::GetMaxSnp()) return -1;
    
    //load tracklet to the tracker and the track
/*    Int_t index;
    if((index = FindTracklet(ptrTracklet)) < 0){
      ptrTracklet = SetTracklet(&tracklet);
      index = fTracklets->GetEntriesFast()-1;
    }
    track->SetTracklet(ptrTracklet, index);*/


    // register tracklet to track with tracklet creation !!
    // PropagateBack : loaded tracklet to the tracker and update index 
    // RefitInward : update index 
    // MakeTrack   : loaded tracklet to the tracker and update index 
    if(!tracklets) track->SetTracklet(ptrTracklet, -1);
    
  
    //Calculate the mean material budget along the path inside the chamber
    Double_t xyz0[3]; track->GetXYZ(xyz0);
    Double_t alpha = track->GetAlpha();
    Double_t xyz1[3], y, z;
    if(!track->GetProlongation(x, y, z)) return -1;
    xyz1[0] =  x * TMath::Cos(alpha) - y * TMath::Sin(alpha); 
    xyz1[1] = +x * TMath::Sin(alpha) + y * TMath::Cos(alpha);
    xyz1[2] =  z;
    if(TMath::Abs(xyz0[0] - xyz1[0]) < 1e-3 && TMath::Abs(xyz0[1] - xyz1[1]) < 1e-3) continue; // check wheter we are at the same global x position
    Double_t param[7];
    if(AliTracker::MeanMaterialBudget(xyz0, xyz1, param) <=0.) break;	
    Double_t xrho = param[0]*param[4]; // density*length
    Double_t xx0  = param[1]; // radiation length
    
    //Propagate the track
    track->PropagateTo(x, xx0, xrho);
    if (!AdjustSector(track)) break;
  
    //Update track
    Double_t cov[3]; ptrTracklet->GetCovAt(x, cov);
    Double_t p[2] = { ptrTracklet->GetY(), ptrTracklet->GetZ()};
    Double_t chi2 = ((AliExternalTrackParam*)track)->GetPredictedChi2(p, cov);
    if(chi2<1e+10) ((AliExternalTrackParam*)track)->Update(p, cov);
    if(!up) continue;

		//Reset material budget if 2 consecutive gold
		if(iplane>0 && track->GetTracklet(iplane-1) && ptrTracklet->GetN() + track->GetTracklet(iplane-1)->GetN() > 20) track->SetBudget(2, 0.);
	} // end planes loop

  // extrapolation
  while(ip < np){
    if(((up?-1:1) * (points[ip].GetX() - track->GetX()) < 0) && !PropagateToX(*track, points[ip].GetX(), AliTRDReconstructor::GetMaxStep())) return -1.;
    
    Double_t xyz[3]; // should also get the covariance
    track->GetXYZ(xyz); 
    track->Global2LocalPosition(xyz, track->GetAlpha());
    points[ip].SetXYZ(xyz[0], xyz[1], xyz[2]);
    ip++;
  }

	return track->GetChi2();
}

//_________________________________________________________________________
Float_t AliTRDtrackerV1::CalculateChi2Z(const AliTRDseedV1 *tracklets, Double_t offset, Double_t slope, Double_t xref)
{
  //
  // Calculates the chi2-value of the track in z-Direction including tilting pad correction.
  // A linear dependence on the x-value serves as a model.
  // The parameters are related to the tilted Riemann fit.
  // Parameters: - Array of tracklets (AliTRDseedV1) related to the track candidate
  //             - the offset for the reference x
  //             - the slope
  //             - the reference x position
  // Output:     - The Chi2 value of the track in z-Direction
  //
  Float_t chi2Z = 0, nLayers = 0;
  for (Int_t iLayer = 0; iLayer < AliTRDgeometry::kNlayer; iLayer++) {
    if(!tracklets[iLayer].IsOK()) continue;
    Double_t z = offset + slope * (tracklets[iLayer].GetX0() - xref);
    chi2Z += TMath::Abs(tracklets[iLayer].GetZfit(0) - z);
    nLayers++;
  }
  chi2Z /= TMath::Max((nLayers - 3.0),1.0);
  return chi2Z;
}

//_____________________________________________________________________________
Int_t AliTRDtrackerV1::PropagateToX(AliTRDtrackV1 &t, Double_t xToGo, Double_t maxStep)
{
  //
  // Starting from current X-position of track <t> this function
  // extrapolates the track up to radial position <xToGo> in steps of <maxStep>. 
  // Returns 1 if track reaches the plane, and 0 otherwise 
  //

  // Current track X-position
  Double_t xpos = t.GetX()/*,
           mass = t.GetMass()*/;

  // Direction: inward or outward
  Double_t dir  = (xpos < xToGo) ? 1.0 : -1.0;

  while (((xToGo - xpos) * dir) > AliTRDReconstructor::GetEpsilon()) {
//    printf("to go %f\n", (xToGo - xpos) * dir);
    Double_t xyz0[3];
    Double_t xyz1[3];
    Double_t param[7];
    Double_t x;
    Double_t y;
    Double_t z;

    // The next step size
    Double_t step = dir * TMath::Min(TMath::Abs(xToGo-xpos),maxStep);

    // Get the global position of the starting point
    t.GetXYZ(xyz0);

    // X-position after next step
    x = xpos + step;

    // Get local Y and Z at the X-position of the next step
    if(t.GetProlongation(x,y,z)<0) return 0; // No prolongation possible

    // The global position of the end point of this prolongation step
    xyz1[0] =  x * TMath::Cos(t.GetAlpha()) - y * TMath::Sin(t.GetAlpha()); 
    xyz1[1] = +x * TMath::Sin(t.GetAlpha()) + y * TMath::Cos(t.GetAlpha());
    xyz1[2] =  z;

    // Calculate the mean material budget between start and
    // end point of this prolongation step
    if(AliTracker::MeanMaterialBudget(xyz0, xyz1, param)<=0.) return 0;
    
    // Propagate the track to the X-position after the next step
    if (!t.PropagateTo(x, param[1], param[0]*param[4])) return 0;

/*    // Correct for mean material budget
    Double_t dEdx(0.),
             bg(TMath::Abs(t.GetP()/mass));
    if(AliLog::GetDebugLevel("TRD", "AliTRDtrackerV1")>=3){
      const char *pn[] = {"rho", "x/X0", "<A>", "<Z>", "L", "<Z/A>", "Nb"};
      printf("D-AliTRDtrackerV1::PropagateTo(): x[%6.2f] bg[%6.2f]\n", xpos, bg);
      printf("     param :: %s[%e] %s[%e] %s[%e] %s[%e] %s[%e] %s[%e] %s[%e]\n"
          , pn[0], param[0]
          , pn[1], param[1]
          , pn[2], param[2]
          , pn[3], param[3]
          , pn[4], param[4]
          , pn[5], param[5]
          , pn[6], param[6]);
    }  
    switch(fgBB){
    case kSolid:
      dEdx = AliExternalTrackParam::BetheBlochSolid(bg);
      break;
    case kGas:
      dEdx = AliExternalTrackParam::BetheBlochGas(bg);
      break;
    case kGeant:
      { // mean exitation energy (GeV)
        Double_t mee = ((param[3] < 13.) ? (12. * param[3] + 7.) : (9.76 * param[3] + 58.8 * TMath::Power(param[3],-0.19))) * 1.e-9;
        Double_t mZA = param[5]>1.e-5?param[5]:(param[3]/param[2]);
        if(AliLog::GetDebugLevel("TRD", "AliTRDtrackerV1")>=3) printf("D-AliTRDtrackerV1::PropagateTo(): Mee[%e] <Z/A>[%e]\n", mee, mZA);
        // protect against failed calculation of rho in MeanMaterialBudget()
        dEdx = AliExternalTrackParam::BetheBlochGeant(bg, param[0]>1.e-6?param[0]:2.33, 0.2, 3., mee, mZA);
      }
      break;
    }
    if(AliLog::GetDebugLevel("TRD", "AliTRDtrackerV1")>=2) printf("D-AliTRDtrackerV1::PropagateTo(): dEdx(bg=%e, m=%e)= %e[GeV/cm]\n", bg, mass, dEdx);
    if (!t.CorrectForMeanMaterialdEdx(param[1], dir*param[0]*param[4], mass, dEdx)) return 0;
*/
    // Rotate the track if necessary
    if(!AdjustSector(&t)) return 0;

    // New track X-position
    xpos = t.GetX();

  }

  return 1;

}

//_____________________________________________________________________________
Bool_t AliTRDtrackerV1::ReadClusters(TTree *clusterTree)
{
  //
  // Reads AliTRDclusters from the file. 
  // The names of the cluster tree and branches 
  // should match the ones used in AliTRDclusterizer::WriteClusters()
  //

  Int_t nsize = Int_t(clusterTree->GetTotBytes() / (sizeof(AliTRDcluster))); 
  TObjArray *clusterArray = new TObjArray(nsize+1000); 
  
  TBranch *branch = clusterTree->GetBranch("TRDcluster");
  if (!branch) {
    AliError("Can't get the branch !");
    return kFALSE;
  }
  branch->SetAddress(&clusterArray); 

  if(!fClusters){ 
    Float_t nclusters =  fkRecoParam->GetNClusters();
    if(fkReconstructor->IsHLT()) nclusters /= AliTRDgeometry::kNsector;
    fClusters = new TClonesArray("AliTRDcluster", Int_t(nclusters));
    fClusters->SetOwner(kTRUE);
    SetClustersOwner();
    AliInfo(Form("Tracker owning clusters @ %p", (void*)fClusters));
  }
  
  // Loop through all entries in the tree
  Int_t nEntries   = (Int_t) clusterTree->GetEntries();
  Int_t nbytes     = 0;
  Int_t ncl        = 0;
  AliTRDcluster *c = NULL;
  for (Int_t iEntry = 0; iEntry < nEntries; iEntry++) {
    // Import the tree
    nbytes += clusterTree->GetEvent(iEntry);  
    
    // Get the number of points in the detector
    Int_t nCluster = clusterArray->GetEntriesFast();  
    for (Int_t iCluster = 0; iCluster < nCluster; iCluster++) { 
      if(!(c = (AliTRDcluster *) clusterArray->UncheckedAt(iCluster))) continue;
      new((*fClusters)[ncl++]) AliTRDcluster(*c);
      delete (clusterArray->RemoveAt(iCluster)); 
    }
  }
  delete clusterArray;

  return kTRUE;
}

//_____________________________________________________________________________
Int_t AliTRDtrackerV1::LoadClusters(TTree *cTree)
{
  //
  // Fills clusters into TRD tracking sectors
  //
  
  fkRecoParam = fkReconstructor->GetRecoParam(); // load reco param for this event

//  if(!fkReconstructor->IsWritingClusters()) AliInfo(Form("IsWritingClusters[%c]", fkReconstructor->IsWritingClusters()?'y':'n'));
  if(!(fClusters = AliTRDReconstructor::GetClusters())){
    AliWarning("Clusters unavailable from TRD reconstructor. Trying reading from tree ...");
  } else {
    if(!ReadClusters(cTree)) {
      AliError("Reading clusters from tree failed.");
      return 1;
    }
  }

  if(!fClusters || !fClusters->GetEntriesFast()){ 
    AliInfo("No TRD clusters");
    return 1;
  } else AliInfo(Form("Using :: clusters[%d] onl.tracklets[%d] onl.tracks[%d]",
    fClusters?fClusters->GetEntriesFast():0,
    AliTRDReconstructor::GetTracklets()?AliTRDReconstructor::GetTracklets()->GetEntriesFast():0,
    AliTRDReconstructor::GetTracks()?AliTRDReconstructor::GetTracks()->GetEntriesFast():0));

  BuildTrackingContainers();  

  return 0;
}

//_____________________________________________________________________________
Int_t AliTRDtrackerV1::LoadClusters(TClonesArray * const clusters)
{
  //
  // Fills clusters into TRD tracking sectors
  // Function for use in the HLT
  
  if(!clusters || !clusters->GetEntriesFast()){ 
    AliInfo("No TRD clusters");
    return 1;
  } else AliInfo(Form("Using :: external.clusters[%d]", clusters->GetEntriesFast()));


  fClusters = clusters;

  fkRecoParam = fkReconstructor->GetRecoParam(); // load reco param for this event
  BuildTrackingContainers();  

  return 0;
}


//____________________________________________________________________
Int_t AliTRDtrackerV1::BuildTrackingContainers()
{
// Building tracking containers for clusters

  Int_t nin(0), ncl(fClusters->GetEntriesFast());
  while (ncl--) {
    AliTRDcluster *c = (AliTRDcluster *) fClusters->UncheckedAt(ncl);
    if(c->IsInChamber()) nin++;
    if(fkReconstructor->IsHLT()) c->SetRPhiMethod(AliTRDcluster::kCOG);
    Int_t detector       = c->GetDetector();
    Int_t sector         = fGeom->GetSector(detector);
    Int_t stack          = fGeom->GetStack(detector);
    Int_t layer          = fGeom->GetLayer(detector);
    
    fTrSec[sector].GetChamber(stack, layer, kTRUE)->InsertCluster(c, ncl);
  }

  for(int isector =0; isector<AliTRDgeometry::kNsector; isector++){ 
    if(!fTrSec[isector].GetNChambers()) continue;
    fTrSec[isector].Init(fkReconstructor);
  }

  return nin;
}



//____________________________________________________________________
void AliTRDtrackerV1::UnloadClusters() 
{ 
//
// Clears the arrays of clusters and tracks. Resets sectors and timebins 
// If option "force" is also set the containers are also deleted. This is useful 
// in case of HLT

  if(fTracks){ 
    fTracks->Delete(); 
    if(HasRemoveContainers()){delete fTracks; fTracks = NULL;}
  }
  if(fTracklets){ 
    fTracklets->Delete();
    if(HasRemoveContainers()){delete fTracklets; fTracklets = NULL;}
  }
  if(fClusters && IsClustersOwner()){
    AliInfo(Form("tracker[%p] clearing %d own clusters @ %p", (void*)this, fClusters->GetEntries(), (void*)fClusters));
    fClusters->Delete();
//     
//     // save clusters array in the reconstructor for further use.
//     if(!fkReconstructor->IsWritingClusters()){
//       AliTRDReconstructor::SetClusters(fClusters);
//       SetClustersOwner(kFALSE);
//     } else AliTRDReconstructor::SetClusters(NULL);
  }

  for (int i = 0; i < AliTRDgeometry::kNsector; i++) fTrSec[i].Clear();

  // Increment the Event Number
  AliTRDtrackerDebug::SetEventNumber(AliTRDtrackerDebug::GetEventNumber()  + 1);
}

// //____________________________________________________________________
// void AliTRDtrackerV1::UseClusters(const AliKalmanTrack *t, Int_t) const
// {
//   const AliTRDtrackV1 *track = dynamic_cast<const AliTRDtrackV1*>(t);
//   if(!track) return;
// 
//   AliTRDseedV1 *tracklet = NULL;
//   for(Int_t ily=AliTRDgeometry::kNlayer; ily--;){
//     if(!(tracklet = track->GetTracklet(ily))) continue;
//     AliTRDcluster *c = NULL;
//     for(Int_t ic=AliTRDseed::kNclusters; ic--;){
//       if(!(c=tracklet->GetClusters(ic))) continue;
//       c->Use();
//     }
//   }
// }
// 

//_____________________________________________________________________________
Bool_t AliTRDtrackerV1::AdjustSector(AliTRDtrackV1 *const track) 
{
  //
  // Rotates the track when necessary
  //

  Double_t alpha = AliTRDgeometry::GetAlpha(); 
  Double_t y     = track->GetY();
  Double_t ymax  = track->GetX()*TMath::Tan(0.5*alpha);
  
  if      (y >  ymax) {
    if (!track->Rotate( alpha)) {
      return kFALSE;
    }
  } 
  else if (y < -ymax) {
    if (!track->Rotate(-alpha)) {
      return kFALSE;   
    }
  } 

  return kTRUE;

}


//____________________________________________________________________
AliTRDseedV1* AliTRDtrackerV1::GetTracklet(const AliTRDtrackV1 *const track, Int_t p, Int_t &idx)
{
  // Find tracklet for TRD track <track>
  // Parameters
  // - track
  // - sector
  // - plane
  // - index
  // Output
  // tracklet
  // index
  // Detailed description
  //
  idx = track->GetTrackletIndex(p);
  AliTRDseedV1 *tracklet = (idx<0) ? NULL : (AliTRDseedV1*)fTracklets->UncheckedAt(idx);

  return tracklet;
}

//____________________________________________________________________
AliTRDseedV1* AliTRDtrackerV1::SetTracklet(const AliTRDseedV1 * const tracklet)
{
  // Add this tracklet to the list of tracklets stored in the tracker
  //
  // Parameters
  //   - tracklet : pointer to the tracklet to be added to the list
  //
  // Output
  //   - the index of the new tracklet in the tracker tracklets list
  //
  // Detailed description
  // Build the tracklets list if it is not yet created (late initialization)
  // and adds the new tracklet to the list.
  //
  if(!fTracklets){
    fTracklets = new TClonesArray("AliTRDseedV1", AliTRDgeometry::Nsector()*kMaxTracksStack);
    fTracklets->SetOwner(kTRUE);
  }
  Int_t nentries = fTracklets->GetEntriesFast();
  return new ((*fTracklets)[nentries]) AliTRDseedV1(*tracklet);
}

//____________________________________________________________________
AliTRDtrackV1* AliTRDtrackerV1::SetTrack(const AliTRDtrackV1 * const track)
{
  // Add this track to the list of tracks stored in the tracker
  //
  // Parameters
  //   - track : pointer to the track to be added to the list
  //
  // Output
  //   - the pointer added
  //
  // Detailed description
  // Build the tracks list if it is not yet created (late initialization)
  // and adds the new track to the list.
  //
  if(!fTracks){
    fTracks = new TClonesArray("AliTRDtrackV1", AliTRDgeometry::Nsector()*kMaxTracksStack);
    fTracks->SetOwner(kTRUE);
  }
  Int_t nentries = fTracks->GetEntriesFast();
  return new ((*fTracks)[nentries]) AliTRDtrackV1(*track);
}



//____________________________________________________________________
Int_t AliTRDtrackerV1::Clusters2TracksSM(Int_t sector, AliESDEvent *esd)
{
  //
  // Steer tracking for one SM.
  //
  // Parameters :
  //   sector  : Array of (SM) propagation layers containing clusters
  //   esd     : The current ESD event. On output it contains the also
  //             the ESD (TRD) tracks found in this SM. 
  //
  // Output :
  //   Number of tracks found in this TRD supermodule.
  // 
  // Detailed description
  //
  // 1. Unpack AliTRDpropagationLayers objects for each stack.
  // 2. Launch stack tracking. 
  //    See AliTRDtrackerV1::Clusters2TracksStack() for details.
  // 3. Pack results in the ESD event.
  //
  
  Int_t nTracks   = 0;
  Int_t nChambers = 0;
  AliTRDtrackingChamber **stack = NULL, *chamber = NULL;
  for(int istack = 0; istack<AliTRDgeometry::kNstack; istack++){
    if(!(stack = fTrSec[sector].GetStack(istack))) continue;
    nChambers = 0;
    for(int ilayer=0; ilayer<AliTRDgeometry::kNlayer; ilayer++){
      if(!(chamber = stack[ilayer])) continue;
      if(chamber->GetNClusters() < fgNTimeBins * fkRecoParam->GetFindableClusters()) continue;
      nChambers++;
      //AliInfo(Form("sector %d stack %d layer %d clusters %d", sector, istack, ilayer, chamber->GetNClusters()));
    }
    if(nChambers < 4) continue;
    //AliInfo(Form("Doing stack %d", istack));
    nTracks += Clusters2TracksStack(stack, fTracksESD);
  }
  if(nTracks) AliDebug(2, Form("Number of tracks: SM_%02d[%d]", sector, nTracks));

  for(int itrack=0; itrack<nTracks; itrack++){
    AliESDtrack *esdTrack((AliESDtrack*)(fTracksESD->operator[](itrack)));
    Int_t id = esd->AddTrack(esdTrack);

    // set ESD id to stand alone TRD tracks
    if (fkRecoParam->GetStreamLevel(AliTRDrecoParam::kTracker) > 0 || AliTRDReconstructor::GetStreamLevel()>0 ){ 
      esdTrack=esd->GetTrack(id);
      TObject *o(NULL); Int_t ic(0);
      AliTRDtrackV1 *calibTrack(NULL); 
      while((o = esdTrack->GetCalibObject(ic++))){
        if(!(calibTrack = dynamic_cast<AliTRDtrackV1*>(o))) continue;
        calibTrack->SetESDid(esdTrack->GetID());
        break;
      }
    }
  }

  // Reset Track and Candidate Number
  AliTRDtrackerDebug::SetCandidateNumber(0);
  AliTRDtrackerDebug::SetTrackNumber(0);

  // delete ESD tracks in the array
  fTracksESD->Delete();
  return nTracks;
}

//____________________________________________________________________
Int_t AliTRDtrackerV1::Clusters2TracksStack(AliTRDtrackingChamber **stack, TClonesArray * const esdTrackList)
{
  //
  // Make tracks in one TRD stack.
  //
  // Parameters :
  //   layer  : Array of stack propagation layers containing clusters
  //   esdTrackList  : Array of ESD tracks found by the stand alone tracker. 
  //                   On exit the tracks found in this stack are appended.
  //
  // Output :
  //   Number of tracks found in this stack.
  // 
  // Detailed description
  //
  // 1. Find the 3 most useful seeding chambers. See BuildSeedingConfigs() for details.
  // 2. Steer AliTRDtrackerV1::MakeSeeds() for 3 seeding layer configurations. 
  //    See AliTRDtrackerV1::MakeSeeds() for more details.
  // 3. Arrange track candidates in decreasing order of their quality
  // 4. Classify tracks in 5 categories according to:
  //    a) number of layers crossed
  //    b) track quality 
  // 5. Sign clusters by tracks in decreasing order of track quality
  // 6. Build AliTRDtrack out of seeding tracklets
  // 7. Cook MC label
  // 8. Build ESD track and register it to the output list
  //

  AliTRDtrackingChamber *chamber = NULL;
  AliTRDtrackingChamber **ci = NULL;
  AliTRDseedV1 sseed[kMaxTracksStack*6]; // to be initialized
  Int_t pars[4]; // MakeSeeds parameters

  //Double_t alpha = AliTRDgeometry::GetAlpha();
  //Double_t shift = .5 * alpha;
  Int_t configs[kNConfigs];
  
  // Purge used clusters from the containers
  ci = &stack[0];
  for(Int_t ic = kNPlanes; ic--; ci++){
    if(!(*ci)) continue;
    (*ci)->Update();
  }

  // Build initial seeding configurations
  Double_t quality = BuildSeedingConfigs(stack, configs);
  if(fkRecoParam->GetStreamLevel(AliTRDrecoParam::kTracker) > 10  || AliTRDReconstructor::GetStreamLevel()>10){
    AliInfo(Form("Plane config %d %d %d Quality %f"
    , configs[0], configs[1], configs[2], quality));
  }

  
  // Initialize contors
  Int_t ntracks,      // number of TRD track candidates
    ntracks1,     // number of registered TRD tracks/iter
    ntracks2 = 0; // number of all registered TRD tracks in stack
  fSieveSeeding = 0;

  // Get stack index
  Int_t ic = 0; ci = &stack[0];
  while(ic<kNPlanes && !(*ci)){ic++; ci++;}
  if(!(*ci)) return ntracks2;
  Int_t istack = fGeom->GetStack((*ci)->GetDetector());

  do{
    // Loop over seeding configurations
    ntracks = 0; ntracks1 = 0;
    for (Int_t iconf = 0; iconf<fkRecoParam->GetNumberOfSeedConfigs(); iconf++) {
      pars[0] = configs[iconf];
      pars[1] = ntracks;
      pars[2] = istack;
      ntracks = MakeSeeds(stack, &sseed[6*ntracks], pars);
      //AliInfo(Form("Number of Tracks after iteration step %d: %d\n", iconf, ntracks));
      if(ntracks == kMaxTracksStack) break;
    }
    AliDebug(2, Form("Candidate TRD tracks %d in iteration %d.", ntracks, fSieveSeeding));
    if(!ntracks) break;
    
    // Sort the seeds according to their quality
    Int_t sort[kMaxTracksStack+1];
    TMath::Sort(ntracks, fTrackQuality, sort, kTRUE);
    if(AliLog::GetDebugLevel("TRD", "AliTRDtrackerV1") > 2){
      AliDebug(3, "Track candidates classification:");
      for (Int_t it(0); it < ntracks; it++) {
        Int_t jt(sort[it]);
        printf("   %2d idx[%d] Quality[%e]\n", it, jt, fTrackQuality[jt]);
      }
    }
  
    // Initialize number of tracks so far and logic switches
    Int_t ntracks0 = esdTrackList->GetEntriesFast();
    Bool_t signedTrack[kMaxTracksStack];
    Bool_t fakeTrack[kMaxTracksStack];
    for (Int_t i=0; i<ntracks; i++){
      signedTrack[i] = kFALSE;
      fakeTrack[i] = kFALSE;
    }
    //AliInfo("Selecting track candidates ...");
    
    // Sieve clusters in decreasing order of track quality
    Int_t jSieve(0), rejectedCandidates(0);
    do{
      // Check track candidates
      rejectedCandidates=0;
      for (Int_t itrack = 0; itrack < ntracks; itrack++) {
        Int_t trackIndex = sort[itrack];
        if (signedTrack[trackIndex] || fakeTrack[trackIndex]) continue;
        
        // Calculate track parameters from tracklets seeds
        Int_t ncl        = 0;
        Int_t nused      = 0;
        Int_t nlayers    = 0;
        Int_t findable   = 0;
        for (Int_t jLayer = 0; jLayer < kNPlanes; jLayer++) {
          Int_t jseed = kNPlanes*trackIndex+jLayer;
          sseed[jseed].UpdateUsed();
          if(!sseed[jseed].IsOK()) continue;
          // check if primary candidate
          if (TMath::Abs(sseed[jseed].GetYref(0) / sseed[jseed].GetX0()) < 0.158) findable++;
          ncl   += sseed[jseed].GetN();
          nused += sseed[jseed].GetNUsed();
          nlayers++;
        }

        // Filter duplicated tracks
        if (nused > 30){
          AliDebug(4, Form("REJECTED : %d idx[%d] quality[%e] tracklets[%d] usedClusters[%d]", itrack, trackIndex, fTrackQuality[trackIndex], nlayers, nused));
          fakeTrack[trackIndex] = kTRUE;
          continue;
        }
        if (ncl>0 && Float_t(nused)/ncl >= .25){
          AliDebug(4, Form("REJECTED : %d idx[%d] quality[%e] tracklets[%d] usedClusters[%d] used/ncl[%f]", itrack, trackIndex, fTrackQuality[trackIndex], nlayers, nused, Float_t(nused)/ncl));
          fakeTrack[trackIndex] = kTRUE;
          continue;
        }

        AliDebug(4, Form("Candidate[%d] Quality[%e] Tracklets[%d] Findable[%d] Ncl[%d] Nused[%d]", trackIndex, fTrackQuality[trackIndex], nlayers, findable, ncl, nused));

        // Classify tracks
        Bool_t skip = kFALSE;
        switch(jSieve){
          case 0: // select 6 tracklets primary tracks, good quality
            if(nlayers > findable || nlayers < kNPlanes) {skip = kTRUE; break;}
            if(TMath::Log(1.E-9+fTrackQuality[trackIndex]) < -5.){skip = kTRUE; break;}
            break;

          case 1: // select shorter primary tracks, good quality
            //if(findable<4){skip = kTRUE; break;}
            if(nlayers < findable){skip = kTRUE; break;}
            if(TMath::Log(1.E-9+fTrackQuality[trackIndex]) < -4.){skip = kTRUE; break;}
            break;

          case 2: // select 6 tracklets secondary tracks
            if(nlayers < kNPlanes) { skip = kTRUE; break;}
            if (TMath::Log(1.E-9+fTrackQuality[trackIndex]) < -6.0){skip = kTRUE; break;}
            break;

          case 3: // select shorter tracks, good quality
            if (nlayers<4){skip = kTRUE; break;}
            if (TMath::Log(1.E-9+fTrackQuality[trackIndex]) < -5.){skip = kTRUE; break;}
            break;

          case 4: // select anything with at least 4 tracklets
            if (nlayers<4){skip = kTRUE; break;}
            //if (TMath::Log(1.E-9+fTrackQuality[trackIndex]) - nused/(nlayers-3.0) < -15.0){skip = kTRUE; break;}
            break;
        }
        if(skip){
          rejectedCandidates++;
          AliDebug(4, Form("REJECTED : %d idx[%d] quality[%e] tracklets[%d] usedClusters[%d]", itrack, trackIndex, fTrackQuality[trackIndex], nlayers, nused));
          continue;
        } else AliDebug(4, Form("ACCEPTED : %d idx[%d] quality[%e] tracklets[%d] usedClusters[%d]", itrack, trackIndex, fTrackQuality[trackIndex], nlayers, nused));

        signedTrack[trackIndex] = kTRUE;

        AliTRDseedV1 *lseed =&sseed[trackIndex*kNPlanes];
        AliTRDtrackV1 *track = MakeTrack(lseed);
        if(!track){
          AliDebug(1, "Track building failed.");
          continue;
        } else { 
          if(AliLog::GetDebugLevel("TRD", "AliTRDtrackerV1") > 1){
            Int_t ich = 0; while(!(chamber = stack[ich])) ich++;
            AliDebug(2, Form("Track pt=%7.2fGeV/c SM[%2d] Done.", track->Pt(), fGeom->GetSector(chamber->GetDetector())));
          }
        }

        if(fkRecoParam->GetStreamLevel(AliTRDrecoParam::kTracker) > 1 && fkReconstructor->IsDebugStreaming()){
          //AliInfo(Form("Track %d [%d] nlayers %d trackQuality = %e nused %d, yref = %3.3f", itrack, trackIndex, nlayers, fTrackQuality[trackIndex], nused, trackParams[1]));

          AliTRDseedV1 *dseed[6];
          for(Int_t iseed = AliTRDgeometry::kNlayer; iseed--;) dseed[iseed] = new AliTRDseedV1(lseed[iseed]);

          //Int_t eventNrInFile = esd->GetEventNumberInFile();
          Int_t eventNumber = AliTRDtrackerDebug::GetEventNumber();
          Int_t trackNumber = AliTRDtrackerDebug::GetTrackNumber();
          Int_t candidateNumber = AliTRDtrackerDebug::GetCandidateNumber();
          TTreeSRedirector &cstreamer = *fkReconstructor->GetDebugStream(AliTRDrecoParam::kTracker);
          cstreamer << "Clusters2TracksStack"
              << "EventNumber="   << eventNumber
              << "TrackNumber="   << trackNumber
              << "CandidateNumber=" << candidateNumber
              << "Iter="        << fSieveSeeding
              << "Like="        << fTrackQuality[trackIndex]
              << "S0.="       << dseed[0]
              << "S1.="       << dseed[1]
              << "S2.="       << dseed[2]
              << "S3.="       << dseed[3]
              << "S4.="       << dseed[4]
              << "S5.="       << dseed[5]
              << "Ncl="       << ncl
              << "NLayers="   << nlayers
              << "Findable="  << findable
              << "NUsed="     << nused
              << "\n";
        }


        AliESDtrack *esdTrack = new ((*esdTrackList)[ntracks0++]) AliESDtrack();
        esdTrack->UpdateTrackParams(track, AliESDtrack::kTRDout);
        esdTrack->SetLabel(track->GetLabel());
        track->UpdateESDtrack(esdTrack);
        // write ESD-friends if neccessary
        if (fkRecoParam->GetStreamLevel(AliTRDrecoParam::kTracker) > 0 || AliTRDReconstructor::GetStreamLevel()>0 ){
          AliTRDtrackV1 *calibTrack = new AliTRDtrackV1(*track);
          calibTrack->SetOwner();
          esdTrack->AddCalibObject(calibTrack);
        }
        ntracks1++;
        AliTRDtrackerDebug::SetTrackNumber(AliTRDtrackerDebug::GetTrackNumber() + 1);
      }

      jSieve++;
    } while(jSieve<5 && rejectedCandidates); // end track candidates sieve
    if(!ntracks1) break;

    // increment counters
    ntracks2 += ntracks1;

    if(fkReconstructor->IsHLT()) break;
    fSieveSeeding++;

    // Rebuild plane configurations and indices taking only unused clusters into account
    quality = BuildSeedingConfigs(stack, configs);
    if(quality < 1.E-7) break; //fkReconstructor->GetRecoParam() ->GetPlaneQualityThreshold()) break;
    
    for(Int_t ip = 0; ip < kNPlanes; ip++){ 
      if(!(chamber = stack[ip])) continue;
      chamber->Build(fGeom);//Indices(fSieveSeeding);
    }

    if(fkRecoParam->GetStreamLevel(AliTRDrecoParam::kTracker) > 10 || AliTRDReconstructor::GetStreamLevel()>10){ 
      AliInfo(Form("Sieve level %d Plane config %d %d %d Quality %f", fSieveSeeding, configs[0], configs[1], configs[2], quality));
    }
  } while(fSieveSeeding<10); // end stack clusters sieve
  


  //AliInfo(Form("Registered TRD tracks %d in stack %d.", ntracks2, pars[1]));

  return ntracks2;
}

//___________________________________________________________________
Double_t AliTRDtrackerV1::BuildSeedingConfigs(AliTRDtrackingChamber **stack, Int_t *configs)
{
  //
  // Assign probabilities to chambers according to their
  // capability of producing seeds.
  // 
  // Parameters :
  //
  //   layers : Array of stack propagation layers for all 6 chambers in one stack
  //   configs : On exit array of configuration indexes (see GetSeedingConfig()
  // for details) in the decreasing order of their seeding probabilities. 
  //
  // Output :
  //
  //  Return top configuration quality 
  //
  // Detailed description:
  //
  // To each chamber seeding configuration (see GetSeedingConfig() for
  // the list of all configurations) one defines 2 quality factors:
  //  - an apriori topological quality (see GetSeedingConfig() for details) and
  //  - a data quality based on the uniformity of the distribution of
  //    clusters over the x range (time bins population). See CookChamberQA() for details.
  // The overall chamber quality is given by the product of this 2 contributions.
  // 

  Double_t chamberQ[kNPlanes];memset(chamberQ, 0, kNPlanes*sizeof(Double_t));
  AliTRDtrackingChamber *chamber = NULL;
  for(int iplane=0; iplane<kNPlanes; iplane++){
    if(!(chamber = stack[iplane])) continue;
    chamberQ[iplane] = (chamber = stack[iplane]) ?  chamber->GetQuality() : 0.;
  }

  Double_t tconfig[kNConfigs];memset(tconfig, 0, kNConfigs*sizeof(Double_t));
  Int_t planes[] = {0, 0, 0, 0};
  for(int iconf=0; iconf<kNConfigs; iconf++){
    GetSeedingConfig(iconf, planes);
    tconfig[iconf] = fgTopologicQA[iconf];
    for(int iplane=0; iplane<4; iplane++) tconfig[iconf] *= chamberQ[planes[iplane]]; 
  }
  
  TMath::Sort((Int_t)kNConfigs, tconfig, configs, kTRUE);
  //	AliInfo(Form("q[%d] = %f", configs[0], tconfig[configs[0]]));
  // 	AliInfo(Form("q[%d] = %f", configs[1], tconfig[configs[1]]));
  // 	AliInfo(Form("q[%d] = %f", configs[2], tconfig[configs[2]]));
  
  return tconfig[configs[0]];
}

//____________________________________________________________________
Int_t AliTRDtrackerV1::MakeSeeds(AliTRDtrackingChamber **stack, AliTRDseedV1 * const sseed, const Int_t * const ipar)
{
//
// Seed tracklets and build candidate TRD tracks. The procedure is used during barrel tracking to account for tracks which are 
// either missed by TPC prolongation or conversions inside the TRD volume. 
// For stand alone tracking the procedure is used to estimate all tracks measured by TRD. 
//
// Parameters :
//   layers : Array of stack propagation layers containing clusters
//   sseed  : Array of empty tracklet seeds. On exit they are filled.
//   ipar   : Control parameters:
//       ipar[0] -> seeding chambers configuration
//       ipar[1] -> stack index
//       ipar[2] -> number of track candidates found so far
//
// Output :
//   Number of tracks candidates found.
// 
// The following steps are performed:
// 1. Build seeding layers by collapsing all time bins from each of the four seeding chambers along the 
// radial coordinate. See AliTRDtrackingChamber::GetSeedingLayer() for details. The chambers selection for seeding
// is described in AliTRDtrackerV1::Clusters2TracksStack().
// 2. Using the seeding clusters from the seeding layer (step 1) build combinatorics using the following algorithm:
// - for each seeding cluster in the lower seeding layer find
// - all seeding clusters in the upper seeding layer inside a road defined by a given phi angle. The angle 
//   is calculated on the minimum pt of tracks from vertex accesible to the stand alone tracker.
// - for each pair of two extreme seeding clusters select middle upper cluster using roads defined externally by the 
//   reco params
// - select last seeding cluster as the nearest to the linear approximation of the track described by the first three
//   seeding clusters.
//   The implementation of road calculation and cluster selection can be found in the functions AliTRDchamberTimeBin::BuildCond()
//   and AliTRDchamberTimeBin::GetClusters().   
// 3. Helix fit of the seeding clusters set. (see AliTRDtrackerFitter::FitRieman(AliTRDcluster**)). No tilt correction is 
//    performed at this level 
// 4. Initialize seeding tracklets in the seeding chambers.
// 5. *Filter 0* Chi2 cut on the Y and Z directions. The threshold is set externally by the reco params.
// 6. Attach (true) clusters to seeding tracklets (see AliTRDseedV1::AttachClusters()) and fit tracklet (see 
//    AliTRDseedV1::Fit()). The number of used clusters used by current seeds should not exceed ... (25).
// 7. *Filter 1* Check if all 4 seeding tracklets are correctly constructed.
// 8. Helix fit of the clusters from the seeding tracklets with tilt correction. Refit tracklets using the new 
//    approximation of the track.
// 9. *Filter 2* Calculate likelihood of the track. (See AliTRDtrackerV1::CookLikelihood()). The following quantities are
//    checked against the Riemann fit:
//      - position resolution in y
//      - angular resolution in the bending plane
//      - likelihood of the number of clusters attached to the tracklet
// 10. Extrapolation of the helix fit to the other 2 chambers *non seeding* chambers:
//      - Initialization of extrapolation tracklets with the fit parameters
//      - Attach clusters to extrapolated tracklets
//      - Helix fit of tracklets
// 11. Improve seeding tracklets quality by reassigning clusters based on the last parameters of the track
//      See AliTRDtrackerV1::ImproveSeedQuality() for details.
// 12. Helix fit of all 6 seeding tracklets and chi2 calculation
// 13. Hyperplane fit and track quality calculation. See AliTRDtrackerFitter::FitHyperplane() for details.
// 14. Cooking labels for tracklets. Should be done only for MC
// 15. Register seeds.
//
// Authors:
//   Marian Ivanov <M.Ivanov@gsi.de>
//   Alexandru Bercuci <A.Bercuci@gsi.de>
//   Markus Fasel <M.Fasel@gsi.de>

  AliTRDtrackingChamber *chamber = NULL;
  AliTRDcluster *c[kNSeedPlanes] = {NULL, NULL, NULL, NULL}; // initilize seeding clusters
  AliTRDseedV1 *cseed = &sseed[0]; // initialize tracklets for first track
  Int_t ncl, mcl; // working variable for looping over clusters
  Int_t index[AliTRDchamberTimeBin::kMaxClustersLayer], jndex[AliTRDchamberTimeBin::kMaxClustersLayer];
  // chi2 storage
  // chi2[0] = tracklet chi2 on the Z direction
  // chi2[1] = tracklet chi2 on the R direction
  Double_t chi2[4];

  // this should be data member of AliTRDtrack TODO
//  Double_t seedQuality[kMaxTracksStack];
  
  // unpack control parameters
  Int_t config  = ipar[0];
  Int_t ntracks = ipar[1];
  Int_t istack  = ipar[2];
  Int_t planes[kNSeedPlanes]; GetSeedingConfig(config, planes);	
  Int_t planesExt[kNPlanes-kNSeedPlanes]; GetExtrapolationConfig(config, planesExt);


  // Init chambers geometry
  Double_t hL[kNPlanes];       // Tilting angle
  Float_t padlength[kNPlanes]; // pad lenghts
  Float_t padwidth[kNPlanes];  // pad widths
  AliTRDpadPlane *pp = NULL;
  for(int iplane=0; iplane<kNPlanes; iplane++){
    pp                = fGeom->GetPadPlane(iplane, istack);
    hL[iplane]        = TMath::Tan(TMath::DegToRad()*pp->GetTiltingAngle());
    padlength[iplane] = pp->GetLengthIPad();
    padwidth[iplane] = pp->GetWidthIPad();
  }
  
  // Init anode wire position for chambers
  Double_t x0[kNPlanes],       // anode wire position
           driftLength = .5*AliTRDgeometry::AmThick() - AliTRDgeometry::DrThick(); // drift length
  TGeoHMatrix *matrix = NULL;
  Double_t loc[] = {AliTRDgeometry::AnodePos(), 0., 0.};
  Double_t glb[] = {0., 0., 0.};
  AliTRDtrackingChamber **cIter = &stack[0];
  for(int iLayer=0; iLayer<kNPlanes; iLayer++,cIter++){
    if(!(*cIter)) continue;
    if(!(matrix = fGeom->GetClusterMatrix((*cIter)->GetDetector()))){ 
      x0[iLayer] = fgkX0[iLayer];
      continue;
    }
    matrix->LocalToMaster(loc, glb);
    x0[iLayer] = glb[0];
  }

  AliDebug(2, Form("Making seeds Stack[%d] Config[%d] Tracks[%d]...", istack, config, ntracks));

  // Build seeding layers
  ResetSeedTB();
  Int_t nlayers = 0;
  for(int isl=0; isl<kNSeedPlanes; isl++){ 
    if(!(chamber = stack[planes[isl]])) continue;
    if(!chamber->GetSeedingLayer(fSeedTB[isl], fGeom, fkReconstructor)) continue;
    nlayers++;
  }
  if(nlayers < kNSeedPlanes) return ntracks;
  
  
  // Start finding seeds
  Double_t cond0[4], cond1[4], cond2[4];
  Int_t icl = 0;
  while((c[3] = (*fSeedTB[3])[icl++])){
    if(!c[3]) continue;
    fSeedTB[0]->BuildCond(c[3], cond0, 0);
    fSeedTB[0]->GetClusters(cond0, index, ncl);
    //printf("Found c[3] candidates 0 %d\n", ncl);
    Int_t jcl = 0;
    while(jcl<ncl) {
      c[0] = (*fSeedTB[0])[index[jcl++]];
      if(!c[0]) continue;
      Double_t dx    = c[3]->GetX() - c[0]->GetX();
      Double_t dzdx = (c[3]->GetZ() - c[0]->GetZ())/dx;
      Double_t dydx   = (c[3]->GetY() - c[0]->GetY())/dx;
      fSeedTB[1]->BuildCond(c[0], cond1, 1, dzdx, dydx);
      fSeedTB[1]->GetClusters(cond1, jndex, mcl);
      //printf("Found c[0] candidates 1 %d\n", mcl);

      Int_t kcl = 0;
      while(kcl<mcl) {
        c[1] = (*fSeedTB[1])[jndex[kcl++]];
        if(!c[1]) continue;
        fSeedTB[2]->BuildCond(c[1], cond2, 2, dzdx, dydx);
        c[2] = fSeedTB[2]->GetNearestCluster(cond2);
        //printf("Found c[1] candidate 2 %p\n", c[2]);
        if(!c[2]) continue;

       	AliDebug(3, Form("Seeding clusters\n 0[%6.3f %6.3f %6.3f]\n 1[%6.3f %6.3f %6.3f]\n 2[%6.3f %6.3f %6.3f]\n 3[%6.3f %6.3f %6.3f].",
          c[0]->GetX(), c[0]->GetY(), c[0]->GetZ(),
          c[1]->GetX(), c[1]->GetY(), c[1]->GetZ(),
          c[2]->GetX(), c[2]->GetY(), c[2]->GetZ(),
          c[3]->GetX(), c[3]->GetY(), c[3]->GetZ()));
              
        for (Int_t il = 0; il < kNPlanes; il++) cseed[il].Reset();
      
        FitRieman(c, chi2);
      
        AliTRDseedV1 *tseed = &cseed[0];
        cIter = &stack[0];
        for(int iLayer=0; iLayer<kNPlanes; iLayer++, tseed++, cIter++){
          Int_t det = (*cIter) ? (*cIter)->GetDetector() : -1;
          tseed->SetDetector(det);
          tseed->SetTilt(hL[iLayer]);
          tseed->SetPadLength(padlength[iLayer]);
          tseed->SetPadWidth(padwidth[iLayer]);
          tseed->SetReconstructor(fkReconstructor);
          tseed->SetX0(det<0 ? fR[iLayer]+driftLength : x0[iLayer]);
          tseed->Init(GetRiemanFitter());
          tseed->SetStandAlone(kTRUE);
        }
      
        Bool_t isFake = kFALSE;
        if((fkRecoParam->GetStreamLevel(AliTRDrecoParam::kTracker) >= 2 && fkReconstructor->IsDebugStreaming()) 
	   ||AliTRDReconstructor::GetStreamLevel()>=2 ){
          if (c[0]->GetLabel(0) != c[3]->GetLabel(0)) isFake = kTRUE;
          if (c[1]->GetLabel(0) != c[3]->GetLabel(0)) isFake = kTRUE;
          if (c[2]->GetLabel(0) != c[3]->GetLabel(0)) isFake = kTRUE;
      
          Double_t xpos[4];
          for(Int_t l = 0; l < kNSeedPlanes; l++) xpos[l] = fSeedTB[l]->GetX();
          Float_t yref[4];
          for(int il=0; il<4; il++) yref[il] = cseed[planes[il]].GetYref(0);
          Int_t ll = c[3]->GetLabel(0);
          Int_t eventNumber = AliTRDtrackerDebug::GetEventNumber();
          Int_t candidateNumber = AliTRDtrackerDebug::GetCandidateNumber();
          AliRieman *rim = GetRiemanFitter();
          TTreeSRedirector &cs0 = *fkReconstructor->GetDebugStream(AliTRDrecoParam::kTracker);
          cs0 << "MakeSeeds0"
              <<"EventNumber="		<< eventNumber
              <<"CandidateNumber="	<< candidateNumber
              <<"isFake="				<< isFake
              <<"config="				<< config
              <<"label="				<< ll
              <<"chi2z="				<< chi2[0]
              <<"chi2y="				<< chi2[1]
              <<"Y2exp="				<< cond2[0]	
              <<"Z2exp="				<< cond2[1]
              <<"X0="					<< xpos[0] //layer[sLayer]->GetX()
              <<"X1="					<< xpos[1] //layer[sLayer + 1]->GetX()
              <<"X2="					<< xpos[2] //layer[sLayer + 2]->GetX()
              <<"X3="					<< xpos[3] //layer[sLayer + 3]->GetX()
              <<"yref0="				<< yref[0]
              <<"yref1="				<< yref[1]
              <<"yref2="				<< yref[2]
              <<"yref3="				<< yref[3]
              <<"c0.="				<< c[0]
              <<"c1.="				<< c[1]
              <<"c2.="				<< c[2]
              <<"c3.="				<< c[3]
              <<"Seed0.="				<< &cseed[planes[0]]
              <<"Seed1.="				<< &cseed[planes[1]]
              <<"Seed2.="				<< &cseed[planes[2]]
              <<"Seed3.="				<< &cseed[planes[3]]
              <<"RiemanFitter.="		<< rim
              <<"\n";
        }
        if(chi2[0] > fkRecoParam->GetChi2Z()/*7./(3. - sLayer)*//*iter*/){
          AliDebug(3, Form("Filter on chi2Z [%f].", chi2[0]));
          AliTRDtrackerDebug::SetCandidateNumber(AliTRDtrackerDebug::GetCandidateNumber() + 1);
          continue;
        }
        if(chi2[1] > fkRecoParam->GetChi2Y()/*1./(3. - sLayer)*//*iter*/){
          AliDebug(3, Form("Filter on chi2Y [%f].", chi2[1]));
          AliTRDtrackerDebug::SetCandidateNumber(AliTRDtrackerDebug::GetCandidateNumber() + 1);
          continue;
        }
        //AliInfo("Passed chi2 filter.");
      
        // try attaching clusters to tracklets
        Int_t mlayers = 0; 
        AliTRDcluster *cl = NULL;
        for(int iLayer=0; iLayer<kNSeedPlanes; iLayer++){
          Int_t jLayer = planes[iLayer];
          Int_t nNotInChamber = 0;
          if(!cseed[jLayer].AttachClusters(stack[jLayer], kTRUE)) continue;
          if(/*fkReconstructor->IsHLT()*/kFALSE){ 
            cseed[jLayer].UpdateUsed();
            if(!cseed[jLayer].IsOK()) continue;
          }else{
            cseed[jLayer].Fit();
            cseed[jLayer].UpdateUsed();
            cseed[jLayer].ResetClusterIter();
            while((cl = cseed[jLayer].NextCluster())){
              if(!cl->IsInChamber()) nNotInChamber++;
            }
            //printf("clusters[%d], used[%d], not in chamber[%d]\n", cseed[jLayer].GetN(), cseed[jLayer].GetNUsed(), nNotInChamber);
            if(cseed[jLayer].GetN() - (cseed[jLayer].GetNUsed() + nNotInChamber) < 5) continue; // checking for Cluster which are not in chamber is a much stronger restriction on real data
          }
          mlayers++;
        }

        if(mlayers < kNSeedPlanes){ 
          AliDebug(2, Form("Found only %d tracklets out of %d. Skip.", mlayers, kNSeedPlanes));
          AliTRDtrackerDebug::SetCandidateNumber(AliTRDtrackerDebug::GetCandidateNumber() + 1);
          continue;
        }

        // temporary exit door for the HLT
        if(fkReconstructor->IsHLT()){ 
          // attach clusters to extrapolation chambers
          for(int iLayer=0; iLayer<kNPlanes-kNSeedPlanes; iLayer++){
            Int_t jLayer = planesExt[iLayer];
            if(!(chamber = stack[jLayer])) continue;
            if(!cseed[jLayer].AttachClusters(chamber, kTRUE)) continue;
            cseed[jLayer].Fit();
          }
          //FitTiltedRiemanConstraint(&cseed[0], GetZ());
          fTrackQuality[ntracks] = 1.; // dummy value
          ntracks++;
          if(ntracks == kMaxTracksStack) return ntracks;
          cseed += 6; 
          continue;
        }


        // Update Seeds and calculate Likelihood
        // fit tracklets and cook likelihood
        Double_t chi2Vals[4];
        chi2Vals[0] = FitTiltedRieman(&cseed[0], kTRUE);
        for(int iLayer=0; iLayer<kNSeedPlanes; iLayer++){
          Int_t jLayer = planes[iLayer];
          cseed[jLayer].Fit(1);
        }
        Double_t like = CookLikelihood(&cseed[0], planes); // to be checked
      
        if (TMath::Log(1.E-9 + like) < fkRecoParam->GetTrackLikelihood()){
          AliDebug(3, Form("Filter on likelihood %f[%e].", TMath::Log(1.E-9 + like), like));
          AliTRDtrackerDebug::SetCandidateNumber(AliTRDtrackerDebug::GetCandidateNumber() + 1);
          continue;
        }
        //AliInfo(Form("Passed likelihood %f[%e].", TMath::Log(1.E-9 + like), like));
      
        // book preliminry results
        //seedQuality[ntracks] = like;
        fSeedLayer[ntracks]  = config;/*sLayer;*/
      
        // attach clusters to the extrapolation seeds
        Int_t elayers(0);
        for(int iLayer=0; iLayer<kNPlanes-kNSeedPlanes; iLayer++){
          Int_t jLayer = planesExt[iLayer];
          if(!(chamber = stack[jLayer])) continue;
      
          // fit extrapolated seed
          if ((jLayer == 0) && !(cseed[1].IsOK())) continue;
          if ((jLayer == 5) && !(cseed[4].IsOK())) continue;
          AliTRDseedV1 pseed = cseed[jLayer];
          if(!pseed.AttachClusters(chamber, kTRUE)) continue;
          pseed.Fit(1);
          cseed[jLayer] = pseed;
          chi2Vals[0] = FitTiltedRieman(cseed,  kTRUE);
          cseed[jLayer].Fit(1);
          elayers++;
        }
      
        // AliInfo("Extrapolation done.");
        // Debug Stream containing all the 6 tracklets
        if((fkRecoParam->GetStreamLevel(AliTRDrecoParam::kTracker) >= 2 && fkReconstructor->IsDebugStreaming())
	   ||AliTRDReconstructor::GetStreamLevel()>=2){
          TTreeSRedirector &cstreamer = *fkReconstructor->GetDebugStream(AliTRDrecoParam::kTracker);
          TLinearFitter *tiltedRieman = GetTiltedRiemanFitter();
          Int_t eventNumber 		= AliTRDtrackerDebug::GetEventNumber();
          Int_t candidateNumber	= AliTRDtrackerDebug::GetCandidateNumber();
          cstreamer << "MakeSeeds1"
              << "EventNumber="		<< eventNumber
              << "CandidateNumber="	<< candidateNumber
              << "S0.=" 				<< &cseed[0]
              << "S1.=" 				<< &cseed[1]
              << "S2.=" 				<< &cseed[2]
              << "S3.=" 				<< &cseed[3]
              << "S4.=" 				<< &cseed[4]
              << "S5.=" 				<< &cseed[5]
              << "FitterT.="			<< tiltedRieman
              << "\n";
        }
              
        if(fkRecoParam->HasImproveTracklets()){ 
          if(!ImproveSeedQuality(stack, cseed, chi2Vals[0])){
            AliTRDtrackerDebug::SetCandidateNumber(AliTRDtrackerDebug::GetCandidateNumber() + 1);
            AliDebug(3, "ImproveSeedQuality() failed.");
          }
        }
      
        // do track fitting with vertex constraint
        if(fkRecoParam->IsVertexConstrained()) chi2Vals[1] = FitTiltedRiemanConstraint(&cseed[0], GetZ());
        else chi2Vals[1] = -1.;
        chi2Vals[2] = GetChi2Z(&cseed[0]);
        chi2Vals[3] = GetChi2Phi(&cseed[0]);

        // calculate track quality
        fTrackQuality[ntracks] = CalculateTrackLikelihood(&chi2Vals[0]);
                  
        if((fkRecoParam->GetStreamLevel(AliTRDrecoParam::kTracker) >= 2 && fkReconstructor->IsDebugStreaming()) 
	   ||AliTRDReconstructor::GetStreamLevel()>=2){
          TTreeSRedirector &cstreamer = *fkReconstructor->GetDebugStream(AliTRDrecoParam::kTracker);
          Int_t eventNumber = AliTRDtrackerDebug::GetEventNumber();
          Int_t candidateNumber = AliTRDtrackerDebug::GetCandidateNumber();
          TLinearFitter *fitterTC = GetTiltedRiemanFitterConstraint();
          TLinearFitter *fitterT = GetTiltedRiemanFitter();
          Int_t ncls = 0; 
          for(Int_t iseed = 0; iseed < kNPlanes; iseed++){
          	ncls += cseed[iseed].IsOK() ? cseed[iseed].GetN2() : 0;
          }
          cstreamer << "MakeSeeds2"
              << "EventNumber=" 		<< eventNumber
              << "CandidateNumber="	<< candidateNumber
              << "Chi2TR="			<< chi2Vals[0]
              << "Chi2TC="			<< chi2Vals[1]
              << "Nlayers="			<< mlayers
              << "NClusters="   << ncls
              << "Like="				<< like
              << "S0.="				<< &cseed[0]
              << "S1.="				<< &cseed[1]
              << "S2.="				<< &cseed[2]
              << "S3.="				<< &cseed[3]
              << "S4.="				<< &cseed[4]
              << "S5.="				<< &cseed[5]
              << "FitterT.="			<< fitterT
              << "FitterTC.="			<< fitterTC
              << "\n";
        }
        if(AliLog::GetDebugLevel("TRD", "AliTRDtrackerV1")){  
          Double_t pt[]={0., 0.};
          for(Int_t il(0); il<kNPlanes; il++){
            if(!cseed[il].IsOK()) continue;
            pt[0] = GetBz()*kB2C/cseed[il].GetC();
            pt[1] = GetBz()*kB2C/cseed[il].GetC(1);
            break;
          }
          AliDebug(2, Form("Candidate[%2d] pt[%7.3f %7.3f] Q[%e]\n"
            "  [0] x[%6.2f] n[%2d] nu[%d] OK[%c]\n"
            "  [1] x[%6.2f] n[%2d] nu[%d] OK[%c]\n"
            "  [2] x[%6.2f] n[%2d] nu[%d] OK[%c]\n"
            "  [3] x[%6.2f] n[%2d] nu[%d] OK[%c]\n"
            "  [4] x[%6.2f] n[%2d] nu[%d] OK[%c]\n"
            "  [5] x[%6.2f] n[%2d] nu[%d] OK[%c]"
            , ntracks, pt[0], pt[1], fTrackQuality[ntracks]
            ,cseed[0].GetX(), cseed[0].GetN(), cseed[0].GetNUsed(), cseed[0].IsOK()?'y':'n'
            ,cseed[1].GetX(), cseed[1].GetN(), cseed[1].GetNUsed(), cseed[1].IsOK()?'y':'n'
            ,cseed[2].GetX(), cseed[2].GetN(), cseed[2].GetNUsed(), cseed[2].IsOK()?'y':'n'
            ,cseed[3].GetX(), cseed[3].GetN(), cseed[3].GetNUsed(), cseed[3].IsOK()?'y':'n'
            ,cseed[4].GetX(), cseed[4].GetN(), cseed[4].GetNUsed(), cseed[4].IsOK()?'y':'n'
            ,cseed[5].GetX(), cseed[5].GetN(), cseed[5].GetNUsed(), cseed[5].IsOK()?'y':'n'));
        }
        ntracks++;
        AliTRDtrackerDebug::SetCandidateNumber(AliTRDtrackerDebug::GetCandidateNumber() + 1);
        if(ntracks == kMaxTracksStack){
          AliWarning(Form("Number of seeds reached maximum allowed (%d) in stack.", kMaxTracksStack));
          return ntracks;
        }
        cseed += 6;
      }
    }
  }
  
  return ntracks;
}

//_____________________________________________________________________________
AliTRDtrackV1* AliTRDtrackerV1::MakeTrack(AliTRDseedV1 * const tracklet)
{
//
// Build a TRD track out of tracklet candidates
//
// Parameters :
//   seeds  : array of tracklets
//   params : array of track parameters as they are estimated by stand alone tracker. 7 elements.
//     [0] - radial position of the track at reference point
//     [1] - y position of the fit at [0]
//     [2] - z position of the fit at [0]
//     [3] - snp of the first tracklet
//     [4] - tgl of the first tracklet
//     [5] - curvature of the Riemann fit - 1/pt
//     [6] - sector rotation angle
//
// Output :
//   The TRD track.
//
// Initialize the TRD track based on the parameters of the fit and a parametric covariance matrix 
// (diagonal with constant variance terms TODO - correct parameterization) 
// 
// In case of HLT just register the tracklets in the tracker and return values of the Riemann fit. For the
// offline case perform a full Kalman filter on the already found tracklets (see AliTRDtrackerV1::FollowBackProlongation() 
// for details). Do also MC label calculation and PID if propagation successfully.

  if(fkReconstructor->IsHLT()) FitTiltedRiemanConstraint(tracklet, 0);
  Double_t alpha = AliTRDgeometry::GetAlpha();
  Double_t shift = AliTRDgeometry::GetAlpha()/2.0;

  // find first good tracklet
  Int_t idx(0); while(idx<kNPlanes && !tracklet[idx].IsOK()) idx++;
  if(idx>2){ AliDebug(1, Form("Found suspect track start @ layer idx[%d]\n"
    "  %c[0] x0[%f] n[%d] nu[%d] OK[%c]\n"
    "  %c[1] x0[%f] n[%d] nu[%d] OK[%c]\n"
    "  %c[2] x0[%f] n[%d] nu[%d] OK[%c]\n"
    "  %c[3] x0[%f] n[%d] nu[%d] OK[%c]\n"
    "  %c[4] x0[%f] n[%d] nu[%d] OK[%c]\n"
    "  %c[5] x0[%f] n[%d] nu[%d] OK[%c]"
    ,idx
    ,idx==0?'*':' ', tracklet[0].GetX0(), tracklet[0].GetN(), tracklet[0].GetNUsed(), tracklet[0].IsOK()?'y':'n'
    ,idx==1?'*':' ', tracklet[1].GetX0(), tracklet[1].GetN(), tracklet[1].GetNUsed(), tracklet[1].IsOK()?'y':'n'
    ,idx==2?'*':' ', tracklet[2].GetX0(), tracklet[2].GetN(), tracklet[2].GetNUsed(), tracklet[2].IsOK()?'y':'n'
    ,idx==3?'*':' ', tracklet[3].GetX0(), tracklet[3].GetN(), tracklet[3].GetNUsed(), tracklet[3].IsOK()?'y':'n'
    ,idx==4?'*':' ', tracklet[4].GetX0(), tracklet[4].GetN(), tracklet[4].GetNUsed(), tracklet[4].IsOK()?'y':'n'
    ,idx==5?'*':' ', tracklet[5].GetX0(), tracklet[5].GetN(), tracklet[5].GetNUsed(), tracklet[5].IsOK()?'y':'n'));
    return NULL;
  }

  Double_t dx(5.);
  Double_t x(tracklet[idx].GetX0() - dx);
  // Build track parameters
  Double_t params[] = {
    tracklet[idx].GetYref(0) - dx*tracklet[idx].GetYref(1) // y
   ,tracklet[idx].GetZref(0) - dx*tracklet[idx].GetZref(1) // z
   ,TMath::Sin(TMath::ATan(tracklet[idx].GetYref(1)))      // snp
   ,tracklet[idx].GetZref(1) / TMath::Sqrt(1. + tracklet[idx].GetYref(1) * tracklet[idx].GetYref(1))   // tgl
   ,tracklet[idx].GetC(fkReconstructor->IsHLT()?1:0)                                   // curvature -> 1/pt
  };
  Int_t sector(fGeom->GetSector(tracklet[idx].GetDetector()));

  Double_t c[15];
  c[ 0] = 0.2; // s^2_y
  c[ 1] = 0.0; c[ 2] = 2.0; // s^2_z
  c[ 3] = 0.0; c[ 4] = 0.0; c[ 5] = 0.02; // s^2_snp
  c[ 6] = 0.0; c[ 7] = 0.0; c[ 8] = 0.0;  c[ 9] = 0.1; // s^2_tgl
  c[10] = 0.0; c[11] = 0.0; c[12] = 0.0;  c[13] = 0.0; c[14] = params[4]*params[4]*0.01; // s^2_1/pt

  AliTRDtrackV1 track(tracklet, params, c, x, sector*alpha+shift);

  AliTRDseedV1 *ptrTracklet = NULL;

  // skip Kalman filter for HLT
  if(/*fkReconstructor->IsHLT()*/kFALSE){ 
    for (Int_t jLayer = 0; jLayer < AliTRDgeometry::kNlayer; jLayer++) {
      track.UnsetTracklet(jLayer);
      ptrTracklet = &tracklet[jLayer];
      if(!ptrTracklet->IsOK()) continue;
      if(TMath::Abs(ptrTracklet->GetYref(1) - ptrTracklet->GetYfit(1)) >= .2) continue; // check this condition with Marian
      ptrTracklet = SetTracklet(ptrTracklet);
      ptrTracklet->UseClusters();
      track.SetTracklet(ptrTracklet, fTracklets->GetEntriesFast()-1);
    }
    AliTRDtrackV1 *ptrTrack = SetTrack(&track);
    ptrTrack->CookPID();
    ptrTrack->CookLabel(.9);
    ptrTrack->SetReconstructor(fkReconstructor);
    return ptrTrack;
  }

  // prevent the error message in AliTracker::MeanMaterialBudget: "start point out of geometry"
  if(TMath::Abs(track.GetX()) + TMath::Abs(track.GetY()) + TMath::Abs(track.GetZ()) > 10000) return NULL;

  track.ResetCovariance(1);
  Int_t nc = TMath::Abs(FollowBackProlongation(track));
  if((fkRecoParam->GetStreamLevel(AliTRDrecoParam::kTracker) > 5 && fkReconstructor->IsDebugStreaming()) 
     ||AliTRDReconstructor::GetStreamLevel()>5){
    Int_t eventNumber 		= AliTRDtrackerDebug::GetEventNumber();
    Int_t candidateNumber = AliTRDtrackerDebug::GetCandidateNumber();
    Double_t p[5]; // Track Params for the Debug Stream
    track.GetExternalParameters(x, p);
    TTreeSRedirector &cs = *fkReconstructor->GetDebugStream(AliTRDrecoParam::kTracker);
    cs << "MakeTrack"
    << "EventNumber="     << eventNumber
    << "CandidateNumber=" << candidateNumber
    << "nc="     << nc
    << "X="      << x
    << "Y="      << p[0]
    << "Z="      << p[1]
    << "snp="    << p[2]
    << "tnd="    << p[3]
    << "crv="    << p[4]
    << "Yin="    << params[0]
    << "Zin="    << params[1]
    << "snpin="  << params[2]
    << "tndin="  << params[3]
    << "crvin="  << params[4]
    << "track.=" << &track
    << "\n";
  }
  if (nc < 30){ 
    UnsetTrackletsTrack(&track);
    return NULL;
  }
  AliTRDtrackV1 *ptrTrack = SetTrack(&track);
  ptrTrack->SetReconstructor(fkReconstructor);
  ptrTrack->CookLabel(.9);
  for(Int_t il(kNPlanes); il--;){
    if(!(ptrTracklet = ptrTrack->GetTracklet(il))) continue;
    ptrTracklet->UseClusters();
  }

  // computes PID for track
  ptrTrack->CookPID();
  // update calibration references using this track
  AliTRDCalibraFillHisto *calibra = AliTRDCalibraFillHisto::Instance();
  if(!calibra){
    AliInfo("Could not get Calibra instance.");
  } else if(calibra->GetHisto2d()){
    calibra->UpdateHistogramsV1(ptrTrack);
  }
  return ptrTrack;
}


//____________________________________________________________________
Bool_t AliTRDtrackerV1::ImproveSeedQuality(AliTRDtrackingChamber **stack, AliTRDseedV1 *cseed, Double_t &chi2)
{
  //
  // Sort tracklets according to "quality" and try to "improve" the first 4 worst
  //
  // Parameters :
  //  layers : Array of propagation layers for a stack/supermodule
  //  cseed  : Array of 6 seeding tracklets which has to be improved
  // 
  // Output : 
  //   cssed : Improved seeds
  // 
  // Detailed description
  //
  // Iterative procedure in which new clusters are searched for each
  // tracklet seed such that the seed quality (see AliTRDseed::GetQuality())
  // can be maximized. If some optimization is found the old seeds are replaced.
  //
  // debug level: 7
  //
  
  // make a local working copy
  AliTRDtrackingChamber *chamber = NULL;
  AliTRDseedV1 bseed[AliTRDgeometry::kNlayer];

  Float_t quality(1.e3), 
          lQuality[AliTRDgeometry::kNlayer] = {1.e3, 1.e3, 1.e3, 1.e3, 1.e3, 1.e3};
  Int_t rLayers(0);
  for(Int_t jLayer=AliTRDgeometry::kNlayer; jLayer--;){ 
    bseed[jLayer] = cseed[jLayer];
    if(!bseed[jLayer].IsOK()) continue;
    rLayers++;
    lQuality[jLayer] = bseed[jLayer].GetQuality(kTRUE);
    quality    += lQuality[jLayer];
  }
  if (rLayers > 0) {
    quality /= rLayers;
  }
  AliDebug(2, Form("Start N[%d] Q[%f] chi2[%f]", rLayers, quality, chi2));

  for (Int_t iter = 0; iter < 4; iter++) {
    // Try better cluster set
    Int_t nLayers(0); Float_t qualitynew(0.);
    Int_t  indexes[4*AliTRDgeometry::kNlayer];
    TMath::Sort(Int_t(AliTRDgeometry::kNlayer), lQuality, indexes, kFALSE);
    for(Int_t jLayer=AliTRDgeometry::kNlayer; jLayer--;) {
      Int_t bLayer = indexes[jLayer];
      bseed[bLayer].Reset("c");
      if(!(chamber = stack[bLayer])) continue;
      if(!bseed[bLayer].AttachClusters(chamber, kTRUE)) continue;
      bseed[bLayer].Fit(1);
      if(!bseed[bLayer].IsOK()) continue;
      nLayers++;
      lQuality[jLayer] = bseed[jLayer].GetQuality(kTRUE);
      qualitynew    += lQuality[jLayer];
    }
    if(rLayers > nLayers){
      AliDebug(1, Form("Lost %d tracklets while improving.", rLayers-nLayers));
      return iter>0?kTRUE:kFALSE;
    } else rLayers=nLayers;
    qualitynew /= rLayers;

    if(qualitynew > quality){ 
      AliDebug(4, Form("Quality[%f] worsen in iter[%d] to ref[%f].", qualitynew, iter, quality));
      return iter>0?kTRUE:kFALSE;
    } else quality = qualitynew;

    // try improve track parameters
    Float_t chi2new = FitTiltedRieman(bseed, kTRUE);
    if(chi2new > chi2){ 
      AliDebug(4, Form("Chi2[%f] worsen in iter[%d] to ref[%f].", chi2new, iter, chi2));
      return iter>0?kTRUE:kFALSE;
    } else chi2 = chi2new;

    // store better tracklets
    for(Int_t jLayer=AliTRDgeometry::kNlayer; jLayer--;) cseed[jLayer]=bseed[jLayer];
    AliDebug(2, Form("Iter[%d] Q[%f] chi2[%f]", iter, quality, chi2));


    if((fkRecoParam->GetStreamLevel(AliTRDrecoParam::kTracker) >= 7 && fkReconstructor->IsDebugStreaming())
       ||AliTRDReconstructor::GetStreamLevel()>=7){
      Int_t eventNumber 		= AliTRDtrackerDebug::GetEventNumber();
      Int_t candidateNumber = AliTRDtrackerDebug::GetCandidateNumber();
      TLinearFitter *tiltedRieman = GetTiltedRiemanFitter();
      TTreeSRedirector &cstreamer = *fkReconstructor->GetDebugStream(AliTRDrecoParam::kTracker);
      cstreamer << "ImproveSeedQuality"
        << "EventNumber=" 		<< eventNumber
        << "CandidateNumber="	<< candidateNumber
        << "Iteration="				<< iter
        << "S0.="							<< &cseed[0]
        << "S1.="							<< &cseed[1]
        << "S2.="							<< &cseed[2]
        << "S3.="							<< &cseed[3]
        << "S4.="							<< &cseed[4]
        << "S5.="							<< &cseed[5]
        << "FitterT.="				<< tiltedRieman
        << "\n";
    }
  } // Loop: iter

  // we are sure that at least 4 tracklets are OK !
  return kTRUE;
}

//_________________________________________________________________________
Double_t AliTRDtrackerV1::CalculateTrackLikelihood(Double_t *chi2){
  //
  // Calculates the Track Likelihood value. This parameter serves as main quality criterion for 
  // the track selection
  // The likelihood value containes:
  //    - The chi2 values from the both fitters and the chi2 values in z-direction from a linear fit
  //    - The Sum of the Parameter  |slope_ref - slope_fit|/Sigma of the tracklets
  // For all Parameters an exponential dependency is used
  //
  // Parameters: - Array of tracklets (AliTRDseedV1) related to the track candidate
  //             - Array of chi2 values: 
  //                 * Non-Constrained Tilted Riemann fit
  //                 * Vertex-Constrained Tilted Riemann fit
  //                 * z-Direction from Linear fit
  // Output:     - The calculated track likelihood
  //
  // debug level 2
  //
  
  // Non-constrained Tilted Riemann
  Double_t likeChi2TR = TMath::Exp(-chi2[0] * 0.0078);
  // Constrained Tilted Riemann
  Double_t likeChi2TC(1.);
  if(chi2[1]>0.){
    likeChi2TC = TMath::Exp(-chi2[1] * 0.677);
    Double_t r = likeChi2TC/likeChi2TR;
    if(r>1.e2){;}   // -> a primary track use TC
    else if(r<1.e2) // -> a secondary track use TR
      likeChi2TC =1.;
    else{;}         // -> test not conclusive
  }
  // Chi2 only on Z direction
  Double_t likeChi2Z  = TMath::Exp(-chi2[2] * 0.14);
  // Chi2 angular resolution
  Double_t likeChi2Phi= TMath::Exp(-chi2[3] * 3.23);

  Double_t trackLikelihood     = likeChi2Z * likeChi2TR * likeChi2TC * likeChi2Phi;

  AliDebug(2, Form("Likelihood [%e]\n"
    "  Rieman : chi2[%f] likelihood[%6.2e]\n"
    "  Vertex : chi2[%f] likelihood[%6.2e]\n"
    "  Z      : chi2[%f] likelihood[%6.2e]\n"
    "  Phi    : chi2[%f] likelihood[%6.2e]"
    , trackLikelihood
    , chi2[0], likeChi2TR
    , chi2[1], likeChi2TC
    , chi2[2], likeChi2Z
    , chi2[3], likeChi2Phi
  ));

  if((fkRecoParam->GetStreamLevel(AliTRDrecoParam::kTracker) >= 2 && fkReconstructor->IsDebugStreaming())
     ||AliTRDReconstructor::GetStreamLevel()>=2){
    Int_t eventNumber = AliTRDtrackerDebug::GetEventNumber();
    Int_t candidateNumber = AliTRDtrackerDebug::GetCandidateNumber();
    TTreeSRedirector &cstreamer = *fkReconstructor->GetDebugStream(AliTRDrecoParam::kTracker);
    cstreamer << "CalculateTrackLikelihood0"
        << "EventNumber="			<< eventNumber
        << "CandidateNumber="	<< candidateNumber
        << "LikeChi2Z="				<< likeChi2Z
        << "LikeChi2TR="			<< likeChi2TR
        << "LikeChi2TC="			<< likeChi2TC
        << "LikeChi2Phi=" 		<< likeChi2Phi
        << "TrackLikelihood=" << trackLikelihood
        << "\n";
  }
  
  return trackLikelihood;
}

//____________________________________________________________________
Double_t AliTRDtrackerV1::CookLikelihood(AliTRDseedV1 *cseed, Int_t planes[4])
{
  //
  // Calculate the probability of this track candidate.
  //
  // Parameters :
  //   cseeds : array of candidate tracklets
  //   planes : array of seeding planes (see seeding configuration)
  //   chi2   : chi2 values (on the Z and Y direction) from the rieman fit of the track.
  //
  // Output :
  //   likelihood value
  // 
  // Detailed description
  //
  // The track quality is estimated based on the following 4 criteria:
  //  1. precision of the rieman fit on the Y direction (likea)
  //  2. chi2 on the Y direction (likechi2y)
  //  3. chi2 on the Z direction (likechi2z)
  //  4. number of attached clusters compared to a reference value 
  //     (see AliTRDrecoParam::fkFindable) (likeN)
  //
  // The distributions for each type of probabilities are given below as of
  // (date). They have to be checked to assure consistency of estimation.
  //

  // ratio of the total number of clusters/track which are expected to be found by the tracker.
 	Double_t chi2y = GetChi2Y(&cseed[0]);
  Double_t chi2z = GetChi2Z(&cseed[0]);

  Float_t nclusters = 0.;
  Double_t sumda = 0.;
  for(UChar_t ilayer = 0; ilayer < 4; ilayer++){
    Int_t jlayer = planes[ilayer];
    nclusters += cseed[jlayer].GetN2();
    sumda += TMath::Abs(cseed[jlayer].GetYfit(1) - cseed[jlayer].GetYref(1));
  }
  nclusters *= .25;

  Double_t likea     = TMath::Exp(-sumda * fkRecoParam->GetPhiSlope());
  Double_t likechi2y  = 0.0000000001;
  if (fkReconstructor->IsCosmic() || chi2y < fkRecoParam->GetChi2YCut()) likechi2y += TMath::Exp(-TMath::Sqrt(chi2y) * fkRecoParam->GetChi2YSlope());
  Double_t likechi2z = TMath::Exp(-chi2z * fkRecoParam->GetChi2ZSlope());
  Double_t likeN     = TMath::Exp(-(fkRecoParam->GetNMeanClusters() - nclusters) / fkRecoParam->GetNSigmaClusters());
  Double_t like      = likea * likechi2y * likechi2z * likeN;

  if((fkRecoParam->GetStreamLevel(AliTRDrecoParam::kTracker) >= 2 && fkReconstructor->IsDebugStreaming())
     ||AliTRDReconstructor::GetStreamLevel()>=2){
    Int_t eventNumber = AliTRDtrackerDebug::GetEventNumber();
    Int_t candidateNumber = AliTRDtrackerDebug::GetCandidateNumber();
    Int_t nTracklets = 0; Float_t meanNcls = 0;
    for(Int_t iseed=0; iseed < kNPlanes; iseed++){
    	if(!cseed[iseed].IsOK()) continue;
    	nTracklets++;
    	meanNcls += cseed[iseed].GetN2();
    }
    if(nTracklets) meanNcls /= nTracklets;
    // The Debug Stream contains the seed 
    TTreeSRedirector &cstreamer = *fkReconstructor->GetDebugStream(AliTRDrecoParam::kTracker);
    cstreamer << "CookLikelihood"
        << "EventNumber="			<< eventNumber
        << "CandidateNumber=" << candidateNumber
        << "tracklet0.="			<< &cseed[0]
        << "tracklet1.="			<< &cseed[1]
        << "tracklet2.="			<< &cseed[2]
        << "tracklet3.="			<< &cseed[3]
        << "tracklet4.="			<< &cseed[4]
        << "tracklet5.="			<< &cseed[5]
        << "sumda="						<< sumda
        << "chi2y="						<< chi2y
        << "chi2z="						<< chi2z
        << "likea="						<< likea
        << "likechi2y="				<< likechi2y
        << "likechi2z="				<< likechi2z
        << "nclusters="				<< nclusters
        << "likeN="						<< likeN
        << "like="						<< like
        << "meanncls="        << meanNcls
        << "\n";
  }

  return like;
}

//____________________________________________________________________
void AliTRDtrackerV1::GetSeedingConfig(Int_t iconfig, Int_t planes[4])
{
  //
  // Map seeding configurations to detector planes.
  //
  // Parameters :
  //   iconfig : configuration index
  //   planes  : member planes of this configuration. On input empty.
  //
  // Output :
  //   planes : contains the planes which are defining the configuration
  // 
  // Detailed description
  //
  // Here is the list of seeding planes configurations together with
  // their topological classification:
  //
  //  0 - 5432 TQ 0
  //  1 - 4321 TQ 0
  //  2 - 3210 TQ 0
  //  3 - 5321 TQ 1
  //  4 - 4210 TQ 1
  //  5 - 5431 TQ 1
  //  6 - 4320 TQ 1
  //  7 - 5430 TQ 2
  //  8 - 5210 TQ 2
  //  9 - 5421 TQ 3
  // 10 - 4310 TQ 3
  // 11 - 5410 TQ 4
  // 12 - 5420 TQ 5
  // 13 - 5320 TQ 5
  // 14 - 5310 TQ 5
  //
  // The topologic quality is modeled as follows:
  // 1. The general model is define by the equation:
  //  p(conf) = exp(-conf/2)
  // 2. According to the topologic classification, configurations from the same
  //    class are assigned the agerage value over the model values.
  // 3. Quality values are normalized.
  // 
  // The topologic quality distribution as function of configuration is given below:
  //Begin_Html
  // <img src="gif/topologicQA.gif">
  //End_Html
  //

  switch(iconfig){
  case 0: // 5432 TQ 0
    planes[0] = 2;
    planes[1] = 3;
    planes[2] = 4;
    planes[3] = 5;
    break;
  case 1: // 4321 TQ 0
    planes[0] = 1;
    planes[1] = 2;
    planes[2] = 3;
    planes[3] = 4;
    break;
  case 2: // 3210 TQ 0
    planes[0] = 0;
    planes[1] = 1;
    planes[2] = 2;
    planes[3] = 3;
    break;
  case 3: // 5321 TQ 1
    planes[0] = 1;
    planes[1] = 2;
    planes[2] = 3;
    planes[3] = 5;
    break;
  case 4: // 4210 TQ 1
    planes[0] = 0;
    planes[1] = 1;
    planes[2] = 2;
    planes[3] = 4;
    break;
  case 5: // 5431 TQ 1
    planes[0] = 1;
    planes[1] = 3;
    planes[2] = 4;
    planes[3] = 5;
    break;
  case 6: // 4320 TQ 1
    planes[0] = 0;
    planes[1] = 2;
    planes[2] = 3;
    planes[3] = 4;
    break;
  case 7: // 5430 TQ 2
    planes[0] = 0;
    planes[1] = 3;
    planes[2] = 4;
    planes[3] = 5;
    break;
  case 8: // 5210 TQ 2
    planes[0] = 0;
    planes[1] = 1;
    planes[2] = 2;
    planes[3] = 5;
    break;
  case 9: // 5421 TQ 3
    planes[0] = 1;
    planes[1] = 2;
    planes[2] = 4;
    planes[3] = 5;
    break;
  case 10: // 4310 TQ 3
    planes[0] = 0;
    planes[1] = 1;
    planes[2] = 3;
    planes[3] = 4;
    break;
  case 11: // 5410 TQ 4
    planes[0] = 0;
    planes[1] = 1;
    planes[2] = 4;
    planes[3] = 5;
    break;
  case 12: // 5420 TQ 5
    planes[0] = 0;
    planes[1] = 2;
    planes[2] = 4;
    planes[3] = 5;
    break;
  case 13: // 5320 TQ 5
    planes[0] = 0;
    planes[1] = 2;
    planes[2] = 3;
    planes[3] = 5;
    break;
  case 14: // 5310 TQ 5
    planes[0] = 0;
    planes[1] = 1;
    planes[2] = 3;
    planes[3] = 5;
    break;
  }
}

//____________________________________________________________________
void AliTRDtrackerV1::GetExtrapolationConfig(Int_t iconfig, Int_t planes[2])
{
  //
  // Returns the extrapolation planes for a seeding configuration.
  //
  // Parameters :
  //   iconfig : configuration index
  //   planes  : planes which are not in this configuration. On input empty.
  //
  // Output :
  //   planes : contains the planes which are not in the configuration
  // 
  // Detailed description
  //

  switch(iconfig){
  case 0: // 5432 TQ 0
    planes[0] = 1;
    planes[1] = 0;
    break;
  case 1: // 4321 TQ 0
    planes[0] = 5;
    planes[1] = 0;
    break;
  case 2: // 3210 TQ 0
    planes[0] = 4;
    planes[1] = 5;
    break;
  case 3: // 5321 TQ 1
    planes[0] = 4;
    planes[1] = 0;
    break;
  case 4: // 4210 TQ 1
    planes[0] = 5;
    planes[1] = 3;
    break;
  case 5: // 5431 TQ 1
    planes[0] = 2;
    planes[1] = 0;
    break;
  case 6: // 4320 TQ 1
    planes[0] = 5;
    planes[1] = 1;
    break;
  case 7: // 5430 TQ 2
    planes[0] = 2;
    planes[1] = 1;
    break;
  case 8: // 5210 TQ 2
    planes[0] = 4;
    planes[1] = 3;
    break;
  case 9: // 5421 TQ 3
    planes[0] = 3;
    planes[1] = 0;
    break;
  case 10: // 4310 TQ 3
    planes[0] = 5;
    planes[1] = 2;
    break;
  case 11: // 5410 TQ 4
    planes[0] = 3;
    planes[1] = 2;
    break;
  case 12: // 5420 TQ 5
    planes[0] = 3;
    planes[1] = 1;
    break;
  case 13: // 5320 TQ 5
    planes[0] = 4;
    planes[1] = 1;
    break;
  case 14: // 5310 TQ 5
    planes[0] = 4;
    planes[1] = 2;
    break;
  }
}

//____________________________________________________________________
AliCluster* AliTRDtrackerV1::GetCluster(Int_t idx) const
{
  if(!fClusters) return NULL;
  Int_t ncls = fClusters->GetEntriesFast();
  return idx >= 0 && idx < ncls ? (AliCluster*)fClusters->UncheckedAt(idx) : NULL;
}

//____________________________________________________________________
AliTRDseedV1* AliTRDtrackerV1::GetTracklet(Int_t idx) const
{
  if(!fTracklets) return NULL;
  Int_t ntrklt = fTracklets->GetEntriesFast();
  return idx >= 0 && idx < ntrklt ? (AliTRDseedV1*)fTracklets->UncheckedAt(idx) : NULL;
}

//____________________________________________________________________
AliKalmanTrack* AliTRDtrackerV1::GetTrack(Int_t idx) const
{
  if(!fTracks) return NULL;
  Int_t ntrk = fTracks->GetEntriesFast();
  return idx >= 0 && idx < ntrk ? (AliKalmanTrack*)fTracks->UncheckedAt(idx) : NULL;
}



// //_____________________________________________________________________________
// Int_t AliTRDtrackerV1::Freq(Int_t n, const Int_t *inlist
//           , Int_t *outlist, Bool_t down)
// {    
//   //
//   // Sort eleements according occurancy 
//   // The size of output array has is 2*n 
//   //
// 
//   if (n <= 0) {
//     return 0;
//   }
// 
//   Int_t *sindexS = new Int_t[n];   // Temporary array for sorting
//   Int_t *sindexF = new Int_t[2*n];   
//   for (Int_t i = 0; i < n; i++) {
//     sindexF[i] = 0;
//   }
// 
//   TMath::Sort(n,inlist,sindexS,down); 
// 
//   Int_t last     = inlist[sindexS[0]];
//   Int_t val      = last;
//   sindexF[0]     = 1;
//   sindexF[0+n]   = last;
//   Int_t countPos = 0;
// 
//   // Find frequency
//   for (Int_t i = 1; i < n; i++) {
//     val = inlist[sindexS[i]];
//     if (last == val) {
//       sindexF[countPos]++;
//     }
//     else {      
//       countPos++;
//       sindexF[countPos+n] = val;
//       sindexF[countPos]++;
//       last                = val;
//     }
//   }
//   if (last == val) {
//     countPos++;
//   }
// 
//   // Sort according frequency
//   TMath::Sort(countPos,sindexF,sindexS,kTRUE);
// 
//   for (Int_t i = 0; i < countPos; i++) {
//     outlist[2*i  ] = sindexF[sindexS[i]+n];
//     outlist[2*i+1] = sindexF[sindexS[i]];
//   }
// 
//   delete [] sindexS;
//   delete [] sindexF;
//   
//   return countPos;
// 
// }


//____________________________________________________________________
void AliTRDtrackerV1::ResetSeedTB()
{
// reset buffer for seeding time bin layers. If the time bin 
// layers are not allocated this function allocates them  

  for(Int_t isl=0; isl<kNSeedPlanes; isl++){
    if(!fSeedTB[isl]) fSeedTB[isl] = new AliTRDchamberTimeBin();
    else fSeedTB[isl]->Clear();
  }
}


//_____________________________________________________________________________
Float_t AliTRDtrackerV1::GetChi2Y(const AliTRDseedV1 * const tracklets) const
{
  //	Calculates normalized chi2 in y-direction
  // chi2 = Sum chi2 / n_tracklets

  Double_t chi2 = 0.; Int_t n = 0;
  for(Int_t ipl = kNPlanes; ipl--;){
    if(!tracklets[ipl].IsOK()) continue;
    chi2 += tracklets[ipl].GetChi2Y();
    n++;
  }
  return n ? chi2/n : 0.;
}

//_____________________________________________________________________________
Float_t AliTRDtrackerV1::GetChi2Z(const AliTRDseedV1 *const tracklets) const 
{
  //	Calculates normalized chi2 in z-direction
  // chi2 = Sum chi2 / n_tracklets

  Double_t chi2 = 0; Int_t n = 0;
  for(Int_t ipl = kNPlanes; ipl--;){
    if(!tracklets[ipl].IsOK()) continue;
    chi2 += tracklets[ipl].GetChi2Z();
    n++;
  }
  return n ? chi2/n : 0.;
}

//_____________________________________________________________________________
Float_t AliTRDtrackerV1::GetChi2Phi(const AliTRDseedV1 *const tracklets) const 
{
  //  Calculates normalized chi2 for angular resolution
  // chi2 = Sum chi2 / n_tracklets

  Double_t chi2 = 0; Int_t n = 0;
  for (Int_t iLayer = 0; iLayer < kNPlanes; iLayer++) {
    if(!tracklets[iLayer].IsOK()) continue;
    chi2 += tracklets[iLayer].GetChi2Phi();
    n++;
  }
  return n ? chi2/n: 0.;
}

//____________________________________________________________________
Float_t AliTRDtrackerV1::CalculateReferenceX(const AliTRDseedV1 *const tracklets){
 	//
 	// Calculates the reference x-position for the tilted Rieman fit defined as middle
 	// of the stack (middle between layers 2 and 3). For the calculation all the tracklets
 	// are taken into account
 	//
 	// Parameters: - Array of tracklets(AliTRDseedV1)
 	//
 	// Output: - The reference x-position(Float_t)
  // Only kept for compatibility with the old code
 	//
 	Int_t nDistances = 0;
 	Float_t meanDistance = 0.;
 	Int_t startIndex = 5;
 	for(Int_t il =5; il > 0; il--){
   	if(tracklets[il].IsOK() && tracklets[il -1].IsOK()){
     	Float_t xdiff = tracklets[il].GetX0() - tracklets[il -1].GetX0();
 	    meanDistance += xdiff;
 	    nDistances++;
	  }
 	  if(tracklets[il].IsOK()) startIndex = il;
 	}
 	if(tracklets[0].IsOK()) startIndex = 0;
 	if(!nDistances){
 	  // We should normally never get here
 	  Float_t xpos[2]; memset(xpos, 0, sizeof(Float_t) * 2);
 	  Int_t iok = 0, idiff = 0;
 	  // This attempt is worse and should be avoided:
 	  // check for two chambers which are OK and repeat this without taking the mean value
 	  // Strategy avoids a division by 0;
 	  for(Int_t il = 5; il >= 0; il--){
 	    if(tracklets[il].IsOK()){
 	      xpos[iok] = tracklets[il].GetX0();
 	      iok++;
 	      startIndex = il;
 	    }
 	    if(iok) idiff++; // to get the right difference;
 	    if(iok > 1) break;
	  }
 	  if(iok > 1){
 	    meanDistance = (xpos[0] - xpos[1])/idiff;
 	  }
 	  else{
 	    // we have do not even have 2 layers which are OK? The we do not need to fit at all
 	    return 331.;
   	}
 	}
	else{
	  meanDistance /= nDistances;
	}
	return tracklets[startIndex].GetX0() + (2.5 - startIndex) * meanDistance - 0.5 * (AliTRDgeometry::AmThick() + AliTRDgeometry::DrThick());
}

//_____________________________________________________________________________
Double_t AliTRDtrackerV1::FitTiltedRiemanV1(AliTRDseedV1 *const tracklets){
  //
  // Track Fitter Function using the new class implementation of 
  // the Rieman fit
  //
  AliTRDtrackFitterRieman fitter;
  fitter.SetRiemanFitter(GetTiltedRiemanFitter());
  fitter.Reset();
  for(Int_t il = 0; il < AliTRDgeometry::kNlayer; il++) fitter.SetTracklet(il, &tracklets[il]);
  Double_t chi2 = fitter.Eval();
  // Update the tracklets
  Double_t cov[15]; Double_t x0;
  memset(cov, 0, sizeof(Double_t) * 15);
  for(Int_t il = 0; il < AliTRDgeometry::kNlayer; il++){
    x0 = tracklets[il].GetX0();
    tracklets[il].SetYref(0, fitter.GetYat(x0));
    tracklets[il].SetZref(0, fitter.GetZat(x0));
    tracklets[il].SetYref(1, fitter.GetDyDxAt(x0));
    tracklets[il].SetZref(1, fitter.GetDzDx());
    tracklets[il].SetC(fitter.GetCurvature());
    fitter.GetCovAt(x0, cov);
    tracklets[il].SetCovRef(cov);
    tracklets[il].SetChi2(chi2);
  }
  return chi2;
}

//____________________________________________________________________
void AliTRDtrackerV1::UnsetTrackletsTrack(const AliTRDtrackV1 * const track)
{
//  Remove tracklets from tracker list attached to "track"
  Int_t idx(-1);
  for(Int_t il(0); il<kNPlanes; il++){
    if((idx = track->GetTrackletIndex(il)) < 0) continue;
    delete (fTracklets->RemoveAt(idx));
  }
}


///////////////////////////////////////////////////////
//                                                   //
// Resources of class AliTRDLeastSquare              //
//                                                   //
///////////////////////////////////////////////////////

//_____________________________________________________________________________
AliTRDtrackerV1::AliTRDLeastSquare::AliTRDLeastSquare(){
//
// Constructor of the nested class AliTRDtrackFitterLeastSquare
//
// Fast solving linear regresion in 2D
//         y=a + bx
// The data members have the following meaning
// fParams[0] : a
// fParams[1] : b
// 
// fSums[0] : S
// fSums[1] : Sx
// fSums[2] : Sy
// fSums[3] : Sxy
// fSums[4] : Sxx
// fSums[5] : Syy
// 
// fCovarianceMatrix[0] : s2a
// fCovarianceMatrix[1] : s2b
// fCovarianceMatrix[2] : cov(ab)

  memset(fParams, 0, sizeof(Double_t) * 2);
  memset(fSums, 0, sizeof(Double_t) * 6);
  memset(fCovarianceMatrix, 0, sizeof(Double_t) * 3);

}

//_____________________________________________________________________________
void AliTRDtrackerV1::AliTRDLeastSquare::AddPoint(const Double_t *const x, Double_t y, Double_t sigmaY){
  //
  // Adding Point to the fitter
  //
  
  Double_t weight = 1/(sigmaY > 1e-9 ? sigmaY : 1e-9);
  weight *= weight;
  const Double_t &xpt = *x;
  //	printf("Adding point x = %f, y = %f, sigma = %f\n", xpt, y, sigmaY);
  fSums[0] += weight;
  fSums[1] += weight * xpt;
  fSums[2] += weight * y;
  fSums[3] += weight * xpt * y;
  fSums[4] += weight * xpt * xpt;
  fSums[5] += weight * y * y;
}

//_____________________________________________________________________________
void AliTRDtrackerV1::AliTRDLeastSquare::RemovePoint(const Double_t *const x, Double_t y, Double_t sigmaY){
  //
  // Remove Point from the sample
  //

  Double_t weight = 1/(sigmaY > 1e-9 ? sigmaY : 1e-9);
  weight *= weight;
  const Double_t &xpt = *x; 
  fSums[0] -= weight;
  fSums[1] -= weight * xpt;
  fSums[2] -= weight * y;
  fSums[3] -= weight * xpt * y;
  fSums[4] -= weight * xpt * xpt;
  fSums[5] -= weight * y * y;
}

//_____________________________________________________________________________
Bool_t AliTRDtrackerV1::AliTRDLeastSquare::Eval(){
  //
  // Evaluation of the fit:
  // Calculation of the parameters
  // Calculation of the covariance matrix
  //
  
  Double_t det = fSums[0] * fSums[4] - fSums[1] *fSums[1];
  if(TMath::Abs(det)<1.e-30) return kFALSE;

  //	for(Int_t isum = 0; isum < 5; isum++)
  //		printf("fSums[%d] = %f\n", isum, fSums[isum]);
  //	printf("denominator = %f\n", denominator);
  fParams[0] = (fSums[2] * fSums[4] - fSums[1] * fSums[3])/det;
  fParams[1] = (fSums[0] * fSums[3] - fSums[1] * fSums[2])/det;
  //	printf("fParams[0] = %f, fParams[1] = %f\n", fParams[0], fParams[1]);
  
  // Covariance matrix
  Double_t den = fSums[0]*fSums[4] - fSums[1]*fSums[1];
  fCovarianceMatrix[0] = fSums[4] / den;
  fCovarianceMatrix[1] = fSums[0] / den;
  fCovarianceMatrix[2] = -fSums[1] / den;
/*  fCovarianceMatrix[0] = fSums[4] / fSums[0] - fSums[1] * fSums[1] / (fSums[0] * fSums[0]);
  fCovarianceMatrix[1] = fSums[5] / fSums[0] - fSums[2] * fSums[2] / (fSums[0] * fSums[0]);
  fCovarianceMatrix[2] = fSums[3] / fSums[0] - fSums[1] * fSums[2] / (fSums[0] * fSums[0]);*/



  return kTRUE;
}

//_____________________________________________________________________________
Double_t AliTRDtrackerV1::AliTRDLeastSquare::GetFunctionValue(const Double_t *const xpos) const {
  //
  // Returns the Function value of the fitted function at a given x-position
  //
  return fParams[0] + fParams[1] * (*xpos);
}

//_____________________________________________________________________________
void AliTRDtrackerV1::AliTRDLeastSquare::GetCovarianceMatrix(Double_t *storage) const {
  //
  // Copies the values of the covariance matrix into the storage
  //
  memcpy(storage, fCovarianceMatrix, sizeof(Double_t) * 3);
}

//_____________________________________________________________________________
void AliTRDtrackerV1::AliTRDLeastSquare::Reset(){
  //
  // Reset the fitter
  //
  memset(fParams, 0, sizeof(Double_t) * 2);
  memset(fCovarianceMatrix, 0, sizeof(Double_t) * 3);
  memset(fSums, 0, sizeof(Double_t) * 6);
}

///////////////////////////////////////////////////////
//                                                   //
// Resources of class AliTRDtrackFitterRieman        //
//                                                   //
///////////////////////////////////////////////////////

//_____________________________________________________________________________
AliTRDtrackerV1::AliTRDtrackFitterRieman::AliTRDtrackFitterRieman():
  fTrackFitter(NULL),
  fZfitter(NULL),
  fCovarPolY(NULL),
  fCovarPolZ(NULL),
  fXref(0.),
  fSysClusterError(0.)
{
  //
  // Default constructor
  //
  fZfitter = new AliTRDLeastSquare;
  fCovarPolY = new TMatrixD(3,3);
  fCovarPolZ = new TMatrixD(2,2);
  memset(fTracklets, 0, sizeof(AliTRDseedV1 *) * 6);
  memset(fParameters, 0, sizeof(Double_t) * 5);
  memset(fSumPolY, 0, sizeof(Double_t) * 5);
  memset(fSumPolZ, 0, sizeof(Double_t) * 2);
}

//_____________________________________________________________________________
AliTRDtrackerV1::AliTRDtrackFitterRieman::~AliTRDtrackFitterRieman(){
  //
  // Destructor
  //
  if(fZfitter) delete fZfitter;
  if(fCovarPolY) delete fCovarPolY;
  if(fCovarPolZ) delete fCovarPolZ;
}

//_____________________________________________________________________________
void AliTRDtrackerV1::AliTRDtrackFitterRieman::Reset(){
  //
  // Reset the Fitter
  //
  if(fTrackFitter){
    fTrackFitter->StoreData(kTRUE);
    fTrackFitter->ClearPoints();
  }
  if(fZfitter){
    fZfitter->Reset();
  }
  fXref = 0.;
  memset(fTracklets, 0, sizeof(AliTRDseedV1 *) * AliTRDgeometry::kNlayer);
  memset(fParameters, 0, sizeof(Double_t) * 5);
  memset(fSumPolY, 0, sizeof(Double_t) * 5);
  memset(fSumPolZ, 0, sizeof(Double_t) * 2);
  for(Int_t irow = 0; irow < fCovarPolY->GetNrows(); irow++)
    for(Int_t icol = 0; icol < fCovarPolY->GetNcols(); icol++){
      (*fCovarPolY)(irow, icol) = 0.;
      if(irow < 2 && icol < 2)
        (*fCovarPolZ)(irow, icol) = 0.;
    }
}

//_____________________________________________________________________________
void AliTRDtrackerV1::AliTRDtrackFitterRieman::SetTracklet(Int_t itr, AliTRDseedV1 *tracklet){ 
  //
  // Add tracklet into the fitter
  //
  if(itr >= AliTRDgeometry::kNlayer) return;
  fTracklets[itr] = tracklet; 
}

//_____________________________________________________________________________
Double_t AliTRDtrackerV1::AliTRDtrackFitterRieman::Eval(){
  //
  // Perform the fit
  // 1. Apply linear transformation and store points in the fitter
  // 2. Evaluate the fit
  // 3. Check if the result of the fit in z-direction is reasonable
  // if not
  // 3a. Fix the parameters 3 and 4 with the results of a simple least
  //     square fit
  // 3b. Redo the fit with the fixed parameters
  // 4. Store fit results (parameters and errors)
  //
  if(!fTrackFitter){
    return 1e10;
  }
  fXref = CalculateReferenceX();
  for(Int_t il = 0; il < AliTRDgeometry::kNlayer; il++) UpdateFitters(fTracklets[il]);
  if(!fTrackFitter->GetNpoints()) return 1e10;
  // perform the fit
  fTrackFitter->Eval();
  fZfitter->Eval();
  fParameters[3] = fTrackFitter->GetParameter(3);
  fParameters[4] = fTrackFitter->GetParameter(4);
  if(!CheckAcceptable(fParameters[3], fParameters[4])) {
    fTrackFitter->FixParameter(3, fZfitter->GetFunctionValue(&fXref));
    fTrackFitter->FixParameter(4, fZfitter->GetFunctionParameter(1));
    fTrackFitter->Eval();
    fTrackFitter->ReleaseParameter(3);
    fTrackFitter->ReleaseParameter(4);
    fParameters[3] = fTrackFitter->GetParameter(3);
    fParameters[4] = fTrackFitter->GetParameter(4);
  }
  // Update the Fit Parameters and the errors
  fParameters[0] = fTrackFitter->GetParameter(0);
  fParameters[1] = fTrackFitter->GetParameter(1);
  fParameters[2] = fTrackFitter->GetParameter(2);

  // Prepare Covariance estimation
  (*fCovarPolY)(0,0) = fSumPolY[0]; (*fCovarPolY)(1,1) = fSumPolY[2]; (*fCovarPolY)(2,2) = fSumPolY[4];
  (*fCovarPolY)(1,0) = (*fCovarPolY)(0,1) = fSumPolY[1];
  (*fCovarPolY)(2,0) = (*fCovarPolY)(0,2) = fSumPolY[2];
  (*fCovarPolY)(2,1) = (*fCovarPolY)(1,2) = fSumPolY[3];
  fCovarPolY->Invert();
  (*fCovarPolZ)(0,0) = fSumPolZ[0]; (*fCovarPolZ)(1,1) = fSumPolZ[2];
  (*fCovarPolZ)(1,0) = (*fCovarPolZ)(0,1) = fSumPolZ[1];
  fCovarPolZ->Invert();
  return fTrackFitter->GetChisquare() / fTrackFitter->GetNpoints();
}

//_____________________________________________________________________________
void AliTRDtrackerV1::AliTRDtrackFitterRieman::UpdateFitters(const AliTRDseedV1 * const tracklet){
  //
  // Does the transformations and updates the fitters
  // The following transformation is applied
  //
  AliTRDcluster *cl = NULL;
  Double_t x, y, z, dx, t, w, we, yerr, zerr;
  Double_t uvt[4];
  if(!tracklet || !tracklet->IsOK()) return; 
  Double_t tilt = tracklet->GetTilt();
  for(Int_t itb = 0; itb < AliTRDseedV1::kNclusters; itb++){
    if(!(cl = tracklet->GetClusters(itb))) continue;
    if(!cl->IsInChamber()) continue;
    if (!tracklet->IsUsable(itb)) continue;
    x = cl->GetX();
    y = cl->GetY();
    z = cl->GetZ();
    dx = x - fXref;
    // Transformation
    t = 1./(x*x + y*y);
    uvt[0] = 2. * x * t;
    uvt[1] = t;
    uvt[2] = 2. * tilt * t;
    uvt[3] = 2. * tilt * dx * t;
    w = 2. * (y + tilt*z) * t;
    // error definition changes for the different calls
    we = 2. * t;
    we *= TMath::Sqrt(cl->GetSigmaY2()+tilt*tilt*cl->GetSigmaZ2());
    // Update sums for error calculation
    yerr = 1./(TMath::Sqrt(cl->GetSigmaY2()) + fSysClusterError);
    yerr *= yerr;
    zerr = 1./cl->GetSigmaZ2();
    for(Int_t ipol = 0; ipol < 5; ipol++){
      fSumPolY[ipol] += yerr;
      yerr *= x;
      if(ipol < 3){
        fSumPolZ[ipol] += zerr;
        zerr *= x;
      }
    }
    fTrackFitter->AddPoint(uvt, w, we);
    fZfitter->AddPoint(&x, z, static_cast<Double_t>(TMath::Sqrt(cl->GetSigmaZ2())));
  }
}

//_____________________________________________________________________________
Bool_t AliTRDtrackerV1::AliTRDtrackFitterRieman::CheckAcceptable(Double_t offset, Double_t slope){
  // 
  // Check whether z-results are acceptable
  // Definition: Distance between tracklet fit and track fit has to be
  // less then half a padlength
  // Point of comparision is at the anode wire
  //
  Bool_t acceptablez = kTRUE;
  Double_t zref = 0.0;
  for (Int_t iLayer = 0; iLayer < kNPlanes; iLayer++) {
    if(!fTracklets[iLayer]->IsOK()) continue;
    zref = offset + slope * (fTracklets[iLayer]->GetX0() - fXref);
    if (TMath::Abs(fTracklets[iLayer]->GetZfit(0) - zref) > fTracklets[iLayer]->GetPadLength() * 0.5 + 1.0) 
      acceptablez = kFALSE;
  }
  return acceptablez;
}

//_____________________________________________________________________________
Double_t AliTRDtrackerV1::AliTRDtrackFitterRieman::GetYat(Double_t x) const {
  //
  // Calculate y position out of the track parameters
  // y:     R^2 = (x - x0)^2 + (y - y0)^2
  //     =>   y = y0 +/- Sqrt(R^2 - (x - x0)^2)
  //          R = Sqrt() = 1/Curvature
  //     =>   y = y0 +/- Sqrt(1/Curvature^2 - (x - x0)^2)
  //
  Double_t y = 0;
  Double_t disc = (x * fParameters[0] + fParameters[1]);
  disc = 1 - fParameters[0]*fParameters[2] + fParameters[1]*fParameters[1] - disc*disc;
  if (disc >= 0) {
    disc = TMath::Sqrt(disc);
    y    = (1.0 - disc) / fParameters[0];
  }
  return y;
}

//_____________________________________________________________________________
Double_t AliTRDtrackerV1::AliTRDtrackFitterRieman::GetZat(Double_t x) const {
  //
  // Return z position for a given x position
  // Simple linear function
  //
  return fParameters[3] + fParameters[4] * (x - fXref);
}

//_____________________________________________________________________________
Double_t AliTRDtrackerV1::AliTRDtrackFitterRieman::GetDyDxAt(Double_t x) const {
  //
  // Calculate dydx at a given radial position out of the track parameters
  // dy:      R^2 = (x - x0)^2 + (y - y0)^2
  //     =>     y = +/- Sqrt(R^2 - (x - x0)^2) + y0
  //     => dy/dx = (x - x0)/Sqrt(R^2 - (x - x0)^2) 
  // Curvature: cr = 1/R = a/Sqrt(1 + b^2 - c*a)
  //     => dy/dx =  (x - x0)/(1/(cr^2) - (x - x0)^2) 
  //
  Double_t x0 = -fParameters[1] / fParameters[0];
  Double_t curvature = GetCurvature();
  Double_t dy = 0;
  if (-fParameters[2] * fParameters[0] + fParameters[1] * fParameters[1] + 1 > 0) {
    if (1.0/(curvature * curvature) - (x - x0) * (x - x0) > 0.0) {
     Double_t yderiv = (x - x0) / TMath::Sqrt(1.0/(curvature * curvature) - (x - x0) * (x - x0));
      if (fParameters[0] < 0) yderiv *= -1.0;
      dy = yderiv;
    }
  }
  return dy;
}

//_____________________________________________________________________________
Double_t AliTRDtrackerV1::AliTRDtrackFitterRieman::GetCurvature() const {
  //
  // Calculate track curvature
  //
  //
  Double_t curvature =  1.0 + fParameters[1]*fParameters[1] - fParameters[2]*fParameters[0];
  if (curvature > 0.0) 
    curvature  =  fParameters[0] / TMath::Sqrt(curvature);
  return curvature;
}

//_____________________________________________________________________________
void AliTRDtrackerV1::AliTRDtrackFitterRieman::GetCovAt(Double_t x, Double_t *cov) const {
  //
  // Error Definition according to gauss error propagation
  //  
  TMatrixD transform(3,3);
  transform(0,0) = transform(1,1) = transform(2,2) = 1;
  transform(0,1) = transform(1,2) = x;
  transform(0,2) = x*x;
  TMatrixD covariance(transform, TMatrixD::kMult, *fCovarPolY);
  covariance *= transform.T();
  cov[0] = covariance(0,0);
  TMatrixD transformZ(2,2);
  transformZ(0,0) = transformZ(1,1) = 1;
  transformZ(0,1) = x;
  TMatrixD covarZ(transformZ, TMatrixD::kMult, *fCovarPolZ);
  covarZ *= transformZ.T();
  cov[1] = covarZ(0,0);
  cov[2] = 0;
}

//____________________________________________________________________
Double_t AliTRDtrackerV1::AliTRDtrackFitterRieman::CalculateReferenceX(){
  //
  // Calculates the reference x-position for the tilted Rieman fit defined as middle
  // of the stack (middle between layers 2 and 3). For the calculation all the tracklets
  // are taken into account
  // 
  // Parameters:	- Array of tracklets(AliTRDseedV1)
  //
  // Output:		- The reference x-position(Float_t)
  //
  Int_t nDistances = 0;
  Float_t meanDistance = 0.;
  Int_t startIndex = 5;
  for(Int_t il =5; il > 0; il--){
    if(fTracklets[il]->IsOK() && fTracklets[il -1]->IsOK()){
      Float_t xdiff = fTracklets[il]->GetX0() - fTracklets[il -1]->GetX0();
      meanDistance += xdiff;
      nDistances++;
    }
    if(fTracklets[il]->IsOK()) startIndex = il;
  }
  if(fTracklets[0]->IsOK()) startIndex = 0;
  if(!nDistances){
    // We should normally never get here
    Float_t xpos[2]; memset(xpos, 0, sizeof(Float_t) * 2);
    Int_t iok = 0, idiff = 0;
    // This attempt is worse and should be avoided:
    // check for two chambers which are OK and repeat this without taking the mean value
    // Strategy avoids a division by 0;
    for(Int_t il = 5; il >= 0; il--){
      if(fTracklets[il]->IsOK()){
        xpos[iok] = fTracklets[il]->GetX0();
        iok++;
        startIndex = il;
      }
      if(iok) idiff++;	// to get the right difference;
      if(iok > 1) break;
    }
    if(iok > 1){
      meanDistance = (xpos[0] - xpos[1])/idiff;
    }
    else{
      // we have do not even have 2 layers which are OK? The we do not need to fit at all
      return 331.;
    }
  }
  else{
    meanDistance /= nDistances;
  }
  return fTracklets[startIndex]->GetX0() + (2.5 - startIndex) * meanDistance - 0.5 * (AliTRDgeometry::AmThick() + AliTRDgeometry::DrThick());
}<|MERGE_RESOLUTION|>--- conflicted
+++ resolved
@@ -956,11 +956,7 @@
     // tilt correction options
     // 0 : no correction
     // 2 : pseudo tilt correction
-<<<<<<< HEAD
-    if(!ptrTracklet->FitRobust(fGeom->GetPadPlane(ily, stk))){
-=======
     if(!ptrTracklet->FitRobust(fGeom->GetPadPlane(ily, stk), prod>0., t.Charge())){
->>>>>>> face3cbd
       t.SetErrStat(AliTRDtrackV1::kNoFit, ily);
       AliDebug(4, "Failed Tracklet Fit");
       continue;
@@ -1020,11 +1016,6 @@
      
      // update Kalman with the TRD measurement
      if (chi2> fkRecoParam->GetChi2Cut()){ // MI parameterizad chi2 cut 03.05.2014
-<<<<<<< HEAD
-       //       if(chi2>10){ // RS
-       //    if(chi2>1e+10){ // TODO
-=======
->>>>>>> face3cbd
       t.SetErrStat(AliTRDtrackV1::kChi2, ily);
       if(debugLevel > 2){
         UChar_t status(t.GetStatusTRD());
