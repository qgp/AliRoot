--- conflicted
+++ resolved
@@ -49,28 +49,6 @@
   static AliSplineFit *  MakeSplineFit(TGraphErrors * graph);
   TGraphErrors *         GetGraphAttachment(Int_t minEntries, Int_t nmaxBin, Float_t fracLow=0.1, Float_t fracUp=0.9);
   //
-<<<<<<< HEAD
-  void SetMIP(Float_t MIP){fMIP = MIP;}
-  void SetUseMax(Bool_t UseMax){fUseMax = UseMax;}
-  void SetLowerTrunc(Float_t LowerTrunc){fLowerTrunc = LowerTrunc;}
-  void SetUpperTrunc(Float_t UpperTrunc){fUpperTrunc = UpperTrunc;}
-  void SetUseShapeNorm(Bool_t UseShapeNorm){fUseShapeNorm = UseShapeNorm;}
-  void SetUsePosNorm(Bool_t UsePosNorm){fUsePosNorm = UsePosNorm;}
-  void SetUsePadNorm(Int_t UsePadNorm){fUsePadNorm = UsePadNorm;}
-  void SetIsCosmic(Bool_t IsCosmic){fIsCosmic = IsCosmic;}
-  void SetLowMemoryConsumption(Bool_t LowMemoryConsumption){fLowMemoryConsumption = LowMemoryConsumption;}
-  void SetUseCookAnalytical(Bool_t UseCookAnalytical){fUseCookAnalytical = UseCookAnalytical;}
-  //
-  void SetCutMinCrossRows(Int_t crossRows){fCutCrossRows = crossRows;}
-  void SetCutMaxEta(Float_t maxEta){fCutEtaWindow = maxEta;}
-  void SetCutRequireITSrefit(Bool_t requireItsRefit = kFALSE){fCutRequireITSrefit = requireItsRefit;}
-  void SetCutMaxDcaXY(Float_t maxXY){fCutMaxDcaXY = maxXY;}
-  void SetCutMaxDcaZ(Float_t maxZ){fCutMaxDcaZ = maxZ;}
-  //
-  void SetMinMomentumMIP(Float_t minMom = 0.4){fMinMomentumMIP = minMom;}
-  void SetMaxMomentumMIP(Float_t maxMom = 0.6){fMaxMomentumMIP = maxMom;}
-  void SetAlephParameters(Float_t * parameters){for(Int_t j=0;j<5;j++) fAlephParameters[j] = parameters[j];}
-=======
   void SetMIP(Float_t MIP){fMIP = MIP;};
   void SetUseMax(Bool_t UseMax){fUseMax = UseMax;};
   void SetLowerTrunc(Float_t LowerTrunc){fLowerTrunc = LowerTrunc;};
@@ -94,7 +72,6 @@
   void SetMinMomentumMIP(Float_t minMom = 0.4){fMinMomentumMIP = minMom;};
   void SetMaxMomentumMIP(Float_t maxMom = 0.6){fMaxMomentumMIP = maxMom;};
   void SetAlephParameters(Float_t * parameters){for(Int_t j=0;j<5;j++) fAlephParameters[j] = parameters[j];};
->>>>>>> 69b422e1
 
   static void SetMergeEntriesCut(Double_t entriesCut){fgMergeEntriesCut = entriesCut;}
 
@@ -149,11 +126,7 @@
   void     Process(AliVTrack *track, Int_t runNo=-1){AliTPCcalibBase::Process(track,runNo);}
   void     Process(AliTPCseed *track){return AliTPCcalibBase::Process(track);}
 
-<<<<<<< HEAD
-  ClassDef(AliTPCcalibTimeGain, 2)
-=======
   ClassDef(AliTPCcalibTimeGain, 3);
->>>>>>> 69b422e1
 };
 
 #endif
