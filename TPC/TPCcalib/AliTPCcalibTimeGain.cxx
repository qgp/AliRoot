--- conflicted
+++ resolved
@@ -323,11 +323,7 @@
   }
   AliVfriendEvent *friendEvent=event->FindFriend();
   if (!friendEvent) {
-<<<<<<< HEAD
-   return;
-=======
       return;
->>>>>>> 69b422e1
   }
   if (friendEvent->TestSkipBit()) return;
 
@@ -462,11 +458,8 @@
     UInt_t status = track->GetStatus();
     if ((status&AliVTrack::kTPCrefit)==0) continue;
     if ((status&AliVTrack::kITSrefit)==0 && fCutRequireITSrefit) continue; // ITS cluster
-<<<<<<< HEAD
-=======
     //
     if (track->GetTPCsignalN()<fMinTPCsignalN) continue;
->>>>>>> 69b422e1
     //
     Float_t dca[2], cov[3];
     track->GetImpactParameters(dca,cov);
