--- conflicted
+++ resolved
@@ -327,11 +327,7 @@
   }  
   fCurrentEvent=event;
   fMagF = event->GetMagneticField();
-<<<<<<< HEAD
-  Int_t ntracks=event->GetNumberOfTracks();
-=======
   Int_t ntracks=event->GetNumberOfTracks();  
->>>>>>> 69b422e1
   AliVfriendEvent *friendEvent=event->FindFriend();
   if (!friendEvent) {
     //Printf("ERROR: eventFriend not available");
@@ -402,13 +398,9 @@
     UInt_t status = track->GetStatus();
     if ((status&AliVTrack::kTPCrefit)==0) continue;
     if ((status&AliVTrack::kITSrefit)==0 && fCutRequireITSrefit) continue; // ITS cluster
-<<<<<<< HEAD
-
-=======
     //
     if (track->GetTPCsignalN()<fMinTPCsignalN) continue;
     //
->>>>>>> 69b422e1
     Float_t dca[2], cov[3];
     track->GetImpactParameters(dca,cov);
     Float_t primVtxDCA = TMath::Sqrt(dca[0]*dca[0]);
@@ -1319,11 +1311,7 @@
   // Select the K0s and gamma  - and sign daughter products 
   //  
   TTreeSRedirector * pcstream =  GetDebugStreamer();
-<<<<<<< HEAD
-  AliKFParticle::SetField(event->GetMagneticField());
-=======
   AliKFParticle::SetField(event->GetMagneticField()); 
->>>>>>> 69b422e1
   AliVfriendEvent *friendEvent=event->FindFriend();
   if (!friendEvent) {
     //Printf("ERROR: friendEvent not available");
@@ -1590,13 +1578,8 @@
 	  "t1.="<<track1<<              //track1
 	  "ft0.="<<friendTrack0<<       //track0
 	  "ft1.="<<friendTrack1<<       //track1
-<<<<<<< HEAD
-	  "s0.="<<seed0<<               //track0
-	  "s1.="<<seed1<<               //track1
-=======
  	  "s0.="<<seed0<<               //track0
  	  "s1.="<<seed1<<               //track1
->>>>>>> 69b422e1
 	  "\n";      
       }
 
@@ -1682,11 +1665,7 @@
   const Double_t kMaxR=230;
   const Int_t    kMinNcl=110;
   //
-<<<<<<< HEAD
-  Int_t nkinks = event->GetNumberOfKinks();
-=======
   Int_t nkinks = event->GetNumberOfKinks(); 
->>>>>>> 69b422e1
 
   //AliESDVertex vtx;
   //event->GetPrimaryVertex(vtx);
@@ -1851,11 +1830,7 @@
     AliESDVertex dummyvtx;
     event->GetPrimaryVertex(dummyvtx);
     AliESDVertex *vtx=&dummyvtx;
-<<<<<<< HEAD
-  
-=======
-
->>>>>>> 69b422e1
+
     if (!tpcInnerC->PropagateToDCA(vtx, event->GetMagneticField(), 3, dz, cov)) continue;
     Double_t covar[6]; vtx->GetCovMatrix(covar);
     Double_t p[2]={tpcInnerC->GetParameter()[0]-dz[0],tpcInnerC->GetParameter()[1]-dz[1]};
