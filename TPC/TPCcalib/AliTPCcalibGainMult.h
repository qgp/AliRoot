--- conflicted
+++ resolved
@@ -64,13 +64,6 @@
   void SetUpperTrunc(Float_t upperTrunc){fUpperTrunc = upperTrunc;}
   void SetUseMax(Bool_t useMax){fUseMax = useMax;}
   //
-<<<<<<< HEAD
-  void SetCutMinCrossRows(Int_t crossRows){fCutCrossRows = crossRows;}
-  void SetCutMaxEta(Float_t maxEta){fCutEtaWindow = maxEta;}
-  void SetCutRequireITSrefit(Bool_t requireItsRefit = kFALSE){fCutRequireITSrefit = requireItsRefit;}
-  void SetCutMaxDcaXY(Float_t maxXY){fCutMaxDcaXY = maxXY;}
-  void SetCutMaxDcaZ(Float_t maxZ){fCutMaxDcaZ = maxZ;}
-=======
   void SetCutMinCrossRows(Int_t crossRows){fCutCrossRows = crossRows;};
   void SetCutMaxEta(Float_t maxEta){fCutEtaWindow = maxEta;};
   void SetCutRequireITSrefit(Bool_t requireItsRefit = kFALSE){fCutRequireITSrefit = requireItsRefit;};
@@ -79,7 +72,6 @@
   //
   void    SetMinTPCsignalN(Float_t minSignalN) { fMinTPCsignalN=minSignalN; }
   Float_t GetMinTPCsignalN() const             { return fMinTPCsignalN;     }
->>>>>>> 69b422e1
   //
   void SetMinMomentumMIP(Float_t minMom = 0.4){fMinMomentumMIP = minMom;}
   void SetMaxMomentumMIP(Float_t maxMom = 0.6){fMaxMomentumMIP = maxMom;}
@@ -151,11 +143,7 @@
   AliTPCcalibGainMult(const AliTPCcalibGainMult&); 
   AliTPCcalibGainMult& operator=(const AliTPCcalibGainMult&); 
 
-<<<<<<< HEAD
-  ClassDef(AliTPCcalibGainMult, 4)
-=======
   ClassDef(AliTPCcalibGainMult, 5);
->>>>>>> 69b422e1
 };
 
 #endif
