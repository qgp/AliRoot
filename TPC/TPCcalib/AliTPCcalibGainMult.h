#ifndef ALITPCCALIBGAINMULT_H
#define ALITPCCALIBGAINMULT_H

/* Copyright(c) 1998-1999, ALICE Experiment at CERN, All rights reserved. *
 * See cxx source for full Copyright notice                               */

#include "AliTPCcalibBase.h"
#include "AliTPCCalPad.h"
#include "TH3F.h"
#include "TF1.h"
#include "THnSparse.h"
#include "THn.h"
#include "TMatrixD.h"
#include "TVectorD.h"
#include "TString.h"
class TH1F;
class TList;
class AliVEvent;
class AliVTrack;
class AliVfriendTrack;
class AliTPCseed;

#include "TTreeStream.h"


class AliTPCcalibGainMult:public AliTPCcalibBase {
public:
  AliTPCcalibGainMult(); 
  AliTPCcalibGainMult(const Text_t *name, const Text_t *title);
  virtual ~AliTPCcalibGainMult();
  void SetBBParam(TVectorD * param) {fBBParam=param;}
  //  virtual void Terminate();  
  //
  virtual void           Process(AliVEvent *event);
  virtual void           ProcessV0s(AliVEvent *event);
  virtual void           ProcessCosmic(const AliVEvent *event);
  virtual void           ProcessKinks(const AliVEvent *event);
  virtual void           ProcessTOF(const AliVEvent *event);
  virtual void           DumpHPT(const AliVEvent *event);

  virtual Long64_t       Merge(TCollection *li);
  virtual void           Analyze();
  void                   DumpTrack(AliVTrack * track, AliVfriendTrack *ftrack, AliTPCseed * seed, Int_t index);
  static Double_t GetTruncatedMeanPosition(Double_t q0, Double_t q1, Double_t q2, Int_t ntracks, Int_t tuneIndex=0, TTreeSRedirector *pcstream=0);
  //
  TH1F   *          GetHistNTracks() const {return fHistNTracks;}
  TH1F   *          GetHistClusterShape() const {return fHistClusterShape;}
  TH3F   *          GetHistQA() const {return fHistQA;}
  //
  THnSparseF *      GetHistGainSector() const {return fHistGainSector;}
  THnSparseF *      GetHistPadEqual() const {return fHistPadEqual;}
  THnSparseF *      GetHistGainMult() const {return fHistGainMult;}
  THnF       *      GetHistTopology() const {return fHistTopology;}
  //
  THnSparseF * GetHistdEdxMap() const { return fHistdEdxMap;}      // 4D dedx histogram
  THnSparseF * GetHistdEdxMax() const { return fHistdEdxMax;}      // 4D dedx histogram
  THnSparseF * GetHistdEdxTot() const { return fHistdEdxTot;}      // 4D dedx histogram
  TTree *      GetdEdxTree() const {return fdEdxTree;}         // tree for the later minimization

  TGraphErrors* GetGainPerChamber(Int_t padRegion=1, Bool_t plotQA=kFALSE);
  TGraphErrors* GetGainPerChamberRobust(Int_t padRegion=1, Bool_t plotQA=kFALSE, TObjArray *arrQA=0x0, Bool_t normQA=kTRUE);
  //
<<<<<<< HEAD
  void SetMIPvalue(Float_t mip){fMIP = mip;}
  void SetLowerTrunc(Float_t lowerTrunc){fLowerTrunc = lowerTrunc;}
  void SetUpperTrunc(Float_t upperTrunc){fUpperTrunc = upperTrunc;}
  void SetUseMax(Bool_t useMax){fUseMax = useMax;}
=======
  const TString& GetTimeGainID()      const { return fTimeGainID;      }
  const TString& GetTimeGainStorage() const { return fTimeGainStorage; }
  //
  void SetMIPvalue(Float_t mip){fMIP = mip;};
  void SetLowerTrunc(Float_t lowerTrunc){fLowerTrunc = lowerTrunc;};
  void SetUpperTrunc(Float_t upperTrunc){fUpperTrunc = upperTrunc;};
  void SetUseMax(Bool_t useMax){fUseMax = useMax;};
>>>>>>> efed7c11
  //
  void SetCutMinCrossRows(Int_t crossRows){fCutCrossRows = crossRows;};
  void SetCutMaxEta(Float_t maxEta){fCutEtaWindow = maxEta;};
  void SetCutRequireITSrefit(Bool_t requireItsRefit = kFALSE){fCutRequireITSrefit = requireItsRefit;};
  void SetCutMaxDcaXY(Float_t maxXY){fCutMaxDcaXY = maxXY;};
  void SetCutMaxDcaZ(Float_t maxZ){fCutMaxDcaZ = maxZ;};
  //
  void    SetMinTPCsignalN(Float_t minSignalN) { fMinTPCsignalN=minSignalN; }
  Float_t GetMinTPCsignalN() const             { return fMinTPCsignalN;     }
  //
  void SetMinMomentumMIP(Float_t minMom = 0.4){fMinMomentumMIP = minMom;}
  void SetMaxMomentumMIP(Float_t maxMom = 0.6){fMaxMomentumMIP = maxMom;}
  void SetAlephParameters(Float_t * parameters){for(Int_t j=0;j<5;j++) fAlephParameters[j] = parameters[j];}
  //
  //
  void     Process(AliVTrack *track, Int_t runNo=-1){AliTPCcalibBase::Process(track,runNo);}
  void     Process(AliTPCseed *track){return AliTPCcalibBase::Process(track);}
  //
  void     MakeLookup(THnSparse * hist, Char_t * outputFile);
  //
  void     UpdateGainMap();
  void     UpdateClusterParam();

  Double_t GetEntries() const {return fHistGainSector->GetEntries();}

  static void SetMergeEntriesCut(Double_t c) {fgMergeEntriesCut=c;}

  // full reset: discard all statistics, zero histograms, start again.
  // called in online mode (HLT) after sending output for merging.
  virtual Bool_t            ResetOutputData();

private:
  static Double_t fgMergeEntriesCut;  //maximal number of entries for merging  -can be modified via setter

  //
  // parameter specifications
  //
  Float_t fMIP;                  // MIP position to be in fMIP
  Float_t fLowerTrunc;           // lower truncation for dEdx
  Float_t fUpperTrunc;           // upper truncation for dEdx
  //
  Bool_t fUseMax;                 // flag if Qmax or Qtot should be used
  //
  // track cuts
  //
  Int_t   fCutCrossRows;                // minimum number of crossed rows 
  Float_t fCutEtaWindow;                // maximum eta of tracks
  Bool_t  fCutRequireITSrefit;          // if ITSrefit should be required (dangerous in cpass0)
  Float_t fCutMaxDcaXY;                 // max dca_xy (only TPConly resolution is guaranteed!)
  Float_t fCutMaxDcaZ;                  // max dca_z  (dangerous if vDrift is not calibrated)
  Float_t fMinTPCsignalN;               // minimum number of PID clusters
  //
  // definition of MIP window
  //
  Float_t fMinMomentumMIP;              // minimum momentum of MIP region, e.g. 400 MeV
  Float_t fMaxMomentumMIP;              // maximum momentum of MIP region, e.g. 600 MeV
  Float_t fAlephParameters[5];          // parameters for equalization in MIP window, parameter set should be =1 at MIP
  //
  // Store timeGain calibration that was used to create this object
  //
  TString fTimeGainID;            // ID of timeGain object that was used to create this calibration
  TString fTimeGainStorage;       // Storage of time gain object
  //
  // histograms
  //
  TH1F  *fHistNTracks;            //  histogram showing number of ESD tracks per event
  TH1F  *fHistClusterShape;       //  histogram to check the cluster shape
  TH3F  *fHistQA;                 //  dE/dx histogram showing the final spectrum
  //
  //
  THnSparseF * fHistGainSector;   //  histogram which shows MIP peak for each of the 3x36 sectors (pad region)
  THnSparseF * fHistPadEqual;     //  histogram for the equalization of the gain in the different pad regions -> pass0
  THnSparseF * fHistGainMult;     //  histogram which shows decrease of MIP signal as a function
  THnF       * fHistTopology;     //  histogram for topological corrections of signal - dip angle theta and curvature (1/pT)
  TMatrixD *fPIDMatrix;           //! custom PID matrix
  //
  THnSparseF * fHistdEdxMap;      // 4D dedx histogram - per sector/phi
  THnSparseF * fHistdEdxMax;      // 5D dedx histogram - per 1/dedx, tan(theta), tan(phi), mult, pad-type
  THnSparseF * fHistdEdxTot;      // 5D dedx histogram - per 1/dedx, tan(theta), tan(phi), mult, pad-type
  TTree *      fdEdxTree;         // tree for the later minimization
  TVectorD    *fBBParam;          // BetheBloch parameterization used for the dedx expected calculation
  //
  AliTPCcalibGainMult(const AliTPCcalibGainMult&); 
  AliTPCcalibGainMult& operator=(const AliTPCcalibGainMult&); 

  ClassDef(AliTPCcalibGainMult, 6);
};

#endif

<|MERGE_RESOLUTION|>--- conflicted
+++ resolved
@@ -60,12 +60,6 @@
   TGraphErrors* GetGainPerChamber(Int_t padRegion=1, Bool_t plotQA=kFALSE);
   TGraphErrors* GetGainPerChamberRobust(Int_t padRegion=1, Bool_t plotQA=kFALSE, TObjArray *arrQA=0x0, Bool_t normQA=kTRUE);
   //
-<<<<<<< HEAD
-  void SetMIPvalue(Float_t mip){fMIP = mip;}
-  void SetLowerTrunc(Float_t lowerTrunc){fLowerTrunc = lowerTrunc;}
-  void SetUpperTrunc(Float_t upperTrunc){fUpperTrunc = upperTrunc;}
-  void SetUseMax(Bool_t useMax){fUseMax = useMax;}
-=======
   const TString& GetTimeGainID()      const { return fTimeGainID;      }
   const TString& GetTimeGainStorage() const { return fTimeGainStorage; }
   //
@@ -73,7 +67,6 @@
   void SetLowerTrunc(Float_t lowerTrunc){fLowerTrunc = lowerTrunc;};
   void SetUpperTrunc(Float_t upperTrunc){fUpperTrunc = upperTrunc;};
   void SetUseMax(Bool_t useMax){fUseMax = useMax;};
->>>>>>> efed7c11
   //
   void SetCutMinCrossRows(Int_t crossRows){fCutCrossRows = crossRows;};
   void SetCutMaxEta(Float_t maxEta){fCutEtaWindow = maxEta;};
