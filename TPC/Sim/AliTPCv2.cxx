--- conflicted
+++ resolved
@@ -56,7 +56,6 @@
 
 using std::ifstream;
 using std::ios_base;
-
 extern "C"{
   Gas gaspar_;
 };
@@ -81,7 +80,6 @@
   gaspar_.fpot=fTPCParam->GetFpot();
   gaspar_.eend=fTPCParam->GetEend();
   gaspar_.eexpo=fTPCParam->GetExp();
-
 
 
 }
@@ -2143,19 +2141,12 @@
   //
   // parameters used for the energy loss calculations
   //
-<<<<<<< HEAD
   //const Float_t kprim = 14.35; // number of primary collisions per 1 cm
   //const Float_t kpoti = 20.77e-9; // first ionization potential for Ne/CO2
   //const Float_t kwIon = 35.97e-9; // energy for the ion-electron pair creation 
-=======
-  const Float_t kprim = 14.35; // number of primary collisions per 1 cm
-  const Float_t kpoti = 20.77e-9; // first ionization potential for Ne/CO2
-  const Float_t kwIon = 35.97e-9; // energy for the ion-electron pair creation
   const Float_t kScalewIonG4 = 0.85; // scale factor to tune kwIon for Geant4 
   const Float_t kFanoFactorG4 = 0.7; // parameter for smearing the number of ionizations (nel) using Geant4
->>>>>>> 9a74277c
   const Int_t   kMaxDistRef =15;     // maximal difference between 2 stored references 
-
   Float_t prim = fTPCParam->GetNprim();
   Float_t poti = fTPCParam->GetFpot();
   Float_t wIon = fTPCParam->GetWmean();
@@ -2293,18 +2284,13 @@
 
       // Geant4 (the meaning of Edep as in Geant3) - NEW
       Double_t eAvailable = gMC->Edep() + deForNextStep;
-<<<<<<< HEAD
       nel = (Int_t)(eAvailable/wIon);
       deForNextStep = eAvailable - nel*wIon;
-=======
-      nel = (Int_t)(eAvailable/kwIon);
-      deForNextStep = eAvailable - nel*kwIon;
       */
 
       //new Geant4-approach
-      Double_t meanIon = gMC->Edep()/(kwIon*kScalewIonG4);
+      Double_t meanIon = gMC->Edep()/(wIon*kScalewIonG4);
       nel = (Int_t) ( kFanoFactorG4*AliMathBase::Gamma(meanIon/kFanoFactorG4)); // smear nel using gamma distr w mean = meanIon and variance = meanIon/kFanoFactorG4
->>>>>>> 9a74277c
     }
     nel=TMath::Min(nel,300); // 300 electrons corresponds to 10 keV
     //
