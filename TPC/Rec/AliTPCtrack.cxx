/**************************************************************************
 * Copyright(c) 1998-1999, ALICE Experiment at CERN, All rights reserved. *
 *                                                                        *
 * Author: The ALICE Off-line Project.                                    *
 * Contributors are mentioned in the code where appropriate.              *
 *                                                                        *
 * Permission to use, copy, modify and distribute this software and its   *
 * documentation strictly for non-commercial purposes is hereby granted   *
 * without fee, provided that the above copyright notice appears in all   *
 * copies and that both the copyright notice and this permission notice   *
 * appear in the supporting documentation. The authors make no claims     *
 * about the suitability of this software for any purpose. It is          *
 * provided "as is" without express or implied warranty.                  *
 **************************************************************************/

/* $Id$ */

//-----------------------------------------------------------------
//           Implementation of the TPC track class
//        This class is used by the AliTPCtracker class
//      Origin: Iouri Belikov, CERN, Jouri.Belikov@cern.ch
//-----------------------------------------------------------------

#include <Riostream.h>

#include "AliTPCtrack.h"
#include "AliCluster.h"
#include "AliTracker.h"
#include "AliESDtrack.h"
#include "AliESDVertex.h"
#include "TTreeStream.h"
#include  "AliTPCRecoParam.h"
#include  "AliTPCReconstructor.h"
ClassImp(AliTPCtrack)

//_________________________________________________________________________
AliTPCtrack::AliTPCtrack(): 
  AliKalmanTrack(),
  fdEdx(0),
  fSdEdx(1e10),
  fNFoundable(0),
  fBConstrain(kFALSE),
  fLastPoint(-1),
  fFirstPoint(-1),
  fRemoval(0),
  fTrackType(0),
  fLab2(-1),
  fNShared(0),
  fReference()
{
  //-------------------------------------------------
  // default constructor
  //-------------------------------------------------
  for (Int_t i=0; i<kMaxRow;i++) fIndex[i]=-2;
  for (Int_t i=0; i<4;i++) fPoints[i]=0.;
  for (Int_t i=0; i<12;i++) fKinkPoint[i]=0.;
  for (Int_t i=0; i<3;i++) fKinkIndexes[i]=0;
  for (Int_t i=0; i<3;i++) fV0Indexes[i]=0;
}

//_________________________________________________________________________



AliTPCtrack::AliTPCtrack(Double_t x, Double_t alpha, const Double_t p[5],
		         const Double_t cov[15], Int_t index) :
  AliKalmanTrack(),
  fdEdx(0),
  fSdEdx(1e10),
  fNFoundable(0),
  fBConstrain(kFALSE),
  fLastPoint(0),
  fFirstPoint(0),
  fRemoval(0),
  fTrackType(0),
  fLab2(0),
  fNShared(0),
  fReference()
{
  //-----------------------------------------------------------------
  // This is the main track constructor.
  //-----------------------------------------------------------------
  Double_t cnv=1./(AliTracker::GetBz()*kB2C);

  Double_t pp[5]={
    p[0],
    p[1],
    x*p[4] - p[2],
    p[3],
    p[4]*cnv
  };

  Double_t c22 = x*x*cov[14] - 2*x*cov[12] + cov[5];
  Double_t c32 = x*cov[13] - cov[8];
  Double_t c20 = x*cov[10] - cov[3], 
           c21 = x*cov[11] - cov[4], c42 = x*cov[14] - cov[12];

  Double_t cc[15]={
    cov[0 ],
    cov[1 ],     cov[2 ],
    c20,         c21,         c22,
    cov[6 ],     cov[7 ],     c32,     cov[9 ],
    cov[10]*cnv, cov[11]*cnv, c42*cnv, cov[13]*cnv, cov[14]*cnv*cnv
  };

  Double_t mostProbablePt=AliExternalTrackParam::GetMostProbablePt();
  Double_t p0=TMath::Sign(1/mostProbablePt,pp[4]);
  Double_t w0=cc[14]/(cc[14] + p0*p0), w1=p0*p0/(cc[14] + p0*p0);
  pp[4] = w0*p0 + w1*pp[4]; 
  cc[10]*=w1; cc[11]*=w1; cc[12]*=w1; cc[13]*=w1; cc[14]*=w1;

  Set(x,alpha,pp,cc);

  SetNumberOfClusters(1);
  
  fIndex[0]=index;
  for (Int_t i=1; i<kMaxRow;i++) fIndex[i]=-2;
  for (Int_t i=0; i<4;i++) fPoints[i]=0.;
  for (Int_t i=0; i<12;i++) fKinkPoint[i]=0.;
  for (Int_t i=0; i<3;i++) fKinkIndexes[i]=0;
  for (Int_t i=0; i<3;i++) fV0Indexes[i]=0;
}

//_____________________________________________________________________________
AliTPCtrack::AliTPCtrack(const AliESDtrack& t, TTreeSRedirector *pcstream) :
  AliKalmanTrack(),
  fdEdx(t.GetTPCsignal()),
  fSdEdx(1e10),
  fNFoundable(0),
  fBConstrain(kFALSE),
  fLastPoint(0),
  fFirstPoint(0),
  fRemoval(0),
  fTrackType(0),
  fLab2(0),
  fNShared(0),
  fReference()
{
  //-----------------------------------------------------------------
  // Conversion AliESDtrack -> AliTPCtrack.
  //-----------------------------------------------------------------
  const Double_t kmaxC[4]={10,10,0.1,0.1};  // cuts on the rms /fP0,fP1,fP2,fP3
  SetNumberOfClusters(t.GetTPCclusters(fIndex));
  SetLabel(t.GetLabel());
  SetMass(t.GetMassForTracking());
  for (Int_t i=0; i<4;i++) fPoints[i]=0.;
  for (Int_t i=0; i<12;i++) fKinkPoint[i]=0.;
  for (Int_t i=0; i<3;i++) fKinkIndexes[i]=0;
  for (Int_t i=0; i<3;i++) fV0Indexes[i]=0;
  //
  // choose parameters to start
  //
  const AliTPCRecoParam * recoParam = AliTPCReconstructor::GetRecoParam();
  Int_t reject=0;
  AliExternalTrackParam param(t);

  const AliExternalTrackParam  *tpcout=(t.GetFriendTrack())? ((AliESDfriendTrack*)(t.GetFriendTrack()))->GetTPCOut():0;
  const AliExternalTrackParam  *tpcin = t.GetInnerParam();
  const AliExternalTrackParam  *tpc=(tpcout)?tpcout:tpcin;
  Bool_t isBackProp = tpcout==0; // is this backpropagation?
  if (!tpc) tpc=&param;
<<<<<<< HEAD
  //Bool_t isOK=kTRUE;// RS recoParam->GetUseOuterDetectors();
  Bool_t isOK=recoParam->GetUseOuterDetectors();
  if (param.GetCovariance()[0]>kmaxC[0]*kmaxC[0]) isOK=kFALSE;
  if (param.GetCovariance()[2]>kmaxC[1]*kmaxC[1]) isOK=kFALSE;
  if (param.GetCovariance()[5]>kmaxC[2]*kmaxC[2]) isOK=kFALSE;
  if (param.GetCovariance()[9]>kmaxC[3]*kmaxC[3]) isOK=kFALSE;
  param.Rotate(tpc->GetAlpha());
=======

  Bool_t isOK = (recoParam->GetUseOuterDetectors() && t.IsOn(AliESDtrack::kTRDrefit)) || isBackProp;
  if (param.GetCovariance()[0]>kmaxC[0]*kmaxC[0] ||
      param.GetCovariance()[2]>kmaxC[1]*kmaxC[1] ||
      param.GetCovariance()[5]>kmaxC[2]*kmaxC[2] ||
      param.GetCovariance()[9]>kmaxC[3]*kmaxC[3]) isOK=kFALSE;
  //
  if (isOK) isOK &= param.Rotate(tpc->GetAlpha()); // using external seed
>>>>>>> 2378903f
  Double_t oldX=param.GetX(),  oldY=param.GetY(),  oldZ=param.GetZ();
  if (!isOK ){
    param=*tpc;
    isOK=kTRUE;
    reject=1;
  }
<<<<<<< HEAD
  param.Rotate(tpc->GetAlpha());
  isOK=AliTracker::PropagateTrackToBxByBz(&param,tpc->GetX(),t.GetMass(),2.,kFALSE);
  if (param.GetCovariance()[0]>kmaxC[0]*kmaxC[0]) isOK=kFALSE;
  if (param.GetCovariance()[2]>kmaxC[1]*kmaxC[1]) isOK=kFALSE;
  if (param.GetCovariance()[5]>kmaxC[2]*kmaxC[2]) isOK=kFALSE;
  if (param.GetCovariance()[9]>kmaxC[3]*kmaxC[3]) isOK=kFALSE;
  Double_t chi2= param.GetPredictedChi2(tpc);
  if (chi2>recoParam->GetMaxChi2TPCTRD()){
    isOK=kFALSE;
=======
  else { // using external seed
    //  param.Rotate(tpc->GetAlpha()); // not needed
    if (!AliTracker::PropagateTrackToBxByBz(&param,tpc->GetX(),t.GetMass(),2.,kFALSE) ||
	param.GetCovariance()[0]>kmaxC[0]*kmaxC[0] ||
	param.GetCovariance()[2]>kmaxC[1]*kmaxC[1] ||
	param.GetCovariance()[5]>kmaxC[2]*kmaxC[2] ||
	param.GetCovariance()[9]>kmaxC[3]*kmaxC[3]) isOK=kFALSE;
  }
  if (isOK) {
    Double_t chi2= param.GetPredictedChi2(tpc);
    if (isBackProp) {
      if (chi2>recoParam->GetMaxChi2TPCITS()) isOK=kFALSE; // protection against outliers in the ITS
    }
    else if (chi2>recoParam->GetMaxChi2TPCTRD()) isOK=kFALSE; // protection against outliers in the TRD
>>>>>>> 2378903f
  }

  if (!isOK){
    param=*tpc;
    isOK=kTRUE;
    reject=2;
  }
  if (reject>0){
    param.ResetCovariance(4.);  // reset covariance if start from backup param
  }
  //
  //
  if (pcstream){
    AliExternalTrackParam dummy;
    AliExternalTrackParam *ptpc=(AliExternalTrackParam *)tpc;
    //    if (!ptpc) ptpc=&dummy;
    AliESDtrack *esd= (AliESDtrack *)&t;
    (*pcstream)<<"trackP"<<
      "reject="<<reject<<   // flag - rejection of current esd track parameters
      "esd.="<<esd<<        // original esd track
      "tr.="<<&param<<      // starting track parameters
      "out.="<<ptpc<<       // backup tpc parameters
      "\n";
  }

  Set(param.GetX(),param.GetAlpha(),param.GetParameter(),param.GetCovariance());

  if ((t.GetStatus()&AliESDtrack::kTIME) == 0) return;
  StartTimeIntegral();
  Double_t times[AliPID::kSPECIESC]; 
  t.GetIntegratedTimes(times,AliPID::kSPECIESC); 
  SetIntegratedTimes(times);
  SetIntegratedLength(t.GetIntegratedLength());

  if (GetX()>oldX) {
     Double_t dX=GetX()-oldX, dY=GetY()-oldY, dZ=GetZ()-oldZ;
     Double_t d=TMath::Sqrt(dX*dX + dY*dY + dZ*dZ);
     AddTimeStep(d);
  }
}

//_____________________________________________________________________________
AliTPCtrack::AliTPCtrack(const AliTPCtrack& t) :
  AliKalmanTrack(t),
  fdEdx(t.fdEdx),
  fSdEdx(t.fSdEdx),
  fNFoundable(t.fNFoundable),
  fBConstrain(t.fBConstrain),
  fLastPoint(t.fLastPoint),
  fFirstPoint(t.fFirstPoint),
  fRemoval(t.fRemoval),
  fTrackType(t.fTrackType),
  fLab2(t.fLab2),
  fNShared(t.fNShared),
  fReference(t.fReference)

{
  //-----------------------------------------------------------------
  // This is a track copy constructor.
  //-----------------------------------------------------------------
  Set(t.GetX(),t.GetAlpha(),t.GetParameter(),t.GetCovariance());

  for (Int_t i=0; i<kMaxRow; i++) fIndex[i]=t.fIndex[i];
  for (Int_t i=0; i<4;i++) fPoints[i]=t.fPoints[i];
  for (Int_t i=0; i<12;i++) fKinkPoint[i]=t.fKinkPoint[i];
  for (Int_t i=0; i<3;i++) fKinkIndexes[i]=t.fKinkIndexes[i];
  for (Int_t i=0; i<3;i++) fV0Indexes[i]=t.fV0Indexes[i];
}

AliTPCtrack& AliTPCtrack::operator=(const AliTPCtrack& o){
  if(this!=&o){
    AliKalmanTrack::operator=(o);
    fdEdx = o.fdEdx;
    for(Int_t i = 0;i<kMaxRow;++i)fIndex[i] = o.fIndex[i];
    for(Int_t i = 0;i<4;++i)fPoints[i] = o.fPoints[i];
    fSdEdx = o.fSdEdx;
    fNFoundable = o.fNFoundable;
    fBConstrain = o.fBConstrain;
    fLastPoint  = o.fLastPoint;
    fFirstPoint = o.fFirstPoint;
    fTrackType  = o.fTrackType;
    fLab2       = o.fLab2;
    fNShared    = o.fNShared;
    fReference  = o.fReference;
    for(Int_t i = 0;i<12;++i) fKinkPoint[i] = o.fKinkPoint[i];

    for(Int_t i = 0;i<3;++i){
      fKinkIndexes[i] = o.fKinkIndexes[i];
      fV0Indexes[i] = o.fV0Indexes[i];
    }
  }
  return *this;

}


//_____________________________________________________________________________
Int_t AliTPCtrack::Compare(const TObject *o) const {
  //-----------------------------------------------------------------
  // This function compares tracks according to the their curvature
  //-----------------------------------------------------------------
  AliTPCtrack *t=(AliTPCtrack*)o;
  //Double_t co=t->OneOverPt();
  //Double_t c = OneOverPt();
  Double_t co=t->GetSigmaY2()*t->GetSigmaZ2();
  Double_t c =GetSigmaY2()*GetSigmaZ2();
  if (c>co) return 1;
  else if (c<co) return -1;
  return 0;
}

Double_t AliTPCtrack::GetPredictedChi2(const AliCluster *c) const {
  //-----------------------------------------------------------------
  // This function calculates a predicted chi2 increment.
  //-----------------------------------------------------------------
  Double_t p[2]={c->GetY(), c->GetZ()};
  Double_t cov[3]={c->GetSigmaY2(), 0., c->GetSigmaZ2()};
  return AliExternalTrackParam::GetPredictedChi2(p,cov);
}

//_____________________________________________________________________________
Bool_t AliTPCtrack::PropagateTo(Double_t xk,Double_t rho,Double_t x0) {
  //-----------------------------------------------------------------
  //  This function propagates a track to a reference plane x=xk.
  //  rho - density of the crossed matrial (g/cm^3)
  //  x0  - radiation length of the crossed material (g/cm^2) 
  //-----------------------------------------------------------------
  //
  Double_t bz=GetBz();
  Double_t zat=0;
  if (!GetZAt(xk, bz,zat)) return kFALSE;
  if (TMath::Abs(zat)>250.){
    // Don't propagate track outside of the fiducial volume - material budget not proper one
    //
    //AliWarning("Propagate outside of fiducial volume");
    return kFALSE;
  }

  Double_t oldX=GetX(), oldY=GetY(), oldZ=GetZ();
  //if (!AliExternalTrackParam::PropagateTo(xk,bz)) return kFALSE;
  Double_t b[3]; GetBxByBz(b);
  if (!AliExternalTrackParam::PropagateToBxByBz(xk,b)) return kFALSE;

  Double_t d = TMath::Sqrt((GetX()-oldX)*(GetX()-oldX) + 
                           (GetY()-oldY)*(GetY()-oldY) + 
                           (GetZ()-oldZ)*(GetZ()-oldZ));
  if (IsStartedTimeIntegral() && GetX()>oldX) AddTimeStep(d);

  if (oldX < xk) d = -d;
  if (!AliExternalTrackParam::CorrectForMeanMaterial(d*rho/x0,d*rho,GetMass(),
      kFALSE,AliExternalTrackParam::BetheBlochGas)) return kFALSE;

  return kTRUE;
}

//_____________________________________________________________________________
Bool_t 
AliTPCtrack::PropagateToVertex(const AliESDVertex *v,Double_t rho,Double_t x0) 
{
  //-----------------------------------------------------------------
  // This function propagates tracks to the vertex
  // rho - density of the crossed matrial (g/cm3)
  // x0  - radiation length of the crossed material (g/cm2) 
  //-----------------------------------------------------------------
  Double_t oldX=GetX(), oldY=GetY(), oldZ=GetZ();

  //Double_t bz=GetBz();
  //if (!PropagateToDCA(v,bz,kVeryBig)) return kFALSE;
  Double_t b[3]; GetBxByBz(b);
  if (!PropagateToDCABxByBz(v,b,kVeryBig)) return kFALSE;

  Double_t d = TMath::Sqrt((GetX()-oldX)*(GetX()-oldX) + 
                           (GetY()-oldY)*(GetY()-oldY) + 
                           (GetZ()-oldZ)*(GetZ()-oldZ));

  if (oldX < GetX()) d = -d;
  if (!AliExternalTrackParam::CorrectForMeanMaterial(d*rho/x0,d*rho,GetMass(),
      kFALSE,AliExternalTrackParam::BetheBlochGas)) return kFALSE;

  return kTRUE;
}

//_____________________________________________________________________________
Bool_t AliTPCtrack::Update(const AliCluster *c, Double_t chisq, Int_t index) {
  //-----------------------------------------------------------------
  // This function associates a cluster with this track.
  //-----------------------------------------------------------------
  Double_t p[2]={c->GetY(), c->GetZ()};
  Double_t cov[3]={c->GetSigmaY2(), 0., c->GetSigmaZ2()};

  if (!AliExternalTrackParam::Update(p,cov)) return kFALSE;

  AliTracker::FillResiduals(this,p,cov,c->GetVolumeId());

  Int_t n=GetNumberOfClusters();
  fIndex[n]=index;
  SetNumberOfClusters(n+1);
  SetChi2(GetChi2()+chisq);

  return kTRUE;
}

////////////////////////////////////////////////////////////////////////
// MI ADDITION

Float_t AliTPCtrack::Density(Int_t row0, Int_t row1)
{
  //
  // calculate cluster density
  Int_t good  = 0;
  Int_t found = 0;
  //if (row0<fFirstPoint) row0 = fFirstPoint;
  if (row1>fLastPoint) row1 = fLastPoint;

  
  for (Int_t i=row0;i<=row1;i++){ 
    //    Int_t index = fClusterIndex[i];
    Int_t index = fIndex[i];
    if (index!=-1)  good++;
    if (index>0)    found++;
  }
  Float_t density=0;
  if (good>0) density = Float_t(found)/Float_t(good);
  return density;
}


Float_t AliTPCtrack::Density2(Int_t row0, Int_t row1)
{
  //
  // calculate cluster density
  Int_t good  = 0;
  Int_t found = 0;
  //  
  for (Int_t i=row0;i<=row1;i++){     
    Int_t index = fIndex[i];
    if (index!=-1)  good++;
    if (index>0)    found++;
  }
  Float_t density=0;
  if (good>0) density = Float_t(found)/Float_t(good);
  return density;
}

void  AliTPCtrack::UpdatePoints()
{
  //--------------------------------------------------
  //calculates first ,amx dens and last points
  //--------------------------------------------------
  Float_t density[160];
  for (Int_t i=0;i<160;i++) density[i]=-1.;
  fPoints[0]= 160;
  fPoints[1] = -1;
  //
  Int_t ngood=0;
  Int_t undeff=0;
  Int_t nall =0;
  Int_t range=20;
  for (Int_t i=0;i<160;i++){
    Int_t last = i-range;
    if (nall<range) nall++;
    if (last>=0){
      if (fIndex[last]>0&& (fIndex[last]&0x8000)==0) ngood--;
      if (fIndex[last]==-1) undeff--;
    }
    if (fIndex[i]>0&& (fIndex[i]&0x8000)==0)   ngood++;
    if (fIndex[i]==-1) undeff++;
    if (nall==range &&undeff<range/2) density[i-range/2] = Float_t(ngood)/Float_t(nall-undeff);
  }
  Float_t maxdens=0;
  Int_t indexmax =0;
  for (Int_t i=0;i<160;i++){
    if (density[i]<0) continue;
    if (density[i]>maxdens){
      maxdens=density[i];
      indexmax=i;
    }
  }
  //
  //max dens point
  fPoints[3] = maxdens;
  fPoints[1] = indexmax;
  //
  // last point
  for (Int_t i=indexmax;i<160;i++){
    if (density[i]<0) continue;
    if (density[i]<maxdens/2.) {
      break;
    }
    fPoints[2]=i;
  }
  //
  // first point
  for (Int_t i=indexmax;i>0;i--){
    if (density[i]<0) continue;
    if (density[i]<maxdens/2.) {
      break;
    }
    fPoints[0]=i;
  }
  //
}
<|MERGE_RESOLUTION|>--- conflicted
+++ resolved
@@ -159,15 +159,6 @@
   const AliExternalTrackParam  *tpc=(tpcout)?tpcout:tpcin;
   Bool_t isBackProp = tpcout==0; // is this backpropagation?
   if (!tpc) tpc=&param;
-<<<<<<< HEAD
-  //Bool_t isOK=kTRUE;// RS recoParam->GetUseOuterDetectors();
-  Bool_t isOK=recoParam->GetUseOuterDetectors();
-  if (param.GetCovariance()[0]>kmaxC[0]*kmaxC[0]) isOK=kFALSE;
-  if (param.GetCovariance()[2]>kmaxC[1]*kmaxC[1]) isOK=kFALSE;
-  if (param.GetCovariance()[5]>kmaxC[2]*kmaxC[2]) isOK=kFALSE;
-  if (param.GetCovariance()[9]>kmaxC[3]*kmaxC[3]) isOK=kFALSE;
-  param.Rotate(tpc->GetAlpha());
-=======
 
   Bool_t isOK = (recoParam->GetUseOuterDetectors() && t.IsOn(AliESDtrack::kTRDrefit)) || isBackProp;
   if (param.GetCovariance()[0]>kmaxC[0]*kmaxC[0] ||
@@ -176,24 +167,12 @@
       param.GetCovariance()[9]>kmaxC[3]*kmaxC[3]) isOK=kFALSE;
   //
   if (isOK) isOK &= param.Rotate(tpc->GetAlpha()); // using external seed
->>>>>>> 2378903f
   Double_t oldX=param.GetX(),  oldY=param.GetY(),  oldZ=param.GetZ();
   if (!isOK ){
     param=*tpc;
     isOK=kTRUE;
     reject=1;
   }
-<<<<<<< HEAD
-  param.Rotate(tpc->GetAlpha());
-  isOK=AliTracker::PropagateTrackToBxByBz(&param,tpc->GetX(),t.GetMass(),2.,kFALSE);
-  if (param.GetCovariance()[0]>kmaxC[0]*kmaxC[0]) isOK=kFALSE;
-  if (param.GetCovariance()[2]>kmaxC[1]*kmaxC[1]) isOK=kFALSE;
-  if (param.GetCovariance()[5]>kmaxC[2]*kmaxC[2]) isOK=kFALSE;
-  if (param.GetCovariance()[9]>kmaxC[3]*kmaxC[3]) isOK=kFALSE;
-  Double_t chi2= param.GetPredictedChi2(tpc);
-  if (chi2>recoParam->GetMaxChi2TPCTRD()){
-    isOK=kFALSE;
-=======
   else { // using external seed
     //  param.Rotate(tpc->GetAlpha()); // not needed
     if (!AliTracker::PropagateTrackToBxByBz(&param,tpc->GetX(),t.GetMass(),2.,kFALSE) ||
@@ -208,7 +187,6 @@
       if (chi2>recoParam->GetMaxChi2TPCITS()) isOK=kFALSE; // protection against outliers in the ITS
     }
     else if (chi2>recoParam->GetMaxChi2TPCTRD()) isOK=kFALSE; // protection against outliers in the TRD
->>>>>>> 2378903f
   }
 
   if (!isOK){
