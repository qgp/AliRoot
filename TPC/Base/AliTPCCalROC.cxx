/**************************************************************************
 * Copyright(c) 1998-1999, ALICE Experiment at CERN, All rights reserved. *
 *                                                                        *
 * Author: The ALICE Off-line Project.                                    *
 * Contributors are mentioned in the code where appropriate.              *
 *                                                                        *
 * Permission to use, copy, modify and distribute this software and its   *
 * documentation strictly for non-commercial purposes is hereby granted   *
 * without fee, provided that the above copyright notice appears in all   *
 * copies and that both the copyright notice and this permission notice   *
 * appear in the supporting documentation. The authors make no claims     *
 * about the suitability of this software for any purpose. It is          *
 * provided "as is" without express or implied warranty.                  *
 **************************************************************************/


///////////////////////////////////////////////////////////////////////////////
//                                                                           //
//     Calibration base class for a single ROC                               //
//     Contains one float value per pad                                      //
//     mapping of the pads taken form AliTPCROC                              //
//                                                                           //
///////////////////////////////////////////////////////////////////////////////

//
// ROOT includes 
//
#include "TMath.h"
#include "TClass.h"
#include "TFile.h"
#include "TH1F.h"
#include "TH2F.h"
#include "TArrayI.h"

//
//
#include "AliTPCCalROC.h"
#include "AliMathBase.h"

#include "TRandom3.h"      // only needed by the AliTPCCalROCTest() method

ClassImp(AliTPCCalROC)


//_____________________________________________________________________________
AliTPCCalROC::AliTPCCalROC()
             :TNamed(),
	      fSector(0),
	      fNChannels(0),
	      fNRows(0),
	      fkIndexes(0),
	      fData(0)
{
  //
  // Default constructor
  //

}

//_____________________________________________________________________________
AliTPCCalROC::AliTPCCalROC(UInt_t  sector)
             :TNamed(),
	      fSector(0),
	      fNChannels(0),
	      fNRows(0),
	      fkIndexes(0),
	      fData(0)
{
  //
  // Constructor that initializes a given sector
  //
  fSector = sector;
  fNChannels    =  AliTPCROC::Instance()->GetNChannels(fSector);
  fNRows        =  AliTPCROC::Instance()->GetNRows(fSector);
  fkIndexes      =  AliTPCROC::Instance()->GetRowIndexes(fSector);
  fData = new Float_t[fNChannels];
  Reset();
//   for (UInt_t  idata = 0; idata< fNChannels; idata++) fData[idata] = 0.;
}

//_____________________________________________________________________________
AliTPCCalROC::AliTPCCalROC(const AliTPCCalROC &c)
             :TNamed(c),
	      fSector(0),
	      fNChannels(0),
	      fNRows(0),
	      fkIndexes(0),
	      fData(0)
{
  //
  // AliTPCCalROC copy constructor
  //
  fSector = c.fSector;
  fNChannels    =  AliTPCROC::Instance()->GetNChannels(fSector);
  fNRows        =  AliTPCROC::Instance()->GetNRows(fSector);
  fkIndexes      =  AliTPCROC::Instance()->GetRowIndexes(fSector);
  //
  fData   = new Float_t[fNChannels];
  for (UInt_t  idata = 0; idata< fNChannels; idata++) fData[idata] = c.fData[idata];
}
//____________________________________________________________________________
AliTPCCalROC & AliTPCCalROC::operator =(const AliTPCCalROC & param)
{
  //
  // assignment operator - dummy
  //
  if (this == &param) return (*this);
  fSector       = param.fSector;
  fNChannels    =  AliTPCROC::Instance()->GetNChannels(fSector);
  fNRows        =  AliTPCROC::Instance()->GetNRows(fSector);
  fkIndexes     =  AliTPCROC::Instance()->GetRowIndexes(fSector);
  //
  if (fData) delete [] fData;
  fData         = new Float_t[fNChannels];
  for (UInt_t  idata = 0; idata< fNChannels; idata++) fData[idata] = param.fData[idata];
  return (*this);
}


//_____________________________________________________________________________
AliTPCCalROC::~AliTPCCalROC()
{
  //
  // AliTPCCalROC destructor
  //
  if (fData) {
    delete [] fData;
    fData = 0;
  }
}



void AliTPCCalROC::Streamer(TBuffer &R__b)
{
   //
   // Stream an object of class AliTPCCalROC.
   //
   if (R__b.IsReading()) {
      AliTPCCalROC::Class()->ReadBuffer(R__b, this);
      fkIndexes =  AliTPCROC::Instance()->GetRowIndexes(fSector);
   } else {
      AliTPCCalROC::Class()->WriteBuffer(R__b,this);
   }
}


//

Bool_t AliTPCCalROC::MedianFilter(Int_t deltaRow, Int_t deltaPad, AliTPCCalROC* outlierROC,  Bool_t doEdge){
  //){
  //
  //   Modify content of the object - raplace value by median in neighorhood
  //
  Float_t *newBuffer=new Float_t[fNChannels] ;
  Double_t *cacheBuffer=new Double_t[fNChannels];
  //
  for (Int_t iRow=0; iRow< Int_t(fNRows); iRow++){
    Int_t nPads=GetNPads(iRow); // number of rows in current row
    for (Int_t iPad=0; iPad<nPads; iPad++){
      Double_t value=GetValue(iRow,iPad);
      Int_t counter=0;
      //
      for (Int_t dRow=-deltaRow; dRow<=deltaRow; dRow++){
	Int_t jRow=iRow+dRow;  //take the row - mirror if ouside of range
	Float_t sign0=1.;
	if (jRow<0) sign0=-1.;
	if (UInt_t(jRow)>=fNRows) sign0=-1.;	
	Int_t jPads= GetNPads(iRow+sign0*dRow);
	Int_t offset=(nPads-jPads)/2.;
	//
	for (Int_t dPad=-deltaPad; dPad<=deltaPad; dPad++){
	  Float_t sign=sign0;
	  Int_t jPad=iPad+dPad+offset;  //take the pad - mirror if ouside of range
	  Int_t kRow=jRow;
	  if (jPad<0) sign=-1;
	  if (jPad>=jPads) sign=-1;
	  if (sign<0){
	    kRow=iRow-dRow;
	    jPad=iPad-dPad+offset;
	    if (!doEdge) continue;
	  }	  
	  if (IsInRange(UInt_t(kRow),jPad)){
	    Bool_t isOutlier=(outlierROC==NULL)?kFALSE:outlierROC->GetValue(kRow,jPad)>0;
	    if (!isOutlier){
	      cacheBuffer[counter]=sign*(GetValue(kRow,jPad)-value);
	      counter++;
	    }
	  }
	}
      }
      newBuffer[fkIndexes[iRow]+iPad]=0.;
      if (counter>1) newBuffer[fkIndexes[iRow]+iPad] = TMath::Median(counter, cacheBuffer)+value;
    }
  }
  memcpy(fData, newBuffer,GetNchannels()*sizeof(Float_t));
  delete []newBuffer;
  delete []cacheBuffer;
  return kTRUE;
}



Bool_t AliTPCCalROC::LTMFilter(Int_t deltaRow, Int_t deltaPad, Float_t fraction, Int_t type, AliTPCCalROC* outlierROC,  Bool_t doEdge){
  //){
  //
  //
  // //
  //   Modify content of the class
  //   write LTM mean or median
  if (fraction<0 || fraction>1) return kFALSE;
  Float_t *newBuffer=new Float_t[fNChannels] ;
  Double_t *cacheBuffer=new Double_t[fNChannels];
  //
  for (Int_t iRow=0; iRow< Int_t(fNRows); iRow++){
    Int_t nPads=GetNPads(iRow); // number of rows in current row
    for (Int_t iPad=0; iPad<nPads; iPad++){
      Double_t value=GetValue(iRow,iPad);
      Int_t counter=0;
      //
      for (Int_t dRow=-deltaRow; dRow<=deltaRow; dRow++){
	Int_t jRow=iRow+dRow;  //take the row - mirror if ouside of range
	Float_t sign0=1.;
	if (jRow<0) sign0=-1.;
	if (UInt_t(jRow)>=fNRows) sign0=-1.;	
	Int_t jPads= GetNPads(iRow+sign0*dRow);
	Int_t offset=(nPads-jPads)/2.;
	//
	for (Int_t dPad=-deltaPad; dPad<=deltaPad; dPad++){
	  Float_t sign=sign0;
	  Int_t jPad=iPad+dPad+offset;  //take the pad - mirror if ouside of range
	  Int_t kRow=jRow;
	  if (jPad<0) sign=-1;
	  if (jPad>=jPads) sign=-1;
	  if (sign<0){
	    if (!doEdge) continue;
	    kRow=iRow-dRow;
	    jPad=iPad-dPad+offset;
	  } 
	  if (IsInRange(UInt_t(kRow),jPad)){
	    Bool_t isOutlier=(outlierROC==NULL)?kFALSE:outlierROC->GetValue(kRow,jPad)>0;
	    if (!isOutlier){
	      cacheBuffer[counter]=sign*(GetValue(kRow,jPad)-value);
	      counter++;
	    }
	  }
	}
      }
      Double_t mean=0,rms=0;
      if (TMath::Nint(fraction*Double_t(counter))>1 ) AliMathBase::EvaluateUni(counter,cacheBuffer,mean,rms,TMath::Nint(fraction*Double_t(counter)));
      mean+=value;
      newBuffer[fkIndexes[iRow]+iPad] = (type==0)? mean:rms;
    }
  }
  memcpy(fData, newBuffer,GetNchannels()*sizeof(Float_t));
  delete []newBuffer;
  delete []cacheBuffer;
  return kTRUE;
}

Bool_t  AliTPCCalROC::Convolute(Double_t sigmaPad, Double_t sigmaRow,  AliTPCCalROC*outlierROC, TF1 */*fpad*/, TF1 */*frow*/){
  //
  // convolute the calibration with function fpad,frow
  // in range +-4 sigma

  Float_t *newBuffer=new Float_t[fNChannels] ;
  //
  for (Int_t iRow=0; iRow< Int_t(fNRows); iRow++){
    Int_t nPads=GetNPads(iRow); // number of rows in current row
    for (Int_t iPad=0; iPad<nPads; iPad++){
      Int_t jRow0=TMath::Max(TMath::Nint(iRow-sigmaRow*4.),0);
      Int_t jRow1=TMath::Min(TMath::Nint(iRow+sigmaRow*4.),Int_t(fNRows));
      Int_t jPad0=TMath::Max(TMath::Nint(iPad-sigmaPad*4.),0);
      Int_t jPad1=TMath::Min(TMath::Nint(iRow+sigmaPad*4.),Int_t(nPads));
      //
      Double_t sumW=0;
      Double_t sumCal=0;
      for (Int_t jRow=jRow0; jRow<=jRow1; jRow++){
	for (Int_t jPad=jPad0; jPad<=jPad1; jPad++){
	  if (!IsInRange(jRow,jPad)) continue;
	  Bool_t isOutlier=(outlierROC==NULL)?kFALSE:outlierROC->GetValue(jRow,jPad)>0;
	  if (!isOutlier){
	    Double_t weight= TMath::Gaus(jPad,iPad,sigmaPad)*TMath::Gaus(jRow,iRow,sigmaRow);	    
	    sumCal+=weight*GetValue(jRow,jPad);
	    sumW+=weight;
	  }
	}
      }
      if (sumW>0){
	sumCal/=sumW;
	newBuffer[fkIndexes[iRow]+iPad]=sumCal;
      }
    }
  }
  memcpy(fData, newBuffer,GetNchannels()*sizeof(Float_t));
  delete []newBuffer;
<<<<<<< HEAD
}
=======
  return kTRUE;
}


//



>>>>>>> 55e4f54e


// algebra fuctions:

void AliTPCCalROC::Add(Float_t c1){
  //
  // add c1 to each channel of the ROC  
  //
  for (UInt_t  idata = 0; idata< fNChannels; idata++) fData[idata]+=c1;
}


void AliTPCCalROC::Multiply(Float_t c1){
  //
  // multiply each channel of the ROC with c1
  //
  for (UInt_t  idata = 0; idata< fNChannels; idata++) fData[idata]*=c1;
}


void AliTPCCalROC::Add(const AliTPCCalROC * roc, Double_t c1){
  //
  // multiply AliTPCCalROC roc by c1 and add each channel to the coresponing channel in the ROC
  //  - pad by pad 
  //
  if (!roc) return;
  for (UInt_t  idata = 0; idata< fNChannels; idata++){
    fData[idata]+=roc->fData[idata]*c1;
  }
}


void AliTPCCalROC::Multiply(const AliTPCCalROC*  roc) {
  //
  // multiply each channel of the ROC with the coresponding channel of 'roc'
  //     - pad by pad -
  //
  if (!roc) return;
  for (UInt_t  idata = 0; idata< fNChannels; idata++){
    fData[idata]*=roc->fData[idata];
  }
}


void AliTPCCalROC::Divide(const AliTPCCalROC*  roc) {
  //
  // divide each channel of the ROC by the coresponding channel of 'roc'
  //     - pad by pad -
  //
  if (!roc) return;
  Float_t kEpsilon=0.00000000000000001;
  for (UInt_t  idata = 0; idata< fNChannels; idata++){
    if (TMath::Abs(roc->fData[idata])>kEpsilon)
      fData[idata]/=roc->fData[idata];
  }
}

void AliTPCCalROC::Reset()
{
  //
  // reset to ZERO
  //
  memset(fData,0,sizeof(Float_t)*fNChannels); // set all values to 0
}

Double_t AliTPCCalROC::GetMean(AliTPCCalROC *const outlierROC) const {
   //
   //  returns the mean value of the ROC
   //  pads with value != 0 in outlierROC are not used for the calculation
   //  return 0 if no data is accepted by the outlier cuts 
   //
   if (!outlierROC) return TMath::Mean(fNChannels, fData);
   Double_t *ddata = new Double_t[fNChannels];
   Int_t nPoints = 0;
   for (UInt_t i=0;i<fNChannels;i++) {
      if (!(outlierROC->GetValue(i))) {
         ddata[nPoints]= fData[i];
         nPoints++;
      }
   }
   Double_t mean = 0;
   if(nPoints>0)
     mean = TMath::Mean(nPoints, ddata);
   delete [] ddata;
   return mean;
}

Double_t AliTPCCalROC::GetMedian(AliTPCCalROC *const outlierROC) const {
   //
   //  returns the median value of the ROC
   //  pads with value != 0 in outlierROC are not used for the calculation
   //  return 0 if no data is accepted by the outlier cuts 
   //
   if (!outlierROC) return TMath::Median(fNChannels, fData);
   Double_t *ddata = new Double_t[fNChannels];
   Int_t nPoints = 0;
   for (UInt_t i=0;i<fNChannels;i++) {
      if (!(outlierROC->GetValue(i))) {
         ddata[nPoints]= fData[i];
         nPoints++;
      }
   }
   Double_t median = 0;
   if(nPoints>0)
     median = TMath::Median(nPoints, ddata);
   delete [] ddata;
   return median;
}

Double_t AliTPCCalROC::GetRMS(AliTPCCalROC *const outlierROC) const {
   //
   //  returns the RMS value of the ROC
   //  pads with value != 0 in outlierROC are not used for the calculation
   //  return 0 if no data is accepted by the outlier cuts 
   //
   if (!outlierROC) return TMath::RMS(fNChannels, fData);
   Double_t *ddata = new Double_t[fNChannels];
   Int_t nPoints = 0;
   for (UInt_t i=0;i<fNChannels;i++) {
      if (!(outlierROC->GetValue(i))) {
         ddata[nPoints]= fData[i];
         nPoints++;
      }
   }
   Double_t rms = 0;
   if(nPoints>0)
     rms = TMath::RMS(nPoints, ddata);
   delete [] ddata;
   return rms;
}

Double_t AliTPCCalROC::GetLTM(Double_t *const sigma, Double_t fraction, AliTPCCalROC *const outlierROC){
  //
  //  returns the LTM and sigma
  //  pads with value != 0 in outlierROC are not used for the calculation
   //  return 0 if no data is accepted by the outlier cuts 
  //
  Double_t *ddata = new Double_t[fNChannels];
  UInt_t nPoints = 0;
  for (UInt_t i=0;i<fNChannels;i++) {
     if (!outlierROC || !(outlierROC->GetValue(i))) {
        ddata[nPoints]= fData[i];
        nPoints++;
     }
  }

  Double_t ltm =0, lsigma=0;
  if(nPoints>0) {
    Int_t hh = TMath::Min(TMath::Nint(fraction *nPoints), Int_t(nPoints));
    AliMathBase::EvaluateUni(nPoints,ddata, ltm, lsigma, hh);
    if (sigma) *sigma=lsigma;
  }
  
  delete [] ddata;
  return ltm;
}

TH1F * AliTPCCalROC::MakeHisto1D(Float_t min, Float_t max,Int_t type){
  //
  // make 1D histo
  // type -1 = user defined range
  //       0 = nsigma cut nsigma=min
  //       1 = delta cut around median delta=min
  //
  if (type>=0){
    if (type==0){
      // nsigma range
      Float_t mean  = GetMean();
      Float_t sigma = GetRMS();
      Float_t nsigma = TMath::Abs(min);
      min = mean-nsigma*sigma;
      max = mean+nsigma*sigma;
    }
    if (type==1){
      // fixed range
      Float_t mean   = GetMedian();
      Float_t  delta = min;
      min = mean-delta;
      max = mean+delta;
    }
    if (type==2){
      //
      // LTM mean +- nsigma
      //
      Double_t sigma;
      Float_t mean  = GetLTM(&sigma,max);
      sigma*=min;
      min = mean-sigma;
      max = mean+sigma;
    }
  }
  TString name=Form("%s ROC 1D%d",GetTitle(),fSector);
  TH1F * his = new TH1F(name.Data(),name.Data(),100, min,max);
  for (UInt_t irow=0; irow<fNRows; irow++){
    UInt_t npads = (Int_t)GetNPads(irow);
    for (UInt_t ipad=0; ipad<npads; ipad++){
      his->Fill(GetValue(irow,ipad));
    }
  }
  return his;
}



TH2F * AliTPCCalROC::MakeHisto2D(Float_t min, Float_t max,Int_t type){
  //
  // make 2D histo
  // type -1 = user defined range
  //       0 = nsigma cut nsigma=min
  //       1 = delta cut around median delta=min
  //
  if (type>=0){
    if (type==0){
      // nsigma range
      Float_t mean  = GetMean();
      Float_t sigma = GetRMS();
      Float_t nsigma = TMath::Abs(min);
      min = mean-nsigma*sigma;
      max = mean+nsigma*sigma;
    }
    if (type==1){
      // fixed range
      Float_t mean   = GetMedian();
      Float_t  delta = min;
      min = mean-delta;
      max = mean+delta;
    }
    if (type==2){
      Double_t sigma;
      Float_t mean  = GetLTM(&sigma,max);
      sigma*=min;
      min = mean-sigma;
      max = mean+sigma;

    }
  }
  UInt_t maxPad = 0;
  for (UInt_t irow=0; irow<fNRows; irow++){
    if (GetNPads(irow)>maxPad) maxPad = GetNPads(irow);
  }

  TString name=Form("%s ROC%d",GetTitle(),fSector);
  TH2F * his = new TH2F(name.Data(),name.Data(),fNRows+10,-5, fNRows+5, maxPad+10, -(Int_t(maxPad/2))-5, maxPad/2+5);
  for (UInt_t irow=0; irow<fNRows; irow++){
    UInt_t npads = (Int_t)GetNPads(irow);
    for (UInt_t ipad=0; ipad<npads; ipad++){
      his->Fill(irow+0.5,Int_t(ipad)-Int_t(npads/2)+0.5,GetValue(irow,ipad));
    }
  }
  his->SetMaximum(max);
  his->SetMinimum(min);
  return his;
}

TH2F * AliTPCCalROC::MakeHistoOutliers(Float_t delta, Float_t fraction, Int_t type){
  //
  // Make Histogram with outliers
  // mode = 0 - sigma cut used
  // mode = 1 - absolute cut used
  // fraction - fraction of values used to define sigma
  // delta - in mode 0 - nsigma cut
  //            mode 1 - delta cut
  //
  Double_t sigma;
  Float_t mean  = GetLTM(&sigma,fraction);  
  if (type==0) delta*=sigma; 
  UInt_t maxPad = 0;
  for (UInt_t irow=0; irow<fNRows; irow++){
    if (GetNPads(irow)>maxPad) maxPad = GetNPads(irow);
  }

  TString name=Form("%s ROC Outliers%d",GetTitle(),fSector);
  TH2F * his = new TH2F(name.Data(),name.Data(),fNRows+10,-5, fNRows+5, maxPad+10, -(Int_t(maxPad/2))-5, maxPad/2+5);
  for (UInt_t irow=0; irow<fNRows; irow++){
    UInt_t npads = (Int_t)GetNPads(irow);
    for (UInt_t ipad=0; ipad<npads; ipad++){
      if (TMath::Abs(GetValue(irow,ipad)-mean)>delta)
	his->Fill(irow+0.5,Int_t(ipad)-Int_t(npads/2)+0.5,1);
    }
  }
  return his;
}



void AliTPCCalROC::Draw(Option_t* opt){
  //
  // create histogram with values and draw it
  //
  TH1 * his=0; 
  TString option=opt;
  option.ToUpper();
  if (option.Contains("1D")){
    his = MakeHisto1D();
  }
  else{
    his = MakeHisto2D();
  }
  his->Draw(option);
}





void AliTPCCalROC::Test() {
  //
  // example function to show functionality and test AliTPCCalROC
  //

  Float_t kEpsilon=0.00001;
  
  // create CalROC with defined values
  AliTPCCalROC  roc0(0);  
  for (UInt_t irow = 0; irow <roc0.GetNrows(); irow++){
    for (UInt_t ipad = 0; ipad <roc0.GetNPads(irow); ipad++){
      Float_t value  = irow+ipad/1000.;
      roc0.SetValue(irow,ipad,value);
    }
  }
  
  // copy CalROC, readout values and compare to original
  AliTPCCalROC roc1(roc0);
  for (UInt_t irow = 0; irow <roc1.GetNrows(); irow++){
    for (UInt_t ipad = 0; ipad <roc1.GetNPads(irow); ipad++){
      Float_t value  = irow+ipad/1000.;
      if (roc1.GetValue(irow,ipad)!=value){
        printf("Read/Write error\trow=%d\tpad=%d\n",irow,ipad);
      }
    }
  }

  // write original CalROC to file
  TFile f("calcTest.root","recreate");
  roc0.Write("Roc0");
  AliTPCCalROC * roc2 = (AliTPCCalROC*)f.Get("Roc0");
  f.Close();
  
  // read CalROC from file and compare to original CalROC
  for (UInt_t irow = 0; irow <roc0.GetNrows(); irow++){
    if (roc0.GetNPads(irow)!=roc2->GetNPads(irow))
      printf("NPads - Read/Write error\trow=%d\n",irow);
    for (UInt_t ipad = 0; ipad <roc1.GetNPads(irow); ipad++){
      Float_t value  = irow+ipad/1000.;
      if (roc2->GetValue(irow,ipad)!=value){
        printf("Read/Write error\trow=%d\tpad=%d\n",irow,ipad);
      }
    }
  }

  // 
  // Algebra Tests
  //
  
  // Add constant
  AliTPCCalROC roc3(roc0);
  roc3.Add(1.5);
  for (UInt_t irow = 0; irow <roc3.GetNrows(); irow++){
    for (UInt_t ipad = 0; ipad <roc3.GetNPads(irow); ipad++){
      Float_t value  = irow+ipad/1000. + 1.5;
      if (TMath::Abs(roc3.GetValue(irow,ipad)-value) > kEpsilon){
        printf("Add constant - error\trow=%d\tpad=%d\n",irow,ipad);
      }
    }
  }

  // Add another CalROC
  AliTPCCalROC roc4(roc0);
  roc4.Add(&roc0, -1.5);
  for (UInt_t irow = 0; irow <roc4.GetNrows(); irow++){
    for (UInt_t ipad = 0; ipad <roc4.GetNPads(irow); ipad++){
      Float_t value  = irow+ipad/1000. - 1.5 * (irow+ipad/1000.);
      if (TMath::Abs(roc4.GetValue(irow,ipad)-value) > kEpsilon){
        printf("Add CalROC - error\trow=%d\tpad=%d\n",irow,ipad);
      }
    }
  }
  
  // Multiply with constant
  AliTPCCalROC roc5(roc0);
  roc5.Multiply(-1.4);
  for (UInt_t irow = 0; irow <roc5.GetNrows(); irow++){
    for (UInt_t ipad = 0; ipad <roc5.GetNPads(irow); ipad++){
      Float_t value  = (irow+ipad/1000.) * (-1.4);
      if (TMath::Abs(roc5.GetValue(irow,ipad)-value) > kEpsilon){
        printf("Multiply with constant - error\trow=%d\tpad=%d\n",irow,ipad);
      }
    }
  }

  // Multiply another CalROC
  AliTPCCalROC roc6(roc0);
  roc6.Multiply(&roc0);
  for (UInt_t irow = 0; irow <roc6.GetNrows(); irow++){
    for (UInt_t ipad = 0; ipad <roc6.GetNPads(irow); ipad++){
      Float_t value  = (irow+ipad/1000.) * (irow+ipad/1000.);
      if (TMath::Abs(roc6.GetValue(irow,ipad)-value) > kEpsilon*100){
        printf("Multiply with CalROC - error\trow=%d\tpad=%d\n",irow,ipad);
      }
    }
  }


  // Divide by CalROC
  AliTPCCalROC roc7(roc0);
  roc7.Divide(&roc0);
  for (UInt_t irow = 0; irow <roc7.GetNrows(); irow++){
    for (UInt_t ipad = 0; ipad <roc7.GetNPads(irow); ipad++){
      Float_t value  = 1.;
      if (irow+ipad == 0) value = roc0.GetValue(irow,ipad);
      if (TMath::Abs(roc7.GetValue(irow,ipad)-value) > kEpsilon){
        printf("Multiply with CalROC - error\trow=%d\tpad=%d\n",irow,ipad);
      }
    }
  }

  //
  // Statistics Test
  //
  
  // create CalROC with defined values
  TRandom3 rnd(0);
  AliTPCCalROC sroc0(0);
  for (UInt_t ichannel = 0; ichannel < sroc0.GetNchannels(); ichannel++){
    Float_t value  = rnd.Gaus(10., 2.);
    sroc0.SetValue(ichannel,value);
  }

  printf("Mean   (should be close to 10): %f\n", sroc0.GetMean());
  printf("RMS    (should be close to  2): %f\n", sroc0.GetRMS());
  printf("Median (should be close to 10): %f\n", sroc0.GetMedian());
  printf("LTM    (should be close to 10): %f\n", sroc0.GetLTM());

  //AliTPCCalROC* sroc1 = sroc0.LocalFit(4, 8);
  
  //delete sroc1;

//        std::cout << TMath::Abs(roc5.GetValue(irow,ipad)-value) << std::endl;
}


AliTPCCalROC * AliTPCCalROC::LocalFit(Int_t rowRadius, Int_t padRadius, AliTPCCalROC* ROCoutliers, Bool_t robust, Double_t chi2Threshold, Double_t robustFraction) {
  //
  // MakeLocalFit - smoothing
  // returns a AliTPCCalROC with smoothed data
  // rowRadius and padRadius specifies a window around a given pad. 
  // The data of this window are fitted with a parabolic function. 
  // This function is evaluated at the pad's position.
  // At the edges the window is shifted, so that the specified pad is not anymore in the center of the window. 
  // rowRadius  -  radius - rows to be used for smoothing
  // padradius  -  radius - pads to be used for smoothing
  // ROCoutlier -  map of outliers - pads not to be used for local smoothing
  // robust     -  robust method of fitting  - (much slower)
  // chi2Threshold: Threshold for chi2 when EvalRobust is called
  // robustFraction: Fraction of data that will be used in EvalRobust
  //
  AliTPCCalROC * xROCfitted = new AliTPCCalROC(fSector);
  TLinearFitter fitterQ(6,"hyp5");
   // TLinearFitter fitterQ(6,"x0++x1++x2++x3++x4++x5");
  fitterQ.StoreData(kTRUE);
  for (UInt_t row=0; row < GetNrows(); row++) {
    //std::cout << "Entering row " << row << " of " << GetNrows() << " @ sector "<< fSector << " for local fitting... "<< std::endl;
    for (UInt_t pad=0; pad < GetNPads(row); pad++)
      xROCfitted->SetValue(row, pad, GetNeighbourhoodValue(&fitterQ, row, pad, rowRadius, padRadius, ROCoutliers, robust, chi2Threshold, robustFraction));
  }
  return xROCfitted;
}


Double_t AliTPCCalROC::GetNeighbourhoodValue(TLinearFitter* fitterQ, Int_t row, Int_t pad, Int_t rRadius, Int_t pRadius, AliTPCCalROC *const ROCoutliers, Bool_t robust, Double_t chi2Threshold, Double_t robustFraction) {
  //
  // AliTPCCalROC::GetNeighbourhoodValue - smoothing - PRIVATE
  // in this function the fit for LocalFit is done
  //

  fitterQ->ClearPoints();
  TVectorD fitParam(6);
  Int_t    npoints=0;
  Double_t xx[6];
  Float_t dlx, dly;
  Float_t lPad[3] = {0};
  Float_t localXY[3] = {0};
  
  AliTPCROC* tpcROCinstance = AliTPCROC::Instance();
  tpcROCinstance->GetPositionLocal(fSector, row, pad, lPad);  // calculate position lPad by pad and row number
  
  TArrayI *neighbourhoodRows = 0;
  TArrayI *neighbourhoodPads = 0;
  
  //std::cerr << "Trying to get neighbourhood for row " << row << ", pad " << pad << std::endl;
  GetNeighbourhood(neighbourhoodRows, neighbourhoodPads, row, pad, rRadius, pRadius);
  //std::cerr << "Got neighbourhood for row " << row << ", pad " << pad << std::endl;
  
  Int_t r, p;
  for (Int_t i=0; i < (2*rRadius+1)*(2*pRadius+1); i++) {
    r = neighbourhoodRows->At(i);
    p = neighbourhoodPads->At(i);
    if (r == -1 || p == -1) continue;   // window is bigger than ROC
    tpcROCinstance->GetPositionLocal(fSector, r, p, localXY);   // calculate position localXY by pad and row number
    dlx = lPad[0] - localXY[0];
    dly = lPad[1] - localXY[1];
    //xx[0] = 1;
    xx[1] = dlx;
    xx[2] = dly;
    xx[3] = dlx*dlx;
    xx[4] = dly*dly;
    xx[5] = dlx*dly;
    if (!ROCoutliers || ROCoutliers->GetValue(r,p) != 1) {
      fitterQ->AddPoint(&xx[1], GetValue(r, p), 1);
      npoints++;
    }
  }
  
  delete neighbourhoodRows;
  delete neighbourhoodPads;
  
  if (npoints < 0.5 * ((2*rRadius+1)*(2*pRadius+1)) ) {
    // std::cerr << "Too few data points for fitting @ row " << row << ", pad " << pad << " in sector " << fSector << std::endl;
    return 0.;  // for diagnostic
  }
  fitterQ->Eval();
  fitterQ->GetParameters(fitParam);
  Float_t chi2Q = 0;
  if (robust) chi2Q = fitterQ->GetChisquare()/(npoints-6.);
  //if (robust) chi2Q = fitterQ->GetChisquare()/(npoints-6.);
  if (robust && chi2Q > chi2Threshold) {
    //std::cout << "robust fitter called... " << std::endl;
    fitterQ->EvalRobust(robustFraction);
    fitterQ->GetParameters(fitParam);
  }
  Double_t value = fitParam[0];
  
  //if (value < 0) std::cerr << "negative fit-value " << value << " in sector "<< this->fSector << " @ row: " << row << " and pad: " << pad << ", with fitter Chi2 = " << chi2Q <<  std::endl;
  return value;
}




void AliTPCCalROC::GetNeighbourhood(TArrayI* &rowArray, TArrayI* &padArray, Int_t row, Int_t pad, Int_t rRadius, Int_t pRadius) {
  //
  // AliTPCCalROC::GetNeighbourhood - PRIVATE
  // in this function the window for LocalFit is determined
  //
  rowArray = new TArrayI((2*rRadius+1)*(2*pRadius+1));
  padArray = new TArrayI((2*rRadius+1)*(2*pRadius+1));
  
  Int_t rmin = row - rRadius;
  UInt_t rmax = row + rRadius;
  
  // if window goes out of ROC
  if (rmin < 0) {
    rmax = rmax - rmin;
    rmin = 0;
  }
  if (rmax >= GetNrows()) {
    rmin = rmin - (rmax - GetNrows()+1);
    rmax = GetNrows() - 1;
      if (rmin  < 0 ) rmin = 0; // if the window is bigger than the ROC
  }
  
  Int_t pmin, pmax;
  Int_t i = 0;
  
  for (UInt_t r = rmin; r <= rmax; r++) {
    pmin = pad - pRadius;
    pmax = pad + pRadius;
    if (pmin < 0) {
      pmax = pmax - pmin;
      pmin = 0;
    }
    if (pmax >= (Int_t)GetNPads(r)) {
      pmin = pmin - (pmax - GetNPads(r)+1);
      pmax = GetNPads(r) - 1;
      if (pmin  < 0 ) pmin = 0; // if the window is bigger than the ROC
    }
    for (Int_t p = pmin; p <= pmax; p++) {
      (*rowArray)[i] = r;
      (*padArray)[i] = p;
      i++;
    }
  }
  for (Int_t j = i; j < rowArray->GetSize(); j++){  // unused padArray-entries, in the case that the window is bigger than the ROC
    //std::cout << "trying to write -1" << std::endl;
    (*rowArray)[j] = -1;
    (*padArray)[j] = -1;
    //std::cout << "writing -1" << std::endl;
  }
}



void AliTPCCalROC::GlobalFit(const AliTPCCalROC* ROCoutliers, Bool_t robust, TVectorD &fitParam, TMatrixD &covMatrix, Float_t & chi2, Int_t fitType, Double_t chi2Threshold, Double_t robustFraction, Double_t err){
  //
  // Makes a  GlobalFit for the given secotr and return fit-parameters, covariance and chi2
  // The origin of the fit function is the center of the ROC!
  // fitType == 0: fit plane function
  // fitType == 1: fit parabolic function
  // ROCoutliers - pads with value !=0 are not used in fitting procedure
  // chi2Threshold: Threshold for chi2 when EvalRobust is called
  // robustFraction: Fraction of data that will be used in EvalRobust
  // err: error of the data points
  //
  TLinearFitter* fitterG = 0;
  Double_t xx[6];
  
  if (fitType  == 1) {
    fitterG = new TLinearFitter (6,"x0++x1++x2++x3++x4++x5");
    fitParam.ResizeTo(6);
    covMatrix.ResizeTo(6,6);
  } else {
    fitterG = new TLinearFitter(3,"x0++x1++x2");
    fitParam.ResizeTo(3);
    covMatrix.ResizeTo(3,3);
  }
  fitterG->StoreData(kTRUE);   
  fitterG->ClearPoints();
  Int_t    npoints=0;
  
  Float_t dlx, dly;
  Float_t centerPad[3] = {0};
  Float_t localXY[3] = {0};
  
  AliTPCROC* tpcROCinstance = AliTPCROC::Instance();
  tpcROCinstance->GetPositionLocal(fSector, GetNrows()/2, GetNPads(GetNrows()/2)/2, centerPad);  // calculate center of ROC 
  
  // loop over all channels and read data into fitterG
  for (UInt_t irow = 0; irow < GetNrows(); irow++) {
    for (UInt_t ipad = 0; ipad < GetNPads(irow); ipad++) {
      // fill fitterG
      if (ROCoutliers && ROCoutliers->GetValue(irow, ipad) != 0) continue;
      tpcROCinstance->GetPositionLocal(fSector, irow, ipad, localXY);   // calculate position localXY by pad and row number
      dlx = localXY[0] - centerPad[0];
      dly = localXY[1] - centerPad[1];
      xx[0] = 1;
      xx[1] = dlx;
      xx[2] = dly;
      xx[3] = dlx*dlx;
      xx[4] = dly*dly;
      xx[5] = dlx*dly;
      npoints++;
      fitterG->AddPoint(xx, GetValue(irow, ipad), err);
    }
  }
  if(npoints>10) { // make sure there is something to fit
    fitterG->Eval();
    fitterG->GetParameters(fitParam);
    fitterG->GetCovarianceMatrix(covMatrix);
    if (fitType == 1)
      chi2 = fitterG->GetChisquare()/(npoints-6.);
    else chi2 = fitterG->GetChisquare()/(npoints-3.);
    if (robust && chi2 > chi2Threshold) {
      //    std::cout << "robust fitter called... " << std::endl;
      fitterG->EvalRobust(robustFraction);
      fitterG->GetParameters(fitParam);
    }
  } else {
    // set parameteres to 0
    Int_t nParameters = 3;
    if (fitType  == 1)
      nParameters = 6;

    for(Int_t i = 0; i < nParameters; i++)
      fitParam[i] = 0;
  }
  
  delete fitterG;
}


AliTPCCalROC* AliTPCCalROC::CreateGlobalFitCalROC(TVectorD &fitParam, Int_t sector){
  //
  // Create ROC with global fit parameters
  // The origin of the fit function is the center of the ROC!
  // loop over all channels, write fit values into new ROC and return it
  //
  Float_t dlx, dly;
  Float_t centerPad[3] = {0};
  Float_t localXY[3] = {0};
  AliTPCCalROC * xROCfitted = new AliTPCCalROC(sector);
  AliTPCROC* tpcROCinstance = AliTPCROC::Instance();
  tpcROCinstance->GetPositionLocal(sector, xROCfitted->GetNrows()/2, xROCfitted->GetNPads(xROCfitted->GetNrows()/2)/2, centerPad);  // calculate center of ROC 
  Int_t fitType = 1;
  if (fitParam.GetNoElements() == 6) fitType = 1;
  else fitType = 0;
  Double_t value = 0;
  if (fitType == 1) { // parabolic fit
    for (UInt_t irow = 0; irow < xROCfitted->GetNrows(); irow++) {
      for (UInt_t ipad = 0; ipad < xROCfitted->GetNPads(irow); ipad++) {
	tpcROCinstance->GetPositionLocal(sector, irow, ipad, localXY);   // calculate position localXY by pad and row number
	dlx = localXY[0] - centerPad[0];
	dly = localXY[1] - centerPad[1];
	value = fitParam[0] + fitParam[1]*dlx + fitParam[2]*dly + fitParam[3]*dlx*dlx + fitParam[4]*dly*dly + fitParam[5]*dlx*dly;
	xROCfitted->SetValue(irow, ipad, value);
      }
    }   
  }
  else {  // linear fit
    for (UInt_t irow = 0; irow < xROCfitted->GetNrows(); irow++) {
      for (UInt_t ipad = 0; ipad < xROCfitted->GetNPads(irow); ipad++) {
	tpcROCinstance->GetPositionLocal(sector, irow, ipad, localXY);   // calculate position localXY by pad and row number
	dlx = localXY[0] - centerPad[0];
	dly = localXY[1] - centerPad[1];
	value = fitParam[0] + fitParam[1]*dlx + fitParam[2]*dly;
	xROCfitted->SetValue(irow, ipad, value);
      }
    }   
  }
  return xROCfitted;
}
<|MERGE_RESOLUTION|>--- conflicted
+++ resolved
@@ -294,9 +294,6 @@
   }
   memcpy(fData, newBuffer,GetNchannels()*sizeof(Float_t));
   delete []newBuffer;
-<<<<<<< HEAD
-}
-=======
   return kTRUE;
 }
 
@@ -305,7 +302,6 @@
 
 
 
->>>>>>> 55e4f54e
 
 
 // algebra fuctions:
