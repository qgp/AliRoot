--- conflicted
+++ resolved
@@ -169,18 +169,6 @@
       break;
     }
     ELevel0TriggerStatus_t L0trigger = CheckForL0(patchit->GetColStart(), patchit->GetRowStart());
-<<<<<<< HEAD
-    if (L0trigger == kNotLevel0) continue;
-    Int_t onlinebits = 0;
-    if (L0trigger == kLevel0Fired) SETBIT(onlinebits, fTriggerBitConfig->GetLevel0Bit()+fTriggerBitConfig->GetTriggerTypesEnd());
-    Int_t offlinebits = 0;
-    if(IsSameTRU(*patchit)){
-      // No reqiurement on L0 time for offline and recalc patches, only they have to be in the same TRU
-      if(patchit->GetADC() > fLevel0ThresholdOnline) SETBIT(offlinebits, AliEMCALTriggerPatchInfo::kRecalcOffset + fTriggerBitConfig->GetLevel0Bit());
-      if(patchit->GetOfflineADC() > fLevel0ThresholdOffline) SETBIT(offlinebits, AliEMCALTriggerPatchInfo::kOfflineOffset + fTriggerBitConfig->GetLevel0Bit());
-    }
-    if(!(offlinebits || onlinebits))  continue;
-=======
     // Check that it is a valid L0 patch candidate, i.e. all FastORs in the same TRU
     if (L0trigger == kNotLevel0) continue;
     Int_t onlinebits(0), offlinebits(0);
@@ -189,7 +177,6 @@
     if (patchit->GetADC() > fLevel0ThresholdOnline) SETBIT(offlinebits, AliEMCALTriggerPatchInfo::kRecalcOffset + fTriggerBitConfig->GetLevel0Bit());
     if (patchit->GetOfflineADC() > fLevel0ThresholdOffline) SETBIT(offlinebits, AliEMCALTriggerPatchInfo::kOfflineOffset + fTriggerBitConfig->GetLevel0Bit());
     if (!(offlinebits || onlinebits))  continue;
->>>>>>> 7ab7834c
     next = fTriggerPatchDataPtr + 1;
     MakeHLTPatch(*patchit, *fTriggerPatchDataPtr, offlinebits, 0, onlinebits);
     fTriggerPatchDataPtr = next;
@@ -280,10 +267,7 @@
     for(int irow = 0; irow < fkGeometryPtr->GetGeometryPtr()->GetNTotalTRU() * 2; irow++){
       fkGeometryPtr->GetGeometryPtr()->GetAbsFastORIndexFromPositionInEMCAL(icol, irow, absFastor);
       fkGeometryPtr->GetGeometryPtr()->GetTRUFromAbsFastORIndex(absFastor, truid, adc);
-<<<<<<< HEAD
-=======
       (*fTRUIndexMap)(icol, irow) = truid;
->>>>>>> 7ab7834c
     }
   }
 }
@@ -296,10 +280,6 @@
     return kNotLevel0;
   }
   Int_t truref = (*fTRUIndexMap)(col, row), trumod(-1);
-<<<<<<< HEAD
-  int nvalid(0);
-=======
->>>>>>> 7ab7834c
   const Int_t kColsEta = 48;
   const int kNRowsPhi = fkGeometryPtr->GetGeometryPtr()->GetNTotalTRU() * 2;
   for(int ipos = 0; ipos < 2; ipos++){
@@ -314,32 +294,11 @@
       }
       if(col + jpos >= kColsEta) AliError(Form("Boundary error in col [%d, %d + %d]", col + jpos, col, jpos));
       if(row + ipos >= kNRowsPhi) AliError(Form("Boundary error in row [%d, %d + %d]", row + ipos, row, ipos));
-<<<<<<< HEAD
-      Char_t l0times = (*fLevel0TimeMap)(col + jpos,row + ipos);
-      if(l0times > fL0MinTime && l0times < fL0MaxTime) nvalid++;
-    }
-  }
-  if (nvalid == 4) result = kLevel0Fired;
-  return result;
-}
-
-Bool_t AliHLTEMCALTriggerMaker::IsSameTRU(const AliEMCALTriggerRawPatch &patch) const {
-  bool result = false;
-  Int_t truref = (*fTRUIndexMap)(patch.GetColStart(), patch.GetRowStart()), trumod(-1);
-  for(int icol = patch.GetColStart(); icol < patch.GetColStart() + patch.GetPatchSize(); ++icol){
-    for(int irow = patch.GetRowStart(); irow < patch.GetRowStart() + patch.GetPatchSize(); ++irow){
-      if((*fTRUIndexMap)(icol, irow) != truref){
-        result = false;
-        break;
-      }
-    }
-=======
     }
   }
   if (result == kLevel0Candidate) {
     Char_t l0times = (*fLevel0TimeMap)(col,row);
     if(l0times > fL0MinTime && l0times < fL0MaxTime) result = kLevel0Fired;
->>>>>>> 7ab7834c
   }
   return result;
 }