# **************************************************************************
# * Copyright(c) 1998-2014, ALICE Experiment at CERN, All rights reserved. *
# *                                                                        *
# * Author: The ALICE Off-line Project.                                    *
# * Contributors are mentioned in the code where appropriate.              *
# *                                                                        *
# * Permission to use, copy, modify and distribute this software and its   *
# * documentation strictly for non-commercial purposes is hereby granted   *
# * without fee, provided that the above copyright notice appears in all   *
# * copies and that both the copyright notice and this permission notice   *
# * appear in the supporting documentation. The authors make no claims     *
# * about the suitability of this software for any purpose. It is          *
# * provided "as is" without express or implied warranty.                  *
# **************************************************************************

# Module
set(MODULE AliHLTEMCAL)

# Module include folder
include_directories(${AliRoot_SOURCE_DIR}/HLT/EMCAL
                   )

# Additional include folders in alphabetical order
include_directories(${AliRoot_SOURCE_DIR}/EMCAL/EMCALbase
                    ${AliRoot_SOURCE_DIR}/EMCAL/EMCALraw
                    ${AliRoot_SOURCE_DIR}/EMCAL/EMCALUtils
                    ${AliRoot_SOURCE_DIR}/EMCAL/EMCALTriggerBase
                    ${AliRoot_SOURCE_DIR}/HLT/CALO
                    ${AliRoot_SOURCE_DIR}/HLT/BASE
                    ${AliRoot_SOURCE_DIR}/HLT/BASE/util
                    ${AliRoot_SOURCE_DIR}/STEER/CDB
                    ${AliRoot_SOURCE_DIR}/STEER/STEER
                    ${AliRoot_SOURCE_DIR}/STEER/STEERBase
                   )

# Sources in alphabetical order
set(SRCS
    AliHLTEMCALAgent.cxx
    AliHLTEMCALClusterizerComponent.cxx
    AliHLTEMCALClusterizerComponentNbyN.cxx
    AliHLTEMCALClusterMonitorComponent.cxx
    AliHLTEMCALClusterMonitor.cxx
    AliHLTEMCALConstants.cxx
    AliHLTEMCALDigitMakerComponent.cxx
    AliHLTEMCALMapper.cxx
    AliHLTEMCALRawAnalyzerComponent.cxx
    AliHLTEMCALRawAnalyzerStandardComponent.cxx
    AliHLTEMCALRawAnalyzerCrudeComponent.cxx
    AliHLTEMCALRawAnalyzerFastFitComponent.cxx
    AliHLTEMCALRawAnalyzerLMSComponent.cxx
    AliHLTEMCALRawAnalyzerNNComponent.cxx
    AliHLTEMCALRawAnalyzerPeakFinderComponent.cxx
    AliHLTEMCALRawHistoMaker.cxx
    AliHLTEMCALRawHistoMakerComponent.cxx
    AliHLTEMCALRecoParamHandler.cxx
    AliHLTEMCALTriggerDataMakerComponent.cxx
    AliHLTEMCALTriggerMaker.cxx
    AliHLTEMCALTriggerMakerComponent.cxx
<<<<<<< HEAD
    AliHLTEMCALTRURawDigitMaker.cxx
    AliHLTEMCALRawAnalyzerComponentTRU.cxx
    AliHLTEMCALSTURawDigitMaker.cxx
    AliHLTEMCALRawAnalyzerComponentSTU.cxx
=======
    AliHLTEMCALTriggerQAComponent.cxx
>>>>>>> 83ef516b
   )

# Headers from sources
string(REPLACE ".cxx" ".h" HDRS "${SRCS}")
set(HDRS ${HDRS}
    AliHLTEMCALSTUHeaderStruct.h
)

# Generate the dictionary
# It will create G_ARG1.cxx and G_ARG1.h / ARG1 = function first argument
get_directory_property(incdirs INCLUDE_DIRECTORIES)
generate_dictionary("${MODULE}" "${MODULE}LinkDef.h" "${HDRS}" "${incdirs}")

# Generate the ROOT map
# Dependecies
set(LIBDEPS STEERBase STEER CDB HLTbase AliHLTUtil AliHLTCalo EMCALbase EMCALUtils EMCALraw EMCALTriggerBase)
generate_rootmap("${MODULE}" "${LIBDEPS}" "${CMAKE_CURRENT_SOURCE_DIR}/${MODULE}LinkDef.h")

# Add a library to the project using the specified source files
add_library(${MODULE} SHARED ${SRCS} G__${MODULE}.cxx)
target_link_libraries(${MODULE} ${LIBDEPS})

# Additional compilation flags
set_target_properties(${MODULE} PROPERTIES COMPILE_FLAGS "")

# System dependent: Modify the way the library is build
if(${CMAKE_SYSTEM} MATCHES Darwin)
    set_target_properties(${MODULE} PROPERTIES LINK_FLAGS "-undefined dynamic_lookup")
endif(${CMAKE_SYSTEM} MATCHES Darwin)

# Installation
install(TARGETS ${MODULE}
        ARCHIVE DESTINATION lib
        LIBRARY DESTINATION lib)

install(FILES ${HDRS} DESTINATION include)<|MERGE_RESOLUTION|>--- conflicted
+++ resolved
@@ -56,14 +56,11 @@
     AliHLTEMCALTriggerDataMakerComponent.cxx
     AliHLTEMCALTriggerMaker.cxx
     AliHLTEMCALTriggerMakerComponent.cxx
-<<<<<<< HEAD
     AliHLTEMCALTRURawDigitMaker.cxx
     AliHLTEMCALRawAnalyzerComponentTRU.cxx
     AliHLTEMCALSTURawDigitMaker.cxx
     AliHLTEMCALRawAnalyzerComponentSTU.cxx
-=======
     AliHLTEMCALTriggerQAComponent.cxx
->>>>>>> 83ef516b
    )
 
 # Headers from sources
