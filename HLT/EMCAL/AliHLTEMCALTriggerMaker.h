--- conflicted
+++ resolved
@@ -202,7 +202,6 @@
   /** Initialize L0 Patch finders in EMCAL and DCAL */
   void InitializeLevel0PatchFinders(Bool_t isDCAL);
 
-<<<<<<< HEAD
   /**
    * Initialize the lookup tables used by the trigger maker
    */
@@ -217,24 +216,6 @@
    * otherwise
    */
   ELevel0TriggerStatus_t CheckForL0(Int_t col, Int_t row) const;
-
-  Bool_t IsSameTRU(const AliEMCALTriggerRawPatch &patch) const;
-=======
-  /**
-   * Initialize the lookup tables used by the trigger maker
-   */
-  void InitializeLookupTables();
-
-  /**
-   * Check whether all fastors are in the same TRU. This
-   * is a condition to accept the patch as valid Level0
-   * patch.
-   * @param patch Patch to check
-   * @return True if all fastors are in the same TRU, false
-   * otherwise
-   */
-  ELevel0TriggerStatus_t CheckForL0(Int_t col, Int_t row) const;
->>>>>>> 7ab7834c
 
 private:
   /** Pointer to the output buffer */
