/**************************************************************************
 * This file is property of and copyright by the ALICE HLT Project        *
 * All rights reserved.                                                   *
 *                                                                        *
 * Primary Authors: Markus Fasel                                          *
 *                                                                        *
 * Permission to use, copy, modify and distribute this software and its   *
 * documentation strictly for non-commercial purposes is hereby granted   *
 * without fee, provided that the above copyright notice appears in all   *
 * copies and that both the copyright notice and this permission notice   *
 * appear in the supporting documentation. The authors make no claims     *
 * about the suitability of this software for any purpose. It is          *
 * provided "as is" without express or implied warranty.                  *
 **************************************************************************/

#ifndef ALIHLTEMCALTRIGGERMAKER_H
#define ALIHLTEMCALTRIGGERMAKER_H

/**
 * @file   AliHLTEMCALTriggerMaker.h
 * @author Markus Fasel
 * @date   Oct. 30, 2015
 * @brief  Trigger maker kernel used by the EMCAL HLT trigger maker component
 */

#include <TObject.h>
#include "AliHLTLogging.h"

struct AliHLTCaloTriggerPatchDataStruct;
class AliHLTEMCALGeometry;

class AliEMCALTriggerBitConfig;
class AliEMCALTriggerRawPatch;
template<typename T> class AliEMCALTriggerDataGrid;
template<typename T> class AliEMCALTriggerPatchFinder;

/**
 * @class AliHLTEMCALTriggerMaker
 * @brief EMCAL Trigger Maker implementation runnin on the HLT
 *
 * This class implements the trigger maker for the EMCAL in the
 * HLT.
 */
class AliHLTEMCALTriggerMaker : public TObject, public AliHLTLogging {
public:
<<<<<<< HEAD
=======
  enum ThresholdType_t{
	  kHighThreshold = 0,
	  kLowThreshold = 1,
	  kNthresholds = 2
  };
>>>>>>> b50665b2
  /**
   * Constructor
   */
  AliHLTEMCALTriggerMaker();

  /**
   * Destructor
   */
  virtual ~AliHLTEMCALTriggerMaker();

  /**
   * Initializes the trigger maker kernel. Sets the geometry ptr,
   * allocates space for the trigger channels and configures the
   * trigger patch finder.
   *
   * Based on the geometry versions the trigger channel data grid is
   * allocated and the trigger patch finders in EMCAL (and DCAL if available)
   * are configured.
   *
   * @param geo Pointer to the geometry used in the trigger maker.
   */
  void Initialise(const AliHLTEMCALGeometry *geo);

  /**
   * Rest ADC values
   */
  void ResetADC();

  /**
   * Add digit structure to the data grid
   * @param digit Input digit data
   */
  void AddDigit(const AliHLTCaloDigitDataStruct *digit);

  /**
   * Set the adc value for a given col / row combination
   * @param col Column
   * @param row Row
   * @param adc ADC value
   */
  void SetADC(Int_t col, Int_t row, Float_t adc);

    /**
   * Set the bit mask from the STU for a given col / row combination
   * @param col Column
   * @param row Row
   * @param bitMask Bit mask
   */
  void SetBitMask(Int_t col, Int_t row, Int_t bitMask);

  /**
   * Set the pointer to the writeout buffer
   * @param outputcont Pointer to the writeout buffer
   */
  void SetTriggerPatchDataPtr(AliHLTCaloTriggerPatchDataStruct *outputcont, AliHLTUInt32_t buffersize) { fTriggerPatchDataPtr = outputcont; fBufferSize = buffersize; }

  /**
   * Find EMCAL trigger patches.
   * The trigger patches are internally converted into HLT EMCAL trigger patches and
   * pushed to the writeout buffer.
   * @return Number of found patches (-1 in case of buffer overflow)
   */
  Int_t FindPatches();

  /**
   * Set the thresholds for jet trigger patches
   * @param onlineTh Online threshold to be applied
   * @param offlineTh Offline threshold to be applied
   */
<<<<<<< HEAD
  void SetJetThresholds(Float_t onlineTh, Float_t offlineTh) { fJetThresholdOnline = onlineTh; fJetThresholdOffline = offlineTh; }
=======
  void SetJetThresholds(ThresholdType_t threshtype, Float_t onlineTh, Float_t offlineTh) { fJetThresholdOnline[threshtype] = onlineTh; fJetThresholdOffline[threshtype] = offlineTh; }
>>>>>>> b50665b2
  
  /**
   * Set the thresholds for gamma trigger patches
   * @param onlineTh Online threshold to be applied
   * @param offlineTh Offline threshold to be applied
   */
<<<<<<< HEAD
  void SetGammaThresholds(Float_t onlineTh, Float_t offlineTh) { fGammaThresholdOnline = onlineTh; fGammaThresholdOffline = offlineTh; }
=======
  void SetGammaThresholds(ThresholdType_t threshtype, Float_t onlineTh, Float_t offlineTh) { fGammaThresholdOnline[threshtype] = onlineTh; fGammaThresholdOffline[threshtype] = offlineTh; }
>>>>>>> b50665b2

  /**
   * Set the thresholds for bkg trigger patches
   * @param onlineTh Online threshold to be applied
   * @param offlineTh Offline threshold to be applied
   */
  void SetBkgThresholds(Float_t onlineTh, Float_t offlineTh) { fBkgThresholdOnline = onlineTh; fBkgThresholdOffline = offlineTh; }
<<<<<<< HEAD
=======

  /**
   * Set the patch size/subregion for jet trigger patches
   * @param size Size of the patch in number of FastORs
   * @param subregion Subregion of the sliding window
   */
  void SetJetPatch(Int_t size, Int_t subregion)    { fJetPatchSize = size  ; fJetSubregionSize = subregion  ; }

  /**
   * Set the patch size/subregion for gamma trigger patches
   * @param size Size of the patch in number of FastORs
   * @param subregion Subregion of the sliding window
   */
  void SetGammaPatch(Int_t size, Int_t subregion)  { fGammaPatchSize = size; fGammaSubregionSize = subregion; }

  /**
   * Set the patch size/subregion for background trigger patches
   * @param size Size of the patch in number of FastORs
   * @param subregion Subregion of the sliding window
   */
  void SetBkgPatch(Int_t size, Int_t subregion)    { fBkgPatchSize = size  ; fBkgSubregionSize = subregion  ; }
>>>>>>> b50665b2

protected:
  /**
   * Convert raw patches found by the trigger patch finders into HLT EMCAL trigger patches.
   * @param inputpatch EMCAL raw patch to be converted into an EMCAL HLT patch
   * @param output HLT trigger patch obtaied using the information in the EMCAL raw patch
   */
   void MakeHLTPatch(const AliEMCALTriggerRawPatch &inputpatch, AliHLTCaloTriggerPatchDataStruct &output, UInt_t offlinebits) const;

  /**
   * Initialise trigger patch finders in the EMCAL
   */
  void InitializeEMCALPatchFinders();
  /**
   * Initializse trigger patch finders in the DCAL
   */
  void InitializeDCALPatchFinders();

private:
  /** Pointer to the output buffer */
  AliHLTCaloTriggerPatchDataStruct              *fTriggerPatchDataPtr;
  /** Underlying EMCAL geometry*/
  const AliHLTEMCALGeometry                     *fkGeometryPtr;

  /** EMCAL trigger algorithms used to find trigger patches */
  AliEMCALTriggerPatchFinder<float>             *fPatchFinder;
  /** Grid with ADC values used for the trigger patch finding */
  AliEMCALTriggerDataGrid<float>                *fADCValues;
  /** Grid with ADC values used for the trigger patch finding */
  AliEMCALTriggerDataGrid<float>                *fADCOfflineValues;
  /** Grid with trigger bit mask from STU */
  AliEMCALTriggerDataGrid<int>                  *fTriggerBitMasks;
<<<<<<< HEAD

  /** Available space in buffer */
  AliHLTUInt32_t								fBufferSize;
  /** online threshold for gamma patches */
  Float_t                                       fGammaThresholdOnline;
  /** offline threshold for gamma patches */
  Float_t                                       fGammaThresholdOffline;
  /** online threshold for jet patches */
  Float_t                                       fJetThresholdOnline;
  /** offline threshold for jet patches */
  Float_t                                       fJetThresholdOffline;
=======
  /** Trigger bit configurtion */
  AliEMCALTriggerBitConfig                      *fTriggerBitConfig;
  /** Jet patch size **/
  Int_t                                         fJetPatchSize;
  /** Jet subregion size **/
  Int_t                                         fJetSubregionSize;
  /** Gamma patch size **/
  Int_t                                         fGammaPatchSize;
  /** Gamme subregion size **/
  Int_t                                         fGammaSubregionSize;
  /** Background patch size **/
  Int_t                                         fBkgPatchSize;
  /** Background subregion size **/
  Int_t                                         fBkgSubregionSize;

  /** Available space in buffer */
  AliHLTUInt32_t                                fBufferSize;
  /** online threshold for gamma patches */
  Float_t                                       fGammaThresholdOnline[2];
  /** offline threshold for gamma patches */
  Float_t                                       fGammaThresholdOffline[2];
  /** online threshold for jet patches */
  Float_t                                       fJetThresholdOnline[2];
  /** offline threshold for jet patches */
  Float_t                                       fJetThresholdOffline[2];
>>>>>>> b50665b2
  /** online threshold for bkg patches */
  Float_t                                       fBkgThresholdOnline;
  /** offline threshold for bkg patches */
  Float_t                                       fBkgThresholdOffline;

  ClassDef(AliHLTEMCALTriggerMaker, 2);
};

#endif<|MERGE_RESOLUTION|>--- conflicted
+++ resolved
@@ -43,14 +43,11 @@
  */
 class AliHLTEMCALTriggerMaker : public TObject, public AliHLTLogging {
 public:
-<<<<<<< HEAD
-=======
   enum ThresholdType_t{
 	  kHighThreshold = 0,
 	  kLowThreshold = 1,
 	  kNthresholds = 2
   };
->>>>>>> b50665b2
   /**
    * Constructor
    */
@@ -120,22 +117,14 @@
    * @param onlineTh Online threshold to be applied
    * @param offlineTh Offline threshold to be applied
    */
-<<<<<<< HEAD
-  void SetJetThresholds(Float_t onlineTh, Float_t offlineTh) { fJetThresholdOnline = onlineTh; fJetThresholdOffline = offlineTh; }
-=======
   void SetJetThresholds(ThresholdType_t threshtype, Float_t onlineTh, Float_t offlineTh) { fJetThresholdOnline[threshtype] = onlineTh; fJetThresholdOffline[threshtype] = offlineTh; }
->>>>>>> b50665b2
   
   /**
    * Set the thresholds for gamma trigger patches
    * @param onlineTh Online threshold to be applied
    * @param offlineTh Offline threshold to be applied
    */
-<<<<<<< HEAD
-  void SetGammaThresholds(Float_t onlineTh, Float_t offlineTh) { fGammaThresholdOnline = onlineTh; fGammaThresholdOffline = offlineTh; }
-=======
   void SetGammaThresholds(ThresholdType_t threshtype, Float_t onlineTh, Float_t offlineTh) { fGammaThresholdOnline[threshtype] = onlineTh; fGammaThresholdOffline[threshtype] = offlineTh; }
->>>>>>> b50665b2
 
   /**
    * Set the thresholds for bkg trigger patches
@@ -143,8 +132,6 @@
    * @param offlineTh Offline threshold to be applied
    */
   void SetBkgThresholds(Float_t onlineTh, Float_t offlineTh) { fBkgThresholdOnline = onlineTh; fBkgThresholdOffline = offlineTh; }
-<<<<<<< HEAD
-=======
 
   /**
    * Set the patch size/subregion for jet trigger patches
@@ -166,7 +153,6 @@
    * @param subregion Subregion of the sliding window
    */
   void SetBkgPatch(Int_t size, Int_t subregion)    { fBkgPatchSize = size  ; fBkgSubregionSize = subregion  ; }
->>>>>>> b50665b2
 
 protected:
   /**
@@ -199,19 +185,6 @@
   AliEMCALTriggerDataGrid<float>                *fADCOfflineValues;
   /** Grid with trigger bit mask from STU */
   AliEMCALTriggerDataGrid<int>                  *fTriggerBitMasks;
-<<<<<<< HEAD
-
-  /** Available space in buffer */
-  AliHLTUInt32_t								fBufferSize;
-  /** online threshold for gamma patches */
-  Float_t                                       fGammaThresholdOnline;
-  /** offline threshold for gamma patches */
-  Float_t                                       fGammaThresholdOffline;
-  /** online threshold for jet patches */
-  Float_t                                       fJetThresholdOnline;
-  /** offline threshold for jet patches */
-  Float_t                                       fJetThresholdOffline;
-=======
   /** Trigger bit configurtion */
   AliEMCALTriggerBitConfig                      *fTriggerBitConfig;
   /** Jet patch size **/
@@ -237,7 +210,6 @@
   Float_t                                       fJetThresholdOnline[2];
   /** offline threshold for jet patches */
   Float_t                                       fJetThresholdOffline[2];
->>>>>>> b50665b2
   /** online threshold for bkg patches */
   Float_t                                       fBkgThresholdOnline;
   /** offline threshold for bkg patches */
