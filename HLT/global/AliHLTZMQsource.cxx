// $Id$

///**************************************************************************
///* This file is property of and copyright by the                          * 
///* ALICE Experiment at CERN, All rights reserved.                         *
///*                                                                        *
///* Primary Authors: Mikolaj Krzewicki, mikolaj.krzewicki@cern.ch          *
///*                                                                        *
///* Permission to use, copy, modify and distribute this software and its   *
///* documentation strictly for non-commercial purposes is hereby granted   *
///* without fee, provided that the above copyright notice appears in all   *
///* copies and that both the copyright notice and this permission notice   *
///* appear in the supporting documentation. The authors make no claims     *
///* about the suitability of this software for any purpose. It is          *
///* provided "as is" without express or implied warranty.                  *
///**************************************************************************

/// @file   AliHLTZMQsource.cxx
/// @author Mikolaj Krzewicki
/// @date   
/// @brief  HLT ZMQ component implementation. */
///

#include "AliHLTZMQsource.h"
#include "AliHLTErrorGuard.h"
#include "AliLog.h"
#include <TPRegexp.h>
#include "zmq.h"
#include "AliZMQhelpers.h"

using namespace std;

/** ROOT macro for the implementation of ROOT specific class methods */
ClassImp(AliHLTZMQsource)

//______________________________________________________________________________
AliHLTZMQsource::AliHLTZMQsource()
  : AliHLTComponent()
  , fOutputDataTypes()
  , fZMQcontext(NULL)
  , fZMQin(NULL)
  , fZMQsocketType(-1)
  , fZMQinConfig("SUB")
  , fMessageFilter("")
  , fZMQrequestTimeout(1000)
  , fZMQneverBlock(kTRUE)
  , fForwardHLTinput(false)
  , fOutputBufferSize(10000000)
{
}

//______________________________________________________________________________
AliHLTZMQsource::~AliHLTZMQsource()
{
  //dtor
  zmq_close(fZMQin);
  zmq_ctx_destroy(fZMQcontext);
}

//______________________________________________________________________________
const char* AliHLTZMQsource::GetComponentID()
{
  // overloaded from AliHLTComponent
  return "ZMQsource";
}

//______________________________________________________________________________
void AliHLTZMQsource::GetInputDataTypes(AliHLTComponentDataTypeList& list)
{
  // overloaded from AliHLTComponent
  list.clear();
  list.push_back(kAliHLTAllDataTypes);
}

//______________________________________________________________________________
AliHLTComponentDataType AliHLTZMQsource::GetOutputDataType()
{
  // overloaded from AliHLTComponent
  return kAliHLTAllDataTypes;
}

////______________________________________________________________________________
//int AliHLTZMQsource::GetOutputDataTypes(AliHLTComponentDataTypeList& tgtList)
//{
//  // overloaded from AliHLTComponent
//  tgtList.assign(fOutputDataTypes.begin(), fOutputDataTypes.end());
//  HLTMessage("%s %p provides %d output data types", GetComponentID(), this, fOutputDataTypes.size());
//  return fOutputDataTypes.size();
//}

//______________________________________________________________________________
void AliHLTZMQsource::GetOutputDataSize( unsigned long& constBase, double& inputMultiplier )
{
  // overloaded from AliHLTComponent
  constBase=fOutputBufferSize;
  inputMultiplier=1.0;
}

//______________________________________________________________________________
AliHLTComponent* AliHLTZMQsource::Spawn()
{
  // overloaded from AliHLTComponent
  return new AliHLTZMQsource;
}

//______________________________________________________________________________
int AliHLTZMQsource::DoInit( int argc, const char** argv )
{
  // overloaded from AliHLTComponent: initialization
  int retCode=0;
  //process arguments
  if (ProcessOptionString(GetComponentArgs())<0)
  {
    HLTFatal("wrong options %s", GetComponentArgs().c_str());
    return -1;
  }

  int rc = 0;
  //init ZMQ stuff
  fZMQcontext = alizmq_context();
  HLTMessage(Form("ctx create rc %i errno %i",rc,errno));

  //init ZMQ socket
  rc = alizmq_socket_init(fZMQin, fZMQcontext, fZMQinConfig.Data(), 0, 10 ); 
  if (!fZMQin || rc<0) 
  {
    HLTError("cannot initialize ZMQ socket %s, %s",fZMQinConfig.Data(),zmq_strerror(errno));
    return -1;
  }

  //subscribe
  rc = zmq_setsockopt(fZMQin, ZMQ_SUBSCRIBE, fMessageFilter.Data(), fMessageFilter.Length());
  
  HLTMessage(Form("socket create ptr %p %s",fZMQin,(rc<0)?zmq_strerror(errno):""));
<<<<<<< HEAD
  HLTInfo(Form("ZMQ connected to: %s rc %i %s",fZMQinConfig.Data(),rc,(rc<0)?zmq_strerror(errno):""));
=======
  HLTMessage(Form("ZMQ connected to: %s rc %i %s",fZMQinConfig.Data(),rc,(rc<0)?zmq_strerror(errno):""));
>>>>>>> d0240885

  return retCode;
}

//______________________________________________________________________________
int AliHLTZMQsource::DoDeinit()
{
  // overloaded from AliHLTComponent: cleanup
  int retCode=0;
  return retCode;
}

//______________________________________________________________________________
int AliHLTZMQsource::DoProcessing( const AliHLTComponentEventData& evtData,
                  const AliHLTComponentBlockData* blocks, 
                  AliHLTComponentTriggerData& /*trigData*/,
                  AliHLTUInt8_t* outputBuffer, 
                  AliHLTUInt32_t& outputBufferSize,
                  AliHLTComponentBlockDataList& outputBlocks,
                  AliHLTComponentEventDoneData*& edd )
{
  // overloaded from AliHLTComponent: event processing
  int retCode=0;

  // process data events only
  //if (!IsDataEvent()) return 0;

  //init internal
  AliHLTUInt32_t initialOutputBufferCapacity = outputBufferSize;
  AliHLTUInt32_t outputBufferCapacity = outputBufferSize;
  outputBufferSize=0;
  int blockSize = 0;
  void* block = NULL;

  //if we want to forward HLT input:
  if (fForwardHLTinput)
  {
    for (int iBlock = 0;
        iBlock < evtData.fBlockCnt;
        iBlock++) 
    {
      outputBlocks.push_back(blocks[iBlock]);
    }  
  }

  int blockTopicSize=-1;
  AliHLTDataTopic blockTopic = kAliHLTAnyDataType | kAliHLTDataOriginAny;
  int rc = -1;

  //in case we do requests: request first and poll for replies
  //if no reply arrives after a timeout period, reset the connection
  if (fZMQsocketType==ZMQ_REQ)
  {
    //send request (header + an empty body for good measure)
    HLTMessage("sending request");
    zmq_send(fZMQin, fMessageFilter.Data(), fMessageFilter.Length(), ZMQ_SNDMORE);
    zmq_send(fZMQin, 0, 0, 0);
    //wait for reply
    zmq_pollitem_t sockets[] = { {fZMQin, 0, ZMQ_POLLIN, 0} };
    rc = zmq_poll( sockets, 1, fZMQrequestTimeout );
    if (rc==-1) 
    {
      HLTImportant("request interrupted");
      //interrupted, stop processing
      return 0;
    }
    if (! (sockets[0].revents & ZMQ_POLLIN))
    {
      //if we got no reply reset the connection, probably source died
      HLTImportant("request timed out after %i us",fZMQrequestTimeout);
      rc = alizmq_socket_init(fZMQin, fZMQcontext, fZMQinConfig.Data(), 0, 10 ); 
      if (rc<0) 
      {
        HLTError("cannot reinitialize ZMQ socket %s, %s",fZMQinConfig.Data(),zmq_strerror(errno));
        return -1;
      }
      
      //just return normally
      return 0;
    }
  }

  int64_t more=0;
  size_t moreSize=sizeof(more);
  int frameNumber=0;
  do //multipart, get all parts
  {
    frameNumber++;
    outputBufferCapacity -= blockSize;
    outputBufferSize += blockSize;
    block = outputBuffer + outputBufferSize;
    
    //get (fill) the block topic
    blockTopicSize = zmq_recv (fZMQin, &blockTopic, sizeof(blockTopic), (fZMQneverBlock)?ZMQ_DONTWAIT:0);
    if (blockTopicSize<0 && errno==EAGAIN) break; //nothing on the socket
    zmq_getsockopt(fZMQin, ZMQ_RCVMORE, &more, &moreSize);
    if (more) {
      //get (fill) the block data
      blockSize = zmq_recv(fZMQin, block, outputBufferCapacity, (fZMQneverBlock)?ZMQ_DONTWAIT:0);
      if (blockSize < 0 && errno == EAGAIN) break; //nothing on the socket
      if (blockSize > outputBufferCapacity) {
        HLTWarning("output buffer too small: %i", initialOutputBufferCapacity);
        retCode = -ENOSPC; break;
      }//no space for message
      zmq_getsockopt(fZMQin, ZMQ_RCVMORE, &more, &moreSize);
    }

    //if we subscribe AND the body is empty skip the first frame as it is just a subscription topic
    //TODO: rethink this logic
    if (frameNumber==1 && 
        fZMQsocketType==ZMQ_SUB && 
        !fMessageFilter.IsNull() && 
        blockSize <= 0 ) continue;

    if (blockTopicSize <= 0) continue; //empty header, dont push back

    HLTMessage(Form("pushing back %s, %i bytes", blockTopic.Description().c_str(), blockSize));
    
    //prepare the component block data descriptor
    AliHLTComponentBlockData blockHeader; FillBlockData(blockHeader);
    blockHeader.fPtr      = outputBuffer;
    blockHeader.fOffset   = outputBufferSize;
    blockHeader.fSize     = blockSize;
    blockHeader.fDataType = blockTopic.fTopic;
    blockHeader.fSpecification = blockTopic.fSpecification;
    
    //register the block in the output buffer list
    outputBlocks.push_back(blockHeader);
  } while (more==1);
  
  edd=NULL;
  return retCode;
}

//______________________________________________________________________________
int AliHLTZMQsource::ProcessOption(TString option, TString value)
{
  //process option
  //to be implemented by the user
  
  if (option.EqualTo("in"))
  {
    fZMQinConfig = value;
    fZMQsocketType = alizmq_socket_type(value.Data());
    switch (fZMQsocketType)
    {
      case ZMQ_REQ:
        break;
      case ZMQ_PULL:
        break;
      case ZMQ_SUB:
        break;
      default:
        HLTWarning("use of socket type %s for a source is currently unsupported! (config: %s)", alizmq_socket_name(fZMQsocketType), fZMQinConfig.Data());
        return -EINVAL;
    }
  }
  else if (option.EqualTo("MessageFilter") || option.EqualTo("subscription"))
  {
    fMessageFilter = value;
  }
  else if (option.EqualTo("ZMQrequestTimeout"))
  {
    fZMQrequestTimeout = value.Atoi();
  }
  else if (option.EqualTo("ZMQneverBlock"))
  {
    if (value.EqualTo("0") || value.EqualTo("no") || value.Contains("false",TString::kIgnoreCase))
      fZMQneverBlock = kFALSE;
    else if (value.EqualTo("1") || value.EqualTo("yes") || value.Contains("true",TString::kIgnoreCase) )
      fZMQneverBlock = kTRUE;
  }
  else if (option.EqualTo("OutputBufferSize"))
  {
    fOutputBufferSize = value.Atoi();
  }
  else if (option.EqualTo("forwardHLTinput"))
  {
    fForwardHLTinput = true;
  }
  else
  {
    HLTError("unrecognized option %s", option.Data());
    return -1;
  }

  return 1; 
}
<|MERGE_RESOLUTION|>--- conflicted
+++ resolved
@@ -132,11 +132,7 @@
   rc = zmq_setsockopt(fZMQin, ZMQ_SUBSCRIBE, fMessageFilter.Data(), fMessageFilter.Length());
   
   HLTMessage(Form("socket create ptr %p %s",fZMQin,(rc<0)?zmq_strerror(errno):""));
-<<<<<<< HEAD
-  HLTInfo(Form("ZMQ connected to: %s rc %i %s",fZMQinConfig.Data(),rc,(rc<0)?zmq_strerror(errno):""));
-=======
   HLTMessage(Form("ZMQ connected to: %s rc %i %s",fZMQinConfig.Data(),rc,(rc<0)?zmq_strerror(errno):""));
->>>>>>> d0240885
 
   return retCode;
 }
