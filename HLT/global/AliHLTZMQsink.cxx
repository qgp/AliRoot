--- conflicted
+++ resolved
@@ -49,11 +49,8 @@
   , fZMQerrorMsgSkip(100)
   , fSendECSparamString(kFALSE)
   , fECSparamString()
-<<<<<<< HEAD
-=======
   , fSendStreamerInfos(kFALSE)
   , fCDBpattern("^/*[a-zA-Z0-9_.-]+/[a-zA-Z0-9_.-]+/[a-zA-Z0-9_.-]+/*$")
->>>>>>> e945a90f
 {
   //ctor
 }
@@ -135,13 +132,9 @@
   }
   
   HLTMessage(Form("socket create ptr %p %s",fZMQout,(rc<0)?zmq_strerror(errno):""));
-<<<<<<< HEAD
-  HLTInfo(Form("ZMQ connected to: %s (%s(id %i)) rc %i %s",fZMQoutConfig.Data(),alizmq_socket_name(fZMQsocketType),fZMQsocketType,rc,(rc<0)?zmq_strerror(errno):""));
-=======
   HLTInfo(Form("ZMQ connected to: %s (%s(id %i)) rc %i %s",
                fZMQoutConfig.Data(),alizmq_socket_name(fZMQsocketType),
                fZMQsocketType,rc,(rc<0)?zmq_strerror(errno):""));
->>>>>>> e945a90f
   
   return retCode;
 }
@@ -173,20 +166,14 @@
   int rc = 0;
   Bool_t doSend = kTRUE;
   Bool_t doSendECSparamString = kFALSE;
-<<<<<<< HEAD
-=======
   Bool_t doSendStreamerInfos = kFALSE;
   Bool_t doSendCDB = kFALSE;
   AliCDBEntry* cdbEntry = NULL;
->>>>>>> e945a90f
   
   //cache an ECS param topic
   char ecsParamTopic[kAliHLTComponentDataTypeTopicSize];
   DataType2Topic(kAliHLTDataTypeECSParam, ecsParamTopic);
-<<<<<<< HEAD
-=======
   TString requestedCDBpath;
->>>>>>> e945a90f
 
   //in case we reply to requests instead of just pushing/publishing
   //we poll for requests
@@ -216,8 +203,6 @@
         {
           doSendECSparamString = kTRUE;
         }
-<<<<<<< HEAD
-=======
         //if request is for streamer infos, set the flag
         else if (*reinterpret_cast<const AliHLTUInt64_t*>(requestTopic) ==
                  *reinterpret_cast<const AliHLTUInt64_t*>(kAliHLTDataTypeStreamerInfo.fID))
@@ -252,7 +237,6 @@
           } while (false);
         }
         zmq_msg_close(&requestMsg);
->>>>>>> e945a90f
       } while (more==1);
     }
     else { doSend = kFALSE; }
@@ -297,8 +281,6 @@
     }
   }
 
-<<<<<<< HEAD
-=======
   //always cache streamer infos
   {
     const AliHLTComponentBlockData* inputBlock = NULL;
@@ -333,7 +315,6 @@
     } //for iBlock
   } //dummy scope
 
->>>>>>> e945a90f
   if (doSend)
   {
     //set the time of current push
@@ -371,46 +352,24 @@
     }
     int nSelectedBlocks = selectedBlockIdx.size();
     int nSentBlocks = 0;
-<<<<<<< HEAD
-
-    //only send the INFO block if there is something to send
-=======
 
     aliZMQmsg message;
 
     //only send the INFO block if there is some data to send
->>>>>>> e945a90f
     if (fSendRunNumber && nSelectedBlocks>0)
     {
       string runNumberString = "run=";
       char tmp[34];
       snprintf(tmp,34,"%i",GetRunNo()); 
       runNumberString+=tmp;
-<<<<<<< HEAD
-      rc = zmq_send(fZMQout, "INFO", 4, ZMQ_SNDMORE);
-      rc = zmq_send(fZMQout, runNumberString.data(), runNumberString.size(), ZMQ_SNDMORE);
-      if (rc>=0) nSentBlocks++;
-=======
       rc = alizmq_msg_add(&message, "INFO", runNumberString);
       if (rc<0) {
         HLTWarning("ZMQ error adding INFO");
       }
->>>>>>> e945a90f
     }
 
     //maybe send the ECS param string
     //once if requested or always if so configured
-<<<<<<< HEAD
-    if (fSendECSparamString || doSendECSparamString)
-    {
-      AliHLTDataTopic topic = kAliHLTDataTypeECSParam;
-      rc = zmq_send(fZMQout, &topic, sizeof(topic), ZMQ_SNDMORE);
-      int flags = (nSelectedBlocks==0)?0:ZMQ_SNDMORE;
-      rc = zmq_send(fZMQout, fECSparamString.Data(), fECSparamString.Length(), flags);
-      if (rc>=0) nSentBlocks++;
-      HLTMessage("sent ECS params, as per request, rc=%i",rc);
-      doSendECSparamString = kFALSE;
-=======
     if ((fSendECSparamString && nSelectedBlocks>0) || doSendECSparamString)
     {
       AliHLTDataTopic topic = kAliHLTDataTypeECSParam;
@@ -441,7 +400,6 @@
         HLTWarning("ZMQ error adding CDB entry %s", requestedCDBpath.Data());
       }
       doSendCDB = kFALSE;
->>>>>>> e945a90f
     }
 
     //send the selected blocks
@@ -452,31 +410,9 @@
       inputBlock = &blocks[selectedBlockIdx[iSelectedBlock]];
       AliHLTDataTopic blockTopic = *inputBlock;
 
-<<<<<<< HEAD
-      //send:
-      //  first part : AliHLTComponentDataType in string format
-      //  second part: Payload
-      rc = zmq_send(fZMQout, &blockTopic, sizeof(blockTopic), ZMQ_SNDMORE);
-      HLTMessage(Form("send topic rc %i %s",rc,(rc<0)?zmq_strerror(errno):""));
-      int flags = 0;
-      if (fZMQneverBlock) flags = ZMQ_DONTWAIT;
-      if (iSelectedBlock < (selectedBlockIdx.size()-1)) flags = ZMQ_SNDMORE;
-      rc = zmq_send(fZMQout, inputBlock->fPtr, inputBlock->fSize, flags);
-      if (rc<0 && (fNskippedErrorMessages++ >= fZMQerrorMsgSkip))
-      {
-        fNskippedErrorMessages=0;
-        HLTWarning("error sending data frame %s, %s",
-                   blockTopic.Description().c_str(),
-                   zmq_strerror(errno));
-      }
-      else
-      {
-        nSentBlocks++;
-=======
       rc = alizmq_msg_add(&message, &blockTopic, inputBlock->fPtr, inputBlock->fSize);
       if (rc<0) {
         HLTWarning("ZMQ error adding block %s", blockTopic.Description().c_str());
->>>>>>> e945a90f
       }
       HLTMessage(Form("send data rc %i %s",rc,(rc<0)?zmq_strerror(errno):""));
     }
@@ -484,11 +420,7 @@
     
     //send an empty message if we really need a reply (ZMQ_REP mode)
     //only in case no blocks were sent
-<<<<<<< HEAD
-    if (nSentBlocks == 0 && fZMQsocketType==ZMQ_REP)
-=======
     if (message.size()==0 && fZMQsocketType==ZMQ_REP)
->>>>>>> e945a90f
     { 
       rc = alizmq_msg_add(&message, "", "");
       if (rc<0) {
@@ -566,14 +498,11 @@
     fZMQerrorMsgSkip = value.Atoi();
   }
 
-<<<<<<< HEAD
-=======
   else if (option.EqualTo("schema"))
   {
     fSendStreamerInfos = kTRUE;
   }
 
->>>>>>> e945a90f
   else
   {
     HLTError("unrecognized option %s", option.Data());
