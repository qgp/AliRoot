/**************************************************************************
 * This file is property of and copyright by the ALICE HLT Project        * 
 * ALICE Experiment at CERN, All rights reserved.                         *
 *                                                                        *
 * Primary Author: Mikolaj Krzewicki, mikolaj.krzewicki@cern.ch           *
 *                                                                        *
 * Permission to use, copy, modify and distribute this software and its   *
 * documentation strictly for non-commercial purposes is hereby granted   *
 * without fee, provided that the above copyright notice appears in all   *
 * copies and that both the copyright notice and this permission notice   *
 * appear in the supporting documentation. The authors make no claims     *
 * about the suitability of this software for any purpose. It is          *
 * provided "as is" without express or implied warranty.                  *
 **************************************************************************/

#include "AliHLTZMQsink.h"
#include "AliHLTErrorGuard.h"
#include "TDatime.h"
#include "TRandom3.h"
#include <TObject.h>
#include <TPRegexp.h>
#include "zmq.h"
#include "AliZMQhelpers.h"

using namespace std;

ClassImp(AliHLTZMQsink)

//______________________________________________________________________________
AliHLTZMQsink::AliHLTZMQsink() :
  AliHLTComponent()
  , fZMQcontext(NULL)
  , fZMQout(NULL)
  , fZMQsocketType(-1)
  , fZMQoutConfig("PUB")
  , fZMQpollIn(kFALSE)
  , fPushbackDelayPeriod(-1)
  , fIncludePrivateBlocks(kFALSE)
  , fZMQneverBlock(kTRUE)
  , fSendRunNumber(kTRUE)
  , fNskippedErrorMessages(0)
  , fZMQerrorMsgSkip(100)
{
  //ctor
}

//______________________________________________________________________________
AliHLTZMQsink::~AliHLTZMQsink()
{
  //dtor
  zmq_close(fZMQout);
  zmq_ctx_destroy(fZMQcontext);
}

//______________________________________________________________________________
const Char_t* AliHLTZMQsink::GetComponentID()
{
  //id
  return "ZMQsink";
}

//______________________________________________________________________________
AliHLTComponentDataType AliHLTZMQsink::GetOutputDataType()
{
  // default method as sink components do not produce output
  AliHLTComponentDataType dt =
    {sizeof(AliHLTComponentDataType),
     kAliHLTVoidDataTypeID,
     kAliHLTVoidDataOrigin};
  return dt;
}

//______________________________________________________________________________
void AliHLTZMQsink::GetInputDataTypes( vector<AliHLTComponentDataType>& list)
{
  //what data types do we accept
  list.clear();
  list.push_back(kAliHLTAllDataTypes);
}

//______________________________________________________________________________
void AliHLTZMQsink::GetOutputDataSize( unsigned long& constBase, double& inputMultiplier )
{
  // default method as sink components do not produce output
  constBase=0;
  inputMultiplier=0;
}

//______________________________________________________________________________
AliHLTComponent* AliHLTZMQsink::Spawn()
{
  //Spawn a new instance
  return new AliHLTZMQsink();
}

//______________________________________________________________________________
Int_t AliHLTZMQsink::DoInit( Int_t /*argc*/, const Char_t** /*argv*/ )
{
  // see header file for class documentation
  Int_t retCode=0;

  //process arguments
  if (ProcessOptionString(GetComponentArgs())<0) 
  {
    HLTFatal("wrong config string! %s", GetComponentArgs().c_str());
    return -1;
  }

  int rc = 0;
  //init ZMQ context
  fZMQcontext = zmq_ctx_new();
  HLTMessage(Form("ctx create ptr %p %s",fZMQcontext,(rc<0)?zmq_strerror(errno):""));
  if (!fZMQcontext) return -1;

  //init ZMQ socket
  rc = alizmq_socket_init(fZMQout, fZMQcontext, fZMQoutConfig.Data(), 0, 10 ); 
  if (!fZMQout || rc<0) 
  {
    HLTError("cannot initialize ZMQ socket %s, %s",fZMQoutConfig.Data(),zmq_strerror(errno));
    return -1;
  }
  
  HLTMessage(Form("socket create ptr %p %s",fZMQout,(rc<0)?zmq_strerror(errno):""));
  HLTImportant(Form("ZMQ connected to: %s (%s(id %i)) rc %i %s",fZMQoutConfig.Data(),alizmq_socket_name(fZMQsocketType),fZMQsocketType,rc,(rc<0)?zmq_strerror(errno):""));
  
  return retCode;
}

//______________________________________________________________________________
Int_t AliHLTZMQsink::DoDeinit()
{
  // see header file for class documentation
  return 0;
}

//______________________________________________________________________________
int AliHLTZMQsink::DoProcessing( const AliHLTComponentEventData& evtData,
                                const AliHLTComponentBlockData* blocks, 
                                AliHLTComponentTriggerData& /*trigData*/,
                                AliHLTUInt8_t* /*outputPtr*/, 
                                AliHLTUInt32_t& /*size*/,
                                AliHLTComponentBlockDataList& outputBlocks,
                                AliHLTComponentEventDoneData*& /*edd*/ )
{ 
  // see header file for class documentation
  Int_t retCode=0;
  
  //create a default selection of any data:
  int requestTopicSize=-1;
  char requestTopic[kAliHLTComponentDataTypeTopicSize];
  memset(requestTopic, '*', kAliHLTComponentDataTypeTopicSize);
  int requestSize=-1;
  char request[kAliHLTComponentDataTypeTopicSize];
  memset(request, '*', kAliHLTComponentDataTypeTopicSize);

  int rc = 0;
  Bool_t doSend = kTRUE;
  
  //in case we reply to requests instead of just pushing/publishing
  //we poll for requests
  if (fZMQpollIn)
  {
    zmq_pollitem_t items[] = { { fZMQout, 0, ZMQ_POLLIN, 0 } };
    zmq_poll(items, 1, 0);

    if (items[0].revents & ZMQ_POLLIN)
    {
      int64_t more=0;
      size_t moreSize=sizeof(more);
      do //request could be multipart, get all parts
      {
        requestTopicSize = zmq_recv (fZMQout, requestTopic, kAliHLTComponentDataTypeTopicSize, 0);
        zmq_getsockopt(fZMQout, ZMQ_RCVMORE, &more, &moreSize);
        if (more) {
          requestSize = zmq_recv(fZMQout, request, kAliHLTComponentDataTypeTopicSize, 0);
          zmq_getsockopt(fZMQout, ZMQ_RCVMORE, &more, &moreSize);
        }
      } while (more==1);
    }
    else { doSend = kFALSE; }
  }
 
  //if enabled (option -pushback-period), send at most so often
  if (fPushbackDelayPeriod>0)
  {
    TDatime time;
    if ((Int_t)time.Get()-fLastPushbackDelayTime<fPushbackDelayPeriod) 
    {
      doSend=kFALSE;
    }
  }  

  if (doSend)
  {
    //set the time of current push
    if (fPushbackDelayPeriod>0)
    {
      TDatime time;
      fLastPushbackDelayTime=time.Get();
    }

    //first make a map of selected blocks, and identify the last one
    //so we can properly mark the last block for multipart ZMQ sending later
    const AliHLTComponentBlockData* inputBlock = NULL;
    std::vector<int> selectedBlockIdx;
    for (int iBlock = 0;
         iBlock < evtData.fBlockCnt;
         iBlock++) 
    {
      inputBlock = &blocks[iBlock];
      //don't include provate data unless explicitly asked to
      if (!fIncludePrivateBlocks)
      {
        if (!memcmp(inputBlock->fDataType.fOrigin, &kAliHLTDataOriginPrivate, kAliHLTComponentDataTypefOriginSize))
          continue;
      }

      //check if the data type matches the request
      char blockTopic[kAliHLTComponentDataTypeTopicSize];
      DataType2Topic(inputBlock->fDataType, blockTopic);
      if (Topicncmp(requestTopic, blockTopic, requestTopicSize))
      {
        selectedBlockIdx.push_back(iBlock);
      }
    }

    if (fSendRunNumber && selectedBlockIdx.size()>0)
    {
      string runNumberString = "run=";
      char tmp[34];
<<<<<<< HEAD
      sprintf(tmp,"%i",GetRunNo()); 
=======
      snprintf(tmp,34,"%i",GetRunNo()); 
>>>>>>> b50665b2
      runNumberString+=tmp;
      zmq_send(fZMQout, "INFO", 4, ZMQ_SNDMORE);
      zmq_send(fZMQout, runNumberString.data(), runNumberString.size(), ZMQ_SNDMORE);
    }

    //send the selected blocks
    for (int iSelectedBlock = 0;
         iSelectedBlock < selectedBlockIdx.size();
         iSelectedBlock++) 
    {
      inputBlock = &blocks[selectedBlockIdx[iSelectedBlock]];
      AliHLTDataTopic blockTopic = *inputBlock;

      //send:
      //  first part : AliHLTComponentDataType in string format
      //  second part: Payload
      rc = zmq_send(fZMQout, &blockTopic, sizeof(blockTopic), ZMQ_SNDMORE);
      HLTMessage(Form("send topic rc %i %s",rc,(rc<0)?zmq_strerror(errno):""));
      int flags = 0;
      if (fZMQneverBlock) flags = ZMQ_DONTWAIT;
      if (iSelectedBlock < (selectedBlockIdx.size()-1)) flags = ZMQ_SNDMORE;
      rc = zmq_send(fZMQout, inputBlock->fPtr, inputBlock->fSize, flags);
      if (rc<0 && (fNskippedErrorMessages++ >= fZMQerrorMsgSkip))
      {
        fNskippedErrorMessages=0;
        HLTWarning("error sending data frame %s, %s", blockTopic.Description().c_str(),zmq_strerror(errno));
      }
      HLTMessage(Form("send data rc %i %s",rc,(rc<0)?zmq_strerror(errno):""));
    }
    
    //send an empty message if we really need a reply (ZMQ_REP mode)
    //only in case no blocks were selected
    if (selectedBlockIdx.size() == 0 && fZMQsocketType==ZMQ_REP)
    { 
      rc = zmq_send(fZMQout, 0, 0, ZMQ_SNDMORE);
      HLTMessage(Form("send endframe rc %i %s",rc,(rc<0)?zmq_strerror(errno):""));
      if (rc<0) HLTWarning("error sending dummy REP topic");
      rc = zmq_send(fZMQout, 0, 0, 0);
      HLTMessage(Form("send endframe rc %i %s",rc,(rc<0)?zmq_strerror(errno):""));
      if (rc<0) HLTWarning("error sending dummy REP data");
    }
  }

  outputBlocks.clear();
  return retCode;
}

//______________________________________________________________________________
int AliHLTZMQsink::ProcessOption(TString option, TString value)
{
  //process option
  //to be implemented by the user
  
  if (option.EqualTo("out"))
  {
    fZMQoutConfig = value;
    fZMQsocketType = alizmq_socket_type(value.Data());
    switch (fZMQsocketType)
    {
      case ZMQ_REP:
        fZMQpollIn=kTRUE;
        break;
      case ZMQ_PUSH:
        fZMQpollIn=kFALSE;
        break;
      case ZMQ_PUB:
        fZMQpollIn=kFALSE;
        break;
      default:
        HLTFatal("use of socket type %s for a sink is currently unsupported! (config: %s)", alizmq_socket_name(fZMQsocketType), fZMQoutConfig.Data());
        return -EINVAL;
    }
  }
  else if (option.EqualTo("SendRunNumber"))
  {
    fSendRunNumber=(value.EqualTo("0") || value.EqualTo("no") || value.EqualTo("false"))?kFALSE:kTRUE;
  }

  else if (option.EqualTo("pushback-period"))
  {
    HLTMessage(Form("Setting pushback delay to %i", atoi(value.Data())));
    fPushbackDelayPeriod = atoi(value.Data());
  }

  else if (option.EqualTo("IncludePrivateBlocks"))
  {
    fIncludePrivateBlocks=kTRUE;
  }

  else if (option.EqualTo("ZMQneverBlock"))
  {
    if (value.EqualTo("0") || value.EqualTo("no") || value.Contains("false",TString::kIgnoreCase))
      fZMQneverBlock = kFALSE;
    else if (value.EqualTo("1") || value.EqualTo("yes") || value.Contains("true",TString::kIgnoreCase) )
      fZMQneverBlock = kTRUE;
  }
  
  else if (option.EqualTo("ZMQerrorMsgSkip"))
  {
    fZMQerrorMsgSkip = value.Atoi();
  }

  return 1; 
}
<|MERGE_RESOLUTION|>--- conflicted
+++ resolved
@@ -228,11 +228,7 @@
     {
       string runNumberString = "run=";
       char tmp[34];
-<<<<<<< HEAD
-      sprintf(tmp,"%i",GetRunNo()); 
-=======
       snprintf(tmp,34,"%i",GetRunNo()); 
->>>>>>> b50665b2
       runNumberString+=tmp;
       zmq_send(fZMQout, "INFO", 4, ZMQ_SNDMORE);
       zmq_send(fZMQout, runNumberString.data(), runNumberString.size(), ZMQ_SNDMORE);
