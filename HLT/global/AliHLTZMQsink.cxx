/**************************************************************************
 * This file is property of and copyright by the ALICE HLT Project        * 
 * ALICE Experiment at CERN, All rights reserved.                         *
 *                                                                        *
 * Primary Author: Mikolaj Krzewicki, mikolaj.krzewicki@cern.ch           *
 *                                                                        *
 * Permission to use, copy, modify and distribute this software and its   *
 * documentation strictly for non-commercial purposes is hereby granted   *
 * without fee, provided that the above copyright notice appears in all   *
 * copies and that both the copyright notice and this permission notice   *
 * appear in the supporting documentation. The authors make no claims     *
 * about the suitability of this software for any purpose. It is          *
 * provided "as is" without express or implied warranty.                  *
 **************************************************************************/

#include "AliHLTZMQsink.h"
#include "AliHLTErrorGuard.h"
#include "TDatime.h"
#include "TRandom3.h"
#include <TObject.h>
#include "zmq.h"
#include "AliZMQhelpers.h"
#include "AliCDBManager.h"
#include "AliCDBStorage.h"
#include "AliCDBEntry.h"
#include "AliHLTMessage.h"
#include "TStreamerInfo.h"
#include "TCollection.h"
#include "TList.h"
#include "AliZMQhelpers.h"

using namespace std;

ClassImp(AliHLTZMQsink)

//______________________________________________________________________________
AliHLTZMQsink::AliHLTZMQsink() :
  AliHLTComponent()
  , fZMQcontext(NULL)
  , fZMQout(NULL)
  , fZMQsocketType(-1)
  , fZMQoutConfig("PUB")
  , fZMQpollIn(kFALSE)
  , fPushbackDelayPeriod(-1)
  , fIncludePrivateBlocks(kFALSE)
  , fZMQneverBlock(kTRUE)
  , fSendRunNumber(kTRUE)
  , fNskippedErrorMessages(0)
  , fZMQerrorMsgSkip(100)
  , fSendECSparamString(kFALSE)
  , fECSparamString()
  , fECSparamMap()
  , fSendStreamerInfos(kFALSE)
  , fCDBpattern("^/*[a-zA-Z0-9_.-]+/[a-zA-Z0-9_.-]+/[a-zA-Z0-9_.-]+/*$")
  , fInfoString()
{
  //ctor
}

//______________________________________________________________________________
AliHLTZMQsink::~AliHLTZMQsink()
{
  //dtor
  zmq_close(fZMQout);
  zmq_ctx_destroy(fZMQcontext);
}

//______________________________________________________________________________
const Char_t* AliHLTZMQsink::GetComponentID()
{
  //id
  return "ZMQsink";
}

//______________________________________________________________________________
AliHLTComponentDataType AliHLTZMQsink::GetOutputDataType()
{
  // default method as sink components do not produce output
  AliHLTComponentDataType dt =
    {sizeof(AliHLTComponentDataType),
     kAliHLTVoidDataTypeID,
     kAliHLTVoidDataOrigin};
  return dt;
}

//______________________________________________________________________________
void AliHLTZMQsink::GetInputDataTypes( vector<AliHLTComponentDataType>& list)
{
  //what data types do we accept
  list.clear();
  list.push_back(kAliHLTAnyDataType);
}

//______________________________________________________________________________
void AliHLTZMQsink::GetOutputDataSize( unsigned long& constBase, double& inputMultiplier )
{
  // default method as sink components do not produce output
  constBase=0;
  inputMultiplier=0;
}

//______________________________________________________________________________
AliHLTComponent* AliHLTZMQsink::Spawn()
{
  //Spawn a new instance
  return new AliHLTZMQsink();
}

//______________________________________________________________________________
Int_t AliHLTZMQsink::DoInit( Int_t /*argc*/, const Char_t** /*argv*/ )
{
  // see header file for class documentation
  Int_t retCode=0;

  //process arguments
  if (ProcessOptionString(GetComponentArgs())<0) 
  {
    HLTFatal("wrong config string! %s", GetComponentArgs().c_str());
    return -1;
  }

  int rc = 0;
  //init ZMQ context
  fZMQcontext = alizmq_context();
  HLTMessage(Form("ctx create ptr %p %s",fZMQcontext,(rc<0)?zmq_strerror(errno):""));
  if (!fZMQcontext) return -1;

  //init ZMQ socket
  rc = alizmq_socket_init(fZMQout, fZMQcontext, fZMQoutConfig, 0, 10 ); 
  if (!fZMQout || rc<0) 
  {
    HLTError("cannot initialize ZMQ socket %s, %s",fZMQoutConfig.c_str(),zmq_strerror(errno));
    return -1;
  }
  
  HLTMessage(Form("socket create ptr %p %s",fZMQout,(rc<0)?zmq_strerror(errno):""));
<<<<<<< HEAD
  HLTInfo(Form("ZMQ connected to: %s (%s(id %i)) rc %i %s",
               fZMQoutConfig.Data(),alizmq_socket_name(fZMQsocketType),
=======
  HLTMessage(Form("ZMQ connected to: %s (%s(id %i)) rc %i %s",
               fZMQoutConfig.c_str(),alizmq_socket_name(fZMQsocketType),
>>>>>>> d0240885
               fZMQsocketType,rc,(rc<0)?zmq_strerror(errno):""));
  
  //init a simple info string with just the run number
  char tmp[34];
  snprintf(tmp,34,"%i",GetRunNo()); 
  fInfoString  = "run="; fInfoString += tmp;

  return retCode;
}

//______________________________________________________________________________
Int_t AliHLTZMQsink::DoDeinit()
{
  // see header file for class documentation
  return 0;
}

//______________________________________________________________________________
int AliHLTZMQsink::DoProcessing( const AliHLTComponentEventData& evtData,
                                const AliHLTComponentBlockData* blocks, 
                                AliHLTComponentTriggerData& /*trigData*/,
                                AliHLTUInt8_t* /*outputPtr*/, 
                                AliHLTUInt32_t& /*size*/,
                                AliHLTComponentBlockDataList& outputBlocks,
                                AliHLTComponentEventDoneData*& /*edd*/ )
{ 
  // see header file for class documentation
  Int_t retCode=0;
  
  //create a default selection of any data:
  int requestTopicSize=-1;
  char requestTopic[kAliHLTComponentDataTypeTopicSize];
  memset(requestTopic, '*', kAliHLTComponentDataTypeTopicSize);

  int rc = 0;
  Bool_t doSend = kTRUE;
  Bool_t doSendECSparamString = kFALSE;
  Bool_t doSendStreamerInfos = kFALSE;
  Bool_t doSendCDB = kFALSE;
  AliCDBEntry* cdbEntry = NULL;
  
  //cache an ECS param topic
  char ecsParamTopic[kAliHLTComponentDataTypeTopicSize];
  DataType2Topic(kAliHLTDataTypeECSParam, ecsParamTopic);
  TString requestedCDBpath;

  //in case we reply to requests instead of just pushing/publishing
  //we poll for requests
  if (fZMQpollIn)
  {
    zmq_pollitem_t items[] = { { fZMQout, 0, ZMQ_POLLIN, 0 } };
    zmq_poll(items, 1, 0);

    if (items[0].revents & ZMQ_POLLIN)
    {
      int64_t more=0;
      size_t moreSize=sizeof(more);
      do //request could be multipart, get all parts
      {
        requestTopicSize = zmq_recv (fZMQout, requestTopic, kAliHLTComponentDataTypeTopicSize, 0);
        zmq_getsockopt(fZMQout, ZMQ_RCVMORE, &more, &moreSize);
        zmq_msg_t requestMsg;
        int requestSize=-1;
        if (more) {
          zmq_msg_init(&requestMsg);
          requestSize = zmq_msg_recv(&requestMsg, fZMQout, 0);
          zmq_getsockopt(fZMQout, ZMQ_RCVMORE, &more, &moreSize);
        }
        //if request is for ECS params, set the flag
        if (*reinterpret_cast<const AliHLTUInt64_t*>(requestTopic) ==
            *reinterpret_cast<const AliHLTUInt64_t*>(kAliHLTDataTypeECSParam.fID))
        {
          doSendECSparamString = kTRUE;
        }
        //if request is for streamer infos, set the flag
        else if (*reinterpret_cast<const AliHLTUInt64_t*>(requestTopic) ==
                 *reinterpret_cast<const AliHLTUInt64_t*>(kAliHLTDataTypeStreamerInfo.fID))
        {
          doSendStreamerInfos = kTRUE;
        }
        //if request is for an OCDB object, set the flag
        else if (requestSize>0 &&
            *reinterpret_cast<const AliHLTUInt64_t*>(requestTopic) ==
            *reinterpret_cast<const AliHLTUInt64_t*>(kAliHLTDataTypeCDBEntry.fID))
        {
          requestedCDBpath.Append(static_cast<char*>(zmq_msg_data(&requestMsg)),requestSize);
          
          //get the CDB entry in a safe way
          do {
            if (!requestedCDBpath.Contains(fCDBpattern)) {
              HLTWarning("malformed CDB path: %s", requestedCDBpath.Data());
              break;
            }
            AliCDBManager* cdbMan = AliCDBManager::Instance();
            if (!cdbMan) break;
            AliCDBStorage* cdbStorage = cdbMan->GetDefaultStorage();
            if (!cdbStorage) break;
            AliCDBId* cdbId = cdbStorage->GetId(requestedCDBpath.Data(),GetRunNo());
            if (!cdbId) {
              HLTWarning("cannot get CDB entry: %s", requestedCDBpath.Data());
              break;
            }
            cdbEntry = cdbMan->Get(requestedCDBpath.Data());
            if (!cdbEntry) break;
            doSendCDB = kTRUE;
          } while (false);
        }
        zmq_msg_close(&requestMsg);
      } while (more==1);
    }
    else { doSend = kFALSE; }
  }
 
  //if enabled (option -pushback-period), send at most so often
  if (fPushbackDelayPeriod>0)
  {
    TDatime time;
    if ((Int_t)time.Get()-fLastPushbackDelayTime<fPushbackDelayPeriod) 
    {
      doSend=kFALSE;
    }
  }  

  //caching the ECS param string has to happen for non data event
  if (!IsDataEvent())
  {
    const AliHLTComponentBlockData* inputBlock = NULL;
    for (int iBlock = 0;
         iBlock < evtData.fBlockCnt;
         iBlock++) 
    {
      inputBlock = &blocks[iBlock];
      //cache the ECS param string
      if (*reinterpret_cast<const AliHLTUInt64_t*>(inputBlock->fDataType.fID) ==
          *reinterpret_cast<const AliHLTUInt64_t*>(kAliHLTDataTypeECSParam.fID))
      {
        const char* ecsparamstr = reinterpret_cast<const char*>(inputBlock->fPtr);
        int ecsparamsize = inputBlock->fSize;
        if (ecsparamstr[ecsparamsize-1]!=0)
        {
          fECSparamString.insert(0, ecsparamstr, ecsparamsize);
          fECSparamString += "";
        }
        else
        {
          fECSparamString = ecsparamstr;
        }
        fECSparamMap = ParseParamString(fECSparamString);

        int ecsRunNo = atoi(fECSparamMap["RUN_NUMBER"].c_str());
        if (ecsRunNo != GetRunNo()) {
          HLTWarning("Mismatch run from OCDB: %i and ECS: %i",GetRunNo(),ecsRunNo);
        }
        
        fInfoString += ";HLT_MODE=" + fECSparamMap["HLT_MODE"];
        break;
      }
    }
  }

  //always cache streamer infos
  {
    const AliHLTComponentBlockData* inputBlock = NULL;
    for (int iBlock = 0;
        iBlock < evtData.fBlockCnt;
        iBlock++) 
    {
      inputBlock = &blocks[iBlock];
      //cache the streamer info
      if (*reinterpret_cast<const AliHLTUInt64_t*>(inputBlock->fDataType.fID) ==
          *reinterpret_cast<const AliHLTUInt64_t*>(kAliHLTDataTypeStreamerInfo.fID))
      {
        TObject* obj = NULL;
        AliHLTUInt32_t firstWord=*((AliHLTUInt32_t*)inputBlock->fPtr);
        if (firstWord==inputBlock->fSize-sizeof(AliHLTUInt32_t))
        {
          HLTDebug("create object from block %d size %d", iBlock, inputBlock->fSize);
          AliHLTMessage msg(inputBlock->fPtr, inputBlock->fSize);
          TClass* objclass=msg.GetClass();
          obj=msg.ReadObject(objclass);
        }
        TCollection* coll = dynamic_cast<TCollection*>(obj);
        if (coll)
        {
          HLTMessage("updating streamer infos");
          UpdateSchema(coll);
        }
        //delete the remaining infos and destroy the collection
        coll->SetOwner(kTRUE);
        delete coll;
      } //if kAliHLTDataTypeStreamerInfo
    } //for iBlock
  } //dummy scope

  if (doSend)
  {
    //set the time of current push
    if (fPushbackDelayPeriod>0)
    {
      TDatime time;
      fLastPushbackDelayTime=time.Get();
    }

    //first make a map of selected blocks, and identify the last one
    //so we can properly mark the last block for multipart ZMQ sending later
    const AliHLTComponentBlockData* inputBlock = NULL;
    std::vector<int> selectedBlockIdx;
    for (int iBlock = 0;
         iBlock < evtData.fBlockCnt;
         iBlock++) 
    {
      inputBlock = &blocks[iBlock];

      //don't include provate data unless explicitly asked to
      if (!fIncludePrivateBlocks && 
          *reinterpret_cast<const AliHLTUInt32_t*>(inputBlock->fDataType.fOrigin) ==
          *reinterpret_cast<const AliHLTUInt32_t*>(kAliHLTDataOriginPrivate))
      {
        continue;
      }

      //check if the data type matches the request
      char blockTopic[kAliHLTComponentDataTypeTopicSize];
      DataType2Topic(inputBlock->fDataType, blockTopic);
      if (Topicncmp(requestTopic, blockTopic, requestTopicSize))
      {
        selectedBlockIdx.push_back(iBlock);
      }
    }
    int nSelectedBlocks = selectedBlockIdx.size();
    int nSentBlocks = 0;

    aliZMQmsg message;

    //only send the INFO block if there is some data to send
    if (fSendRunNumber && nSelectedBlocks>0)
    {
      rc = alizmq_msg_add(&message, "INFO", fInfoString);
      if (rc<0) {
        HLTWarning("ZMQ error adding INFO");
      }
    }

    //maybe send the ECS param string
    //once if requested or always if so configured
    if ((fSendECSparamString && nSelectedBlocks>0) || doSendECSparamString)
    {
      AliHLTDataTopic topic = kAliHLTDataTypeECSParam;
      rc = alizmq_msg_add(&message, &topic, fECSparamString);
      if (rc<0) {
        HLTWarning("ZMQ error adding ECS param string");
      }
      doSendECSparamString = kFALSE;
    }

    //send the streamer infos if requested
    if ((fSendStreamerInfos && nSelectedBlocks>0)|| doSendStreamerInfos)
    {
      AliHLTDataTopic topic = kAliHLTDataTypeStreamerInfo;
      rc = alizmq_msg_add(&message, &topic, GetSchema(), GetCompressionLevel());
      if (rc<0) {
        HLTWarning("ZMQ error adding schema infos");
      }
      doSendStreamerInfos = kFALSE;
    }

    //send the CDB entry if requested (on request only)
    if (doSendCDB && cdbEntry)
    {
      AliHLTDataTopic topic = kAliHLTDataTypeCDBEntry;
      rc = alizmq_msg_add(&message, &topic, cdbEntry, GetCompressionLevel());
      if (rc<0) {
        HLTWarning("ZMQ error adding CDB entry %s", requestedCDBpath.Data());
      }
      doSendCDB = kFALSE;
    }

    //add the selected blocks
    for (int iSelectedBlock = 0;
         iSelectedBlock < selectedBlockIdx.size();
         iSelectedBlock++) 
    {
      inputBlock = &blocks[selectedBlockIdx[iSelectedBlock]];
      AliHLTDataTopic blockTopic = *inputBlock;

      rc = alizmq_msg_add(&message, &blockTopic, inputBlock->fPtr, inputBlock->fSize);
      if (rc<0) {
        HLTWarning("ZMQ error adding block %s", blockTopic.Description().c_str());
      }
    }

    
    //send an empty message if we really need a reply (ZMQ_REP mode)
    //only in case no blocks were sent
    if (message.size()==0 && fZMQsocketType==ZMQ_REP)
    { 
      rc = alizmq_msg_add(&message, "", "");
      if (rc<0) {
        HLTWarning("ZMQ error adding dummy rep data");
      }
    }
    rc = alizmq_msg_send(&message, fZMQout, 0);
    HLTMessage(Form("sent data rc %i %s",rc,(rc<0)?zmq_strerror(errno):""));
    alizmq_msg_close(&message);
  }

  outputBlocks.clear();
  return retCode;
}

//______________________________________________________________________________
int AliHLTZMQsink::ProcessOption(TString option, TString value)
{
  //process option
  //to be implemented by the user
  
  if (option.EqualTo("out"))
  {
    fZMQoutConfig = value;
    fZMQsocketType = alizmq_socket_type(value.Data());
    switch (fZMQsocketType)
    {
      case ZMQ_REP:
        fZMQpollIn=kTRUE;
        break;
      case ZMQ_PUSH:
        fZMQpollIn=kFALSE;
        break;
      case ZMQ_PUB:
        fZMQpollIn=kFALSE;
        break;
      default:
        HLTFatal("use of socket type %s for a sink is currently unsupported! (config: %s)", alizmq_socket_name(fZMQsocketType), fZMQoutConfig.c_str());
        return -EINVAL;
    }
  }
  else if (option.EqualTo("SendRunNumber"))
  {
    fSendRunNumber=(value.EqualTo("0") || value.EqualTo("no") || value.EqualTo("false"))?kFALSE:kTRUE;
  }

  else if (option.EqualTo("SendECSparamString"))
  {
    fSendECSparamString=(value.EqualTo("0") || value.EqualTo("no") || value.EqualTo("false"))?kFALSE:kTRUE;
  }

  else if (option.EqualTo("pushback-period"))
  {
    HLTMessage(Form("Setting pushback delay to %i", atoi(value.Data())));
    fPushbackDelayPeriod = atoi(value.Data());
  }

  else if (option.EqualTo("IncludePrivateBlocks"))
  {
    fIncludePrivateBlocks=kTRUE;
  }

  else if (option.EqualTo("ZMQneverBlock"))
  {
    if (value.EqualTo("0") || value.EqualTo("no") || value.Contains("false",TString::kIgnoreCase))
      fZMQneverBlock = kFALSE;
    else if (value.EqualTo("1") || value.EqualTo("yes") || value.Contains("true",TString::kIgnoreCase) )
      fZMQneverBlock = kTRUE;
  }
  
  else if (option.EqualTo("ZMQerrorMsgSkip"))
  {
    fZMQerrorMsgSkip = value.Atoi();
  }

  else if (option.EqualTo("schema"))
  {
    fSendStreamerInfos = kTRUE;
  }

  else
  {
    HLTError("unrecognized option %s", option.Data());
    return -1;
  }

  return 1; 
}
<|MERGE_RESOLUTION|>--- conflicted
+++ resolved
@@ -134,13 +134,8 @@
   }
   
   HLTMessage(Form("socket create ptr %p %s",fZMQout,(rc<0)?zmq_strerror(errno):""));
-<<<<<<< HEAD
-  HLTInfo(Form("ZMQ connected to: %s (%s(id %i)) rc %i %s",
-               fZMQoutConfig.Data(),alizmq_socket_name(fZMQsocketType),
-=======
   HLTMessage(Form("ZMQ connected to: %s (%s(id %i)) rc %i %s",
                fZMQoutConfig.c_str(),alizmq_socket_name(fZMQsocketType),
->>>>>>> d0240885
                fZMQsocketType,rc,(rc<0)?zmq_strerror(errno):""));
   
   //init a simple info string with just the run number
