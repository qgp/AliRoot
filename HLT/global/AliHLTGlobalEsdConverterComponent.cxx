--- conflicted
+++ resolved
@@ -485,8 +485,6 @@
   }
 
   if( pESDfriend && storeTracks){
-<<<<<<< HEAD
-=======
 
     // find raw clusters 
     
@@ -508,7 +506,6 @@
     }
 
     // find transformed clusters
->>>>>>> 69b422e1
 
     int nInputClusters = 0;
     
