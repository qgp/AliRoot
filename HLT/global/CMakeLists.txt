# **************************************************************************
# * Copyright(c) 1998-2014, ALICE Experiment at CERN, All rights reserved. *
# *                                                                        *
# * Author: The ALICE Off-line Project.                                    *
# * Contributors are mentioned in the code where appropriate.              *
# *                                                                        *
# * Permission to use, copy, modify and distribute this software and its   *
# * documentation strictly for non-commercial purposes is hereby granted   *
# * without fee, provided that the above copyright notice appears in all   *
# * copies and that both the copyright notice and this permission notice   *
# * appear in the supporting documentation. The authors make no claims     *
# * about the suitability of this software for any purpose. It is          *
# * provided "as is" without express or implied warranty.                  *
# **************************************************************************

# Module
set(MODULE AliHLTGlobal)

# Module include folder
include_directories(${AliRoot_SOURCE_DIR}/HLT/global
                    ${AliRoot_SOURCE_DIR}/HLT/global/physics
                   )

# Additional include folders in alphabetical order except ROOT
include_directories(${ROOT_INCLUDE_DIR}
                    ${AliRoot_SOURCE_DIR}/ANALYSIS/ANALYSIS
                    ${AliRoot_SOURCE_DIR}/ANALYSIS/ANALYSISalice
                    ${AliRoot_SOURCE_DIR}/ITS/ITSrec
                    ${AliRoot_SOURCE_DIR}/HLT/BASE
                    ${AliRoot_SOURCE_DIR}/HLT/BASE/util
                    ${AliRoot_SOURCE_DIR}/HLT/ITS
                    ${AliRoot_SOURCE_DIR}/HLT/TPCLib
                    ${AliRoot_SOURCE_DIR}/HLT/CALO
                    ${AliRoot_SOURCE_DIR}/ITS/ITSbase
                    ${AliRoot_SOURCE_DIR}/STEER/CDB
                    ${AliRoot_SOURCE_DIR}/STEER/ESD
                    ${AliRoot_SOURCE_DIR}/STEER/STEER
                    ${AliRoot_SOURCE_DIR}/STEER/STEERBase
                    ${AliRoot_SOURCE_DIR}/TPC/TPCbase
                    ${AliRoot_SOURCE_DIR}/TPC/TPCrec
                    ${AliRoot_SOURCE_DIR}/TPC/TPCcalib
                   )

# Sources in alphabetical order
set(SRCS
    AliHLTGlobalAgent.cxx
    AliHLTGlobalDCSPublisherComponent.cxx
    AliHLTGlobalEsdConverterComponent.cxx
    AliHLTGlobalHistoCollector.cxx
    AliHLTGlobalHistoComponent.cxx
    AliHLTGlobalOfflineVertexerComponent.cxx
    AliHLTGlobalPreprocessor.cxx
    AliHLTGlobalTrackMatcherComponent.cxx
    AliHLTGlobalTrackMatcher.cxx
    AliHLTGlobalTrackMergerComponent.cxx
    AliHLTGlobalTrackMerger.cxx
    AliHLTGlobalVertexerComponent.cxx
    AliHLTGlobalVertexerHistoComponent.cxx
    AliHLTPrimaryVertexFinderComponent.cxx
    AliHLTV0FinderComponent.cxx
    AliHLTVertexFinderBase.cxx
    AliHLTAsyncTestComponent.cxx
    AliHLTAsyncCalibrationComponent.cxx
    AliHLTZeroComponent.cxx
    AliHLTGlobalCompareFlatComponent.cxx
    AliHLTGlobalFlatEsdConverterComponent.cxx
    AliHLTGlobalEsdToFlatConverterComponent.cxx
    AliHLTGlobalFlatEsdTestComponent.cxx
    AliHLTRootObjectMergerComponent.cxx
    AliFlatESDEvent.cxx
    AliFlatESDEvent.h
    AliFlatESDFriend.cxx
    AliFlatESDFriend.h
    AliFlatESDFriendTrack.cxx
    AliFlatESDFriendTrack.h
    AliFlatESDTrack.cxx
    AliFlatESDTrack.h
    AliFlatESDTrigger.cxx
    AliFlatESDTrigger.h
    AliFlatESDVZERO.cxx
    AliFlatMultiplicity.cxx
    AliFlatESDVZEROFriend.cxx
    AliFlatESDV0.cxx
    AliFlatESDV0.h
    AliFlatESDVertex.cxx
    AliFlatESDVertex.h
    AliFlatExternalTrackParam.cxx
    AliFlatExternalTrackParam.h
    AliFlatTPCCluster.h
    AliFlatTPCseed.cxx
    AliFlatTPCseed.h
    AliHLTLumiRegComponent.cxx
    AliHLTGlobalPromptRecoQAComponent.cxx
    physics/AliHLTCaloHistoCellEnergy.cxx
    physics/AliHLTCaloHistoClusterEnergy.cxx
    physics/AliHLTCaloHistoComponent.cxx
    physics/AliHLTCaloHistoInvMass.cxx
    physics/AliHLTCaloHistoMatchedTracks.cxx
    physics/AliHLTCaloHistoProducer.cxx
    physics/AliHLTMultiplicityCorrelationsComponent.cxx
    physics/AliHLTMultiplicityCorrelations.cxx
    physics/AliHLTV0HistoComponent.cxx
    physics/AliHLTAnalysisManager.cxx
    physics/AliHLTAnalysisManagerComponent.cxx
    physics/examples/AliAnalysisTaskExampleV.cxx
   )

if(ZEROMQ_FOUND)
  include_directories(${ZEROMQ_INCLUDE_DIR})
  set(SRCS 
      ${SRCS}
      AliHLTZMQsink.cxx
      AliHLTZMQsource.cxx
     )
endif(ZEROMQ_FOUND)

# Headers from sources
string(REPLACE ".cxx" ".h" HDRS "${SRCS}")

# Generate the dictionary
# It will create G_ARG1.cxx and G_ARG1.h / ARG1 = function first argument
get_directory_property(incdirs INCLUDE_DIRECTORIES)
generate_dictionary("${MODULE}" "${MODULE}LinkDef.h" "${HDRS}" "${incdirs}")

# Generate the ROOT map
# Dependecies
set(LIBDEPS STEERBase STEER ESD CDB ANALYSIS ANALYSISalice HLTbase AliHLTUtil AliHLTITS AliHLTTPC TPCrec TPCbase ITSbase ITSrec TPCcalib AliHLTCalo)
if(ZEROMQ_FOUND)
  set(LIBDEPS ${LIBDEPS} ${ZEROMQ_LIBRARIES})
endif(ZEROMQ_FOUND)
generate_rootmap("${MODULE}" "${LIBDEPS}" "${CMAKE_CURRENT_SOURCE_DIR}/${MODULE}LinkDef.h")

# Add a library to the project using the specified source files
add_library(${MODULE} SHARED ${SRCS} G__${MODULE}.cxx)
target_link_libraries(${MODULE} ${LIBDEPS})

# Additional compilation flags
set_target_properties(${MODULE} PROPERTIES COMPILE_FLAGS "")

# System dependent: Modify the way the library is build
if(${CMAKE_SYSTEM} MATCHES Darwin)
    set_target_properties(${MODULE} PROPERTIES LINK_FLAGS "-undefined dynamic_lookup")
endif(${CMAKE_SYSTEM} MATCHES Darwin)

# Installation
install(TARGETS ${MODULE}
        ARCHIVE DESTINATION lib
        LIBRARY DESTINATION lib)

install(FILES ${HDRS} DESTINATION include)

#install macros
install(DIRECTORY macros DESTINATION HLT/global)
install(DIRECTORY physics/macros DESTINATION HLT/global/physics/)

if(ZEROMQ_FOUND) 

  # Additional include folders in alphabetical order except ROOT
  include_directories(
                      ${AliRoot_SOURCE_DIR}/HLT/BASE/HOMER
                      ${AliRoot_SOURCE_DIR}/HLT/BASE/util
                      ${ZEROMQ_INCLUDE_DIR}
                      )

  add_executable(ZMQDIMlumiregServer ZMQDIMlumiregServer.cxx)
<<<<<<< HEAD
  target_link_libraries(ZMQDIMlumiregServer HLTbase AliHLTGlobal AliHLTUtil AliHLTHOMER RAWDatabase Geom Graf MathCore Net Tree EG Gpad Matrix Minuit Physics VMC Thread STEERBase XMLParser Graf3d RIO Hist Core zmq)
=======
  target_link_libraries(ZMQDIMlumiregServer HLTbase AliHLTGlobal AliHLTUtil AliHLTHOMER RAWDatabase Geom Graf MathCore Net Tree EG Gpad Matrix Minuit Physics VMC Thread STEERBase XMLParser Graf3d RIO Hist Core ${ZMQ_LIBRARIES})
>>>>>>> cda87746
  
  # Installation of 
  install(TARGETS ZMQDIMlumiregServer RUNTIME DESTINATION bin)
endif(ZEROMQ_FOUND)<|MERGE_RESOLUTION|>--- conflicted
+++ resolved
@@ -163,11 +163,7 @@
                       )
 
   add_executable(ZMQDIMlumiregServer ZMQDIMlumiregServer.cxx)
-<<<<<<< HEAD
-  target_link_libraries(ZMQDIMlumiregServer HLTbase AliHLTGlobal AliHLTUtil AliHLTHOMER RAWDatabase Geom Graf MathCore Net Tree EG Gpad Matrix Minuit Physics VMC Thread STEERBase XMLParser Graf3d RIO Hist Core zmq)
-=======
   target_link_libraries(ZMQDIMlumiregServer HLTbase AliHLTGlobal AliHLTUtil AliHLTHOMER RAWDatabase Geom Graf MathCore Net Tree EG Gpad Matrix Minuit Physics VMC Thread STEERBase XMLParser Graf3d RIO Hist Core ${ZMQ_LIBRARIES})
->>>>>>> cda87746
   
   # Installation of 
   install(TARGETS ZMQDIMlumiregServer RUNTIME DESTINATION bin)
