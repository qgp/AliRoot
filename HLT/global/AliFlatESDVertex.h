--- conflicted
+++ resolved
@@ -89,15 +89,8 @@
   Double_t GetWDist(const AliESDVertex* v) const;
   */
 
-<<<<<<< HEAD
- private:
-  
-	AliFlatESDVertex(AliFlatESDSpecialConstructorFlag)
- 	:fNContributors(this->fNContributors), fChi2(this->fChi2){}
-=======
 
  
->>>>>>> 30895de6
 };
 
 inline void AliFlatESDVertex::Set(const AliESDVertex &v )
