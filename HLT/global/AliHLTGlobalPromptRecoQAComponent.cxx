// $Id$

//**************************************************************************
//* This file is property of and copyright by the ALICE HLT Project        * 
//* ALICE Experiment at CERN, All rights reserved.                         *
//*                                                                        *
//* Primary Authors: Mikolaj Krzewicki <mikolaj.krzewicki@cern.ch>         *
//*                  for The ALICE HLT Project.                            *
//*                                                                        *
//* Permission to use, copy, modify and distribute this software and its   *
//* documentation strictly for non-commercial purposes is hereby granted   *
//* without fee, provided that the above copyright notice appears in all   *
//* copies and that both the copyright notice and this permission notice   *
//* appear in the supporting documentation. The authors make no claims     *
//* about the suitability of this software for any purpose. It is          *
//* provided "as is" without express or implied warranty.                  *
//**************************************************************************

//  @file   AliHLTGlobalPromptRecoQAComponent.cxx
//  @author Mikolaj Krzewicki, mikolaj.krzewicki@cern.ch
//  @date   
//  @brief  Simple HLT reco QA/monitor
// 

#include <cassert>
#include "AliHLTGlobalPromptRecoQAComponent.h"
#include "AliHLTGlobalBarrelTrack.h"
#include "AliHLTExternalTrackParam.h"
#include "AliHLTTrackMCLabel.h"
#include "AliHLTCTPData.h"
#include "AliHLTTPCDefinitions.h"
#include "AliHLTTPCSpacePointData.h"
#include "AliHLTTPCClusterDataFormat.h"
#include "AliTPCclusterMI.h"
#include "AliTPCseed.h"
#include "AliITStrackV2.h"
#include "AliESDfriend.h"
#include "AliESDfriendTrack.h"
#include "AliHLTTPCGeometry.h"
#include "AliHLTErrorGuard.h"
#include "AliESDEvent.h"
#include "AliESDtrack.h"
#include "AliESDMuonTrack.h"
#include "AliESDMuonCluster.h"
#include "AliCDBEntry.h"
#include "AliCDBManager.h"
#include "AliPID.h"
#include "TTree.h"
#include "TList.h"
#include "TClonesArray.h"
#include "TTimeStamp.h"
#include "THnSparse.h"
#include "AliHLTESDCaloClusterMaker.h"
#include "AliHLTCaloClusterDataStruct.h"
#include "AliHLTCaloClusterReader.h"
#include "AliESDCaloCluster.h"
#include "AliESDVZERO.h"
#include "AliESDZDC.h"
#include "AliHLTGlobalVertexerComponent.h"
#include "AliHLTVertexFinderBase.h"
#include "AliSysInfo.h"
#include "AliHLTSAPTrackerData.h"
#include "AliFlatESDVertex.h"
#include "tracking-ca/AliHLTTPCCADefinitions.h"
#include "tracking-ca/AliHLTTPCCACompressedInputData.h"
#include "tracking-ca/AliHLTTPCCASliceOutput.h"
#include "AliHLTEMCALDefinitions.h"
#include "AliHLTTPCHWCFData.h"
#include "AliGRPManager.h"
#include "AliGRPObject.h"

#include "TH1I.h"
#include "TH2F.h"
#include <string>
#include "AliHLTITSClusterDataFormat.h"
#include "AliHLTCDHWrapper.h"

/** ROOT macro for the implementation of ROOT specific class methods */
ClassImp(AliHLTGlobalPromptRecoQAComponent)

AliHLTGlobalPromptRecoQAComponent::AliHLTGlobalPromptRecoQAComponent()
  : AliHLTProcessor()
  , fVerbosity(0)
  , fBenchmark("PromptRecoQA")
  , fpHWCFData(NULL)
  , fSkipEvents(0)
  , fPrintStats(0)
  , fPrintDownscale(1)
  , fEventsSinceSkip(0)
<<<<<<< HEAD
  , fHistSPDclusters_SPDrawSize(NULL)
  , fHistSSDclusters_SSDrawSize(NULL)
  , fHistSDDclusters_SDDrawSize(NULL)
  , fHistITSSAtracks_SPDclusters(NULL)
  , fHistSPDclusters_SSDclusters(NULL)
  , fHistSPDclusters_SDDclusters(NULL)
  , fHistSSDclusters_SDDclusters(NULL)
  , fHistTPCHLTclusters_TPCCompressionRatio(NULL)
  , fHistTPCHLTclusters_TPCFullCompressionRatio(NULL)
  , fHistHLTSize_HLTInOutRatio(NULL)
  , fHistTPCtracks_TPCtracklets(NULL)
  , fHistITStracks_ITSOutTracks(NULL)
  , fHistTPCClusterSize_TPCCompressedSize(NULL)
  , fHistTPCRawSize_TPCCompressedSize(NULL)
  , fHistHLTInSize_HLTOutSize(NULL)
  , fHistZNA_VZEROTrigChargeA(NULL)
  , fHistZNC_VZEROTrigChargeC(NULL)
  , fHistZNT_VZEROTrigChargeT(NULL)
  , fHistVZERO_SPDClusters(NULL)
  , fHistVZERO_ITSSAPTracks(NULL)
=======
  , fPushEmptyHistograms(false)
  , fHistograms()
  , fAxes()
  , fnClustersSPD(0.)
  , frawSizeSPD(0.)
  , fnClustersSDD(0.)
  , frawSizeSDD(0.)
  , fnClustersSSD(0.)
  , frawSizeSSD(0.)
  , fnClustersITS(0.)
  , frawSizeITS(0.)
  , frawSizeVZERO(0.)
  , frawSizeEMCAL(0.)
  , frawSizeZDC(0.)
  , fnClustersTPC(0.)
  , frawSizeTPC(0.)
  , fhwcfSizeTPC(0.)
  , fclusterSizeTPCtransformed(0.)
  , fclusterSizeTPC(0.)
  , fcompressedSizeTPC(0.)
  , fnITSSAPtracks(0.)
  , fnTPCtracklets(0.)
  , fnTPCtracks(0.)
  , fnITSTracks(0.)
  , fnITSOutTracks(0.)
  , fvZEROMultiplicity(0.)
  , fvZEROTriggerChargeA(0.)
  , fvZEROTriggerChargeC(0.)
  , fvZEROTriggerChargeAC(0.)
  , fzdcZNC(0.)
  , fzdcZNA(0.)
  , fzdcZNAC(0.)
  , fzdcRecoSize(0.)
  , femcalRecoSize(0.)
  , femcalTRU(0.)
  , femcalSTU(0.)
  , fcompressionRatio(0.)
  , fcompressionRatioFull(0.)
  , fnESDSize(0.)
  , fnESDFriendSize(0.)
  , fnFlatESDSize(0.)
  , fnFlatESDFriendSize(0.)
  , fnHLTInSize(0.)
  , fnHLTOutSize(0.)
  , fhltRatio(0.)
>>>>>>> b50665b2
{
  // see header file for class documentation
  // or
  // refer to README to build package
  // or
}

AliHLTGlobalPromptRecoQAComponent::~AliHLTGlobalPromptRecoQAComponent()
{
  // see header file for class documentation
<<<<<<< HEAD
  delete fHistSPDclusters_SPDrawSize;
  delete fHistSDDclusters_SDDrawSize;
  delete fHistSSDclusters_SSDrawSize;
  delete fHistITSSAtracks_SPDclusters;
  delete fHistSPDclusters_SSDclusters;
  delete fHistSPDclusters_SDDclusters;
  delete fHistSSDclusters_SDDclusters;
  delete fHistTPCHLTclusters_TPCCompressionRatio;
  delete fHistTPCHLTclusters_TPCFullCompressionRatio;
  delete fHistHLTSize_HLTInOutRatio;
  delete fHistTPCtracks_TPCtracklets;
  delete fHistITStracks_ITSOutTracks;
  delete fHistTPCClusterSize_TPCCompressedSize;
  delete fHistHLTInSize_HLTOutSize;
  delete fHistTPCRawSize_TPCCompressedSize;
  delete fHistZNA_VZEROTrigChargeA;
  delete fHistZNC_VZEROTrigChargeC;
  delete fHistZNT_VZEROTrigChargeT;
  delete fHistVZERO_SPDClusters;
  delete fHistVZERO_ITSSAPTracks;
=======
>>>>>>> b50665b2
}

int AliHLTGlobalPromptRecoQAComponent::ProcessOption(TString option, TString value)
{
  // see header file for class documentation
  int iResult=0;
<<<<<<< HEAD
  if (!arguments) return iResult;

  TString allArgs=arguments;
  TString argument;
  int bMissingParam=0;

  TObjArray* pTokens=allArgs.Tokenize(" ");
  if (pTokens) {
    for (int i=0; i<pTokens->GetEntries() && iResult>=0; i++) {
      argument=((TObjString*)pTokens->At(i))->String();	
      if (argument.IsNull()) continue;
      
      if (argument.CompareTo("-skip-events")==0) {
	      argument.ReplaceAll("-skip-events=","");
        fSkipEvents = argument.Atoi();
      }	else if (argument.CompareTo("-print-stats")==0) {
        fPrintStats = 1;
      }	else if (argument.CompareTo("-print-stats-verbose")==0) {
        fPrintStats = 2;
      }	else if (argument.CompareTo("-print-stats-downscale")==0) {
        if (++i >= pTokens->GetEntries())
        {
          bMissingParam++;
          break;
        }
        argument=((TObjString*)pTokens->At(i))->String();	
        fPrintDownscale = atoi(argument);
      }	else if (!argument.Contains("pushback-period")) {
	HLTError("unknown argument %s", argument.Data());
	iResult=-EINVAL;
	break;
      }
    }
    delete pTokens;
  }
  if (bMissingParam) {
    HLTError("missing parameter for argument %s", argument.Data());
    iResult=-EINVAL;
  }
=======
>>>>>>> b50665b2

  if (option.BeginsWith("#")) return 0;
  if (option.BeginsWith("//")) return 0;

  if (option.EqualTo("reset")) {
    HLTImportant("received RESET, destroying histograms");
    Reset();
  } else if (option.EqualTo("resetIncludingDownstream")) {
    HLTImportant("received RESET, destroying histograms");
    Reset(true);
  } else if (option.EqualTo("skip-events")) {
    fSkipEvents = value.Atoi();
  } else if (option.EqualTo("axis")) {
    NewAxis(value.Data());
  } else if (option.EqualTo("histogram")) {
    NewHistogram(value.Data());
  }	else if (option.EqualTo("print-stats")) {
    fPrintStats = 1;
  }	else if (option.EqualTo("print-stats-verbose")) {
    fPrintStats = 2;
  }	else if (option.EqualTo("print-stats-downscale")) {
    fPrintDownscale = atoi(value);
  } else if (option.EqualTo("PushEmptyHistograms")) {
    fPushEmptyHistograms=kTRUE;
  } else if (option.EqualTo("pushback-period")) {
  } else {
    HLTError("invalid option: %s", value.Data());
    return -EINVAL;
  }  
  return iResult;
}

int AliHLTGlobalPromptRecoQAComponent::Reset(bool resetDownstream)
{
  int rc = 0;
  //reset the histograms
  for (std::map<string,histStruct>::iterator i=fHistograms.begin(); i!=fHistograms.end(); ++i)
  {
    delete i->second.hist;
  }
  fHistograms.clear();
  //reset axes
  for (std::map<string,axisStruct>::iterator i=fAxes.begin(); i!=fAxes.end(); ++i)
  {
    i->second.histograms.clear();
  }
  
  if (resetDownstream) 
  {
    rc = PushBack("reset", kAliHLTDataTypeConfig|kAliHLTDataOriginHLT);
  }
  return 0;
}

int AliHLTGlobalPromptRecoQAComponent::Reconfigure(const char* cdbEntry, const char* chainId)
{
  // see header file for class documentation
  int iResult=0;
  const char* path=NULL;
  const char* defaultNotify="";
  if (cdbEntry) {
    path=cdbEntry;
    defaultNotify=" (default)";
  }
  if (path) {
    HLTInfo("reconfigure from entry %s%s, chain id %s", path, defaultNotify,(chainId!=NULL && chainId[0]!=0)?chainId:"<none>");
    AliCDBEntry *pEntry = AliCDBManager::Instance()->Get(path/*,GetRunNo()*/);
    if (pEntry) {
      TObjString* pString=dynamic_cast<TObjString*>(pEntry->GetObject());
      if (pString) {
	HLTInfo("received configuration object string: \'%s\'", pString->String().Data());
	iResult=ProcessOptionString(pString->String());
      } else {
	HLTError("configuration object \"%s\" has wrong type, required TObjString", path);
      }
    } else {
      HLTError("can not fetch object \"%s\" from CDB", path);
    }
  }
  
  return iResult;
}

void AliHLTGlobalPromptRecoQAComponent::GetInputDataTypes(AliHLTComponentDataTypeList& list)
{
  // see header file for class documentation
  list.push_back(kAliHLTDataTypeClusters | kAliHLTDataOriginITSSPD);
  list.push_back(kAliHLTDataTypeClusters | kAliHLTDataOriginITSSDD);
  list.push_back(kAliHLTDataTypeClusters | kAliHLTDataOriginITSSSD);
  list.push_back(kAliHLTDataTypeDDLRaw | kAliHLTDataOriginITSSPD);
  list.push_back(kAliHLTDataTypeDDLRaw | kAliHLTDataOriginITSSDD);
  list.push_back(kAliHLTDataTypeDDLRaw | kAliHLTDataOriginITSSSD);
  
  list.push_back(kAliHLTDataTypeITSSAPData | kAliHLTDataOriginITS);
  list.push_back(kAliHLTDataTypeESDVertex | kAliHLTDataOriginITSSPD); //SPD Vertex
<<<<<<< HEAD
=======

  //config
  list.push_back(kAliHLTDataTypeConfig);
>>>>>>> b50665b2
  
  list.push_back(AliHLTTPCDefinitions::fgkHWClustersDataType | kAliHLTDataOriginTPC); //HLT-TPC clusters from HWCF
  list.push_back(kAliHLTDataTypeDDLRaw | kAliHLTDataOriginTPC); //TPC DDL raw data
  list.push_back(AliHLTTPCDefinitions::fgkClustersDataType | kAliHLTDataOriginTPC); //Transformed HLT-TPC clusters
  list.push_back(AliHLTTPCCADefinitions::fgkCompressedInputDataType | kAliHLTDataOriginTPC); //Transformed HLT-TPC clusters (internally compressed form)
  list.push_back(AliHLTTPCDefinitions::fgkRawClustersDataType | kAliHLTDataOriginTPC); //Non-transformed HLT-TPC clusters
  
  list.push_back(AliHLTTPCCADefinitions::fgkTrackletsDataType); //HLT-TPC Tracklets (before TPC global merger)
  list.push_back(kAliHLTDataTypeTrack | kAliHLTDataOriginTPC); //HLT-TPC merged tracks
  list.push_back(kAliHLTDataTypeTrack | kAliHLTDataOriginITS); //TPC-ITS tracks
  list.push_back(kAliHLTDataTypeTrack | kAliHLTDataOriginITSOut); //ITS-Out merged tracks
  
  list.push_back(kAliHLTDataTypeESDContent | kAliHLTDataOriginVZERO); //VZERO-RECO output
  list.push_back(kAliHLTDataTypeDDLRaw | kAliHLTDataOriginVZERO);
  list.push_back(kAliHLTDataTypeESDContent | kAliHLTDataOriginZDC); //ZDC-RECO output
  list.push_back(kAliHLTDataTypeDDLRaw | kAliHLTDataOriginZDC);
  
  list.push_back(AliHLTEMCALDefinitions::fgkTriggerPatchDataType); //EMCAL-RECO output
  list.push_back(kAliHLTDataTypeDDLRaw | kAliHLTDataOriginEMCAL);
  list.push_back(AliHLTEMCALDefinitions::fgkTriggerSTUDataType); //STU
  list.push_back(AliHLTEMCALDefinitions::fgkTriggerRawDigitDataType); //TRU
  
  list.push_back(kAliHLTDataTypeESDObject|kAliHLTDataOriginOut);
  list.push_back(kAliHLTDataTypeESDfriendObject|kAliHLTDataOriginOut);
  list.push_back(kAliHLTDataTypeFlatESD|kAliHLTDataOriginOut);
  list.push_back(kAliHLTDataTypeFlatESDFriend|kAliHLTDataOriginOut);

  //All this is TPC Data compression
  list.push_back(AliHLTTPCDefinitions::DataCompressionDescriptorDataType());
  list.push_back(AliHLTTPCDefinitions::RawClustersDataTypeNotCompressed());
  list.push_back(AliHLTTPCDefinitions::RemainingClustersCompressedDataType());
  list.push_back(AliHLTTPCDefinitions::RemainingClusterIdsDataType());
  list.push_back(AliHLTTPCDefinitions::ClusterTracksCompressedDataType());
  list.push_back(AliHLTTPCDefinitions::ClusterIdTracksDataType());
}

AliHLTComponentDataType AliHLTGlobalPromptRecoQAComponent::GetOutputDataType()
{
  // see header file for class documentation
  return kAliHLTMultipleDataType;
}

int AliHLTGlobalPromptRecoQAComponent::GetOutputDataTypes(AliHLTComponentDataTypeList& tgtList){ 
// see header file for class documentation

  tgtList.clear();
  tgtList.push_back( kAliHLTDataTypeHistogram|kAliHLTDataOriginOut );
  tgtList.push_back( kAliHLTDataTypeTObject|kAliHLTDataOriginOut );
  return tgtList.size();
}

void AliHLTGlobalPromptRecoQAComponent::GetOutputDataSize(unsigned long& constBase, double& inputMultiplier)
{
  // see header file for class documentation
  constBase=2000000;
  inputMultiplier=0.0;
}

int AliHLTGlobalPromptRecoQAComponent::DoInit(int argc, const char** argv)
{
  // see header file for class documentation
  int iResult=0;

  //Init the CTP data
  if (SetupCTPData() == -ENOMEM) 
  {
    HLTError("could not SetupCTPData(); ENOMEM");
    return -ENOMEM;
  }

  AliGRPManager mgr;
  mgr.ReadGRPEntry();
  
  if (mgr.GetGRPData()->GetBeamType() == "Pb-Pb" ||
      mgr.GetGRPData()->GetBeamType() == "PbPb" ||
      mgr.GetGRPData()->GetBeamType() == "A-A" ||
      mgr.GetGRPData()->GetBeamType() == "AA" )
  {
    fAxes["nClustersSPD"].set( 100, 0., 30e3,  &fnClustersSPD );
    fAxes["rawSizeSPD"].set( 100, 0., 140e3, &frawSizeSPD );
    fAxes["nClustersSDD"].set( 100, 0., 26e3,  &fnClustersSDD );
    fAxes["rawSizeSDD"].set( 100, 0., 700e3, &frawSizeSDD );
    fAxes["nClustersSSD"].set( 100, 0., 31e3,  &fnClustersSSD );
    fAxes["rawSizeSSD"].set( 100, 0., 700e3, &frawSizeSSD );
    fAxes["nClustersITS"].set( 100, 0., 100e3, &fnClustersITS );
    fAxes["rawSizeITS"].set( 100, 0., 1e6, &frawSizeITS );
    fAxes["rawSizeVZERO"].set( 100, 0., 6e3, &frawSizeVZERO );
    fAxes["rawSizeEMCAL"].set( 100, 0., 100e3, &frawSizeEMCAL );
    fAxes["rawSizeZDC"].set( 100, 0., 100e3, &frawSizeZDC );
    fAxes["nClustersTPC"].set( 100, 0., 6e6, &fnClustersTPC );
    fAxes["rawSizeTPC"].set( 100, 0., 185e6, &frawSizeTPC );
    fAxes["hwcfSizeTPC"].set( 100, 0., 185e6, &fhwcfSizeTPC );
    fAxes["clusterSizeTPCtransformed"].set( 100, 0., 1., &fclusterSizeTPCtransformed );
    fAxes["clusterSizeTPC"].set( 100, 0., 6500e3, &fclusterSizeTPC );
    fAxes["compressedSizeTPC"].set( 100, 0., 50e6, &fcompressedSizeTPC );
    fAxes["nITSSAPtracks"].set( 100, 0., 2e3, &fnITSSAPtracks );
    fAxes["nTPCtracklets"].set( 100, 0., 60e3, &fnTPCtracklets );
    fAxes["nTPCtracks"].set( 100, 0., 40e3, &fnTPCtracks );
    fAxes["nITSTracks"].set( 100, 0., 1., &fnITSTracks );
    fAxes["nITSOutTracks"].set( 100, 0., 1., &fnITSOutTracks );
    fAxes["vZEROMultiplicity"].set( 100, 0., 60e3, &fvZEROMultiplicity );
    fAxes["vZEROTriggerChargeA"].set( 100, 0., 30e3, &fvZEROTriggerChargeA );
    fAxes["vZEROTriggerChargeC"].set( 100, 0., 30e3, &fvZEROTriggerChargeC );
    fAxes["vZEROTriggerChargeAC"].set( 100, 0., 60e3, &fvZEROTriggerChargeAC );
    fAxes["zdcZNC"].set( 100, 0., 20e3, &fzdcZNC );
    fAxes["zdcZNA"].set( 100, 0., 20e3, &fzdcZNA );
    fAxes["zdcZNAC"].set( 100, 0., 40e3, &fzdcZNAC );
    fAxes["zdcRecoSize"].set( 100, 0., 1., &fzdcRecoSize );
    fAxes["emcalRecoSize"].set( 100, 0., 1., &femcalRecoSize );
    fAxes["emcalTRU"].set( 100, 0., 1., &femcalTRU );
    fAxes["emcalSTU"].set( 100, 0., 1., &femcalSTU );
    fAxes["compressionRatio"].set( 100, 0., 8., &fcompressionRatio );
    fAxes["compressionRatioFull"].set( 100, 0., 12., &fcompressionRatioFull );
    fAxes["hltRatio"].set( 100, 0., 1., &fhltRatio );
    fAxes["nESDSize"].set( 100, 0., 1., &fnESDSize );
    fAxes["nESDFriendSize"].set( 100, 0., 1., &fnESDFriendSize );
    fAxes["nFlatESDSize"].set( 100, 0., 1., &fnFlatESDSize );
    fAxes["nFlatESDFriendSize"].set( 100, 0., 1., &fnFlatESDFriendSize );
    fAxes["nHLTInSize"].set( 100, 0., 200e6, &fnHLTInSize );
    fAxes["nHLTOutSize"].set( 100, 0., 70e6, &fnHLTOutSize );

  }
  else
  {
    fAxes["nClustersSPD"].set( 100, 0., 500.,  &fnClustersSPD );
    fAxes["rawSizeSPD"].set( 100, 0., 10e3, &frawSizeSPD );
    fAxes["nClustersSDD"].set( 100, 0., 500.,  &fnClustersSDD );
    fAxes["rawSizeSDD"].set( 100, 0., 50e3, &frawSizeSDD );
    fAxes["nClustersSSD"].set( 100, 0., 600.,  &fnClustersSSD );
    fAxes["rawSizeSSD"].set( 100, 0., 8e3, &frawSizeSSD );
    fAxes["nClustersITS"].set( 100, 0., 10e3, &fnClustersITS );
    fAxes["rawSizeITS"].set( 100, 0., 100e3, &frawSizeITS );
    fAxes["rawSizeVZERO"].set( 100, 0., 6e3, &frawSizeVZERO );
    fAxes["rawSizeEMCAL"].set( 100, 0., 100e3, &frawSizeEMCAL );
    fAxes["rawSizeZDC"].set( 100, 0., 10e3, &frawSizeZDC );
    fAxes["nClustersTPC"].set( 100, 0., 20e3, &fnClustersTPC );
    fAxes["rawSizeTPC"].set( 100, 0., 5e6, &frawSizeTPC );
    fAxes["hwcfSizeTPC"].set( 100, 0., 1., &fhwcfSizeTPC );
    fAxes["clusterSizeTPCtransformed"].set( 100, 0., 1., &fclusterSizeTPCtransformed );
    fAxes["clusterSizeTPC"].set( 100, 0., 6500e3, &fclusterSizeTPC );
    fAxes["compressedSizeTPC"].set( 100, 0., 1500e3, &fcompressedSizeTPC );
    fAxes["nITSSAPtracks"].set( 100, 0., 100., &fnITSSAPtracks );
    fAxes["nTPCtracklets"].set( 100, 0., 1e3, &fnTPCtracklets );
    fAxes["nTPCtracks"].set( 100, 0., 700., &fnTPCtracks );
    fAxes["nITSTracks"].set( 100, 0., 1., &fnITSTracks );
    fAxes["nITSOutTracks"].set( 100, 0., 1., &fnITSOutTracks );
    fAxes["vZEROMultiplicity"].set( 100, 0., 40e3, &fvZEROMultiplicity );
    fAxes["vZEROTriggerChargeA"].set( 100, 0., 2e3, &fvZEROTriggerChargeA );
    fAxes["vZEROTriggerChargeC"].set( 100, 0., 2e3, &fvZEROTriggerChargeC );
    fAxes["vZEROTriggerChargeAC"].set( 100, 0., 4e3, &fvZEROTriggerChargeAC );
    fAxes["zdcZNC"].set( 100, 0., 500., &fzdcZNC );
    fAxes["zdcZNA"].set( 100, 0., 500., &fzdcZNA );
    fAxes["zdcZNAC"].set( 100, 0., 1e3, &fzdcZNAC );
    fAxes["zdcRecoSize"].set( 100, 0., 1., &fzdcRecoSize );
    fAxes["emcalRecoSize"].set( 100, 0., 1., &femcalRecoSize );
    fAxes["emcalTRU"].set( 100, 0., 1., &femcalTRU );
    fAxes["emcalSTU"].set( 100, 0., 1., &femcalSTU );
    fAxes["compressionRatio"].set( 100, 0., 8., &fcompressionRatio );
    fAxes["compressionRatioFull"].set( 100, 0., 12., &fcompressionRatioFull );
    fAxes["hltRatio"].set( 100, 0., 1., &fhltRatio );
    fAxes["nESDSize"].set( 100, 0., 1., &fnESDSize );
    fAxes["nESDFriendSize"].set( 100, 0., 1., &fnESDFriendSize );
    fAxes["nFlatESDSize"].set( 100, 0., 1., &fnFlatESDSize );
    fAxes["nFlatESDFriendSize"].set( 100, 0., 1., &fnFlatESDFriendSize );
    fAxes["nHLTInSize"].set( 100, 0., 6e6, &fnHLTInSize );
    fAxes["nHLTOutSize"].set( 100, 0., 2e6, &fnHLTOutSize );
  }

  NewHistogram(",fHistSPDclusters_SPDrawSize,SPD clusters vs SPD raw size,rawSizeSPD,nClustersSPD");
  NewHistogram(",fHistSDDclusters_SDDrawSize,SDD clusters vs SDD raw size,rawSizeSDD,nClustersSDD");
  NewHistogram(",fHistSSDclusters_SSDrawSize,SSD clusters vs SSD raw size,rawSizeSSD,nClustersSSD");
  NewHistogram(",fHistITSSAtracks_SPDclusters,ITSSAP tracks vs SPD clusters,nClustersSPD,nITSSAPtracks");
  NewHistogram(",fHistSPDclusters_SSDclusters,SSD clusters vs SPD clusters,nClustersSPD,nClustersSSD");
  NewHistogram(",fHistSPDclusters_SDDclusters,SDD clusters vs SPD clusters,nClustersSPD,nClustersSDD");
  NewHistogram(",fHistSSDclusters_SDDclusters,SDD clusters vs SSD clusters,nClustersSSD,nClustersSDD");
  NewHistogram(",fHistTPCtracks_TPCtracklets,TPC Tracks vs TPC Tracklets,nTPCtracklets,nTPCtracks");
  NewHistogram(",fHistTPCClusterSize_TPCCompressedSize,TPC compressed size vs TPC HWCF Size,hwcfSizeTPC,compressedSizeTPC");
  NewHistogram(",fHistTPCRawSize_TPCCompressedSize,TPC compressed size vs TPC Raw Size,rawSizeTPC,compressedSizeTPC");
  NewHistogram(",fHistTPCHLTclusters_TPCCompressionRatio,Huffman compression ratio vs TPC HLT clusters,nClustersTPC,compressionRatio");
  NewHistogram(",fHistTPCHLTclusters_TPCFullCompressionRatio,Full compression ratio vs TPC HLT clusters,nClustersTPC,compressionRatioFull");
  NewHistogram(",fHistHLTInSize_HLTOutSize,HLT Out Size vs HLT In Size,nHLTInSize,nHLTOutSize");
  NewHistogram(",fHistHLTSize_HLTInOutRatio,HLT Out/In Size Ratio vs HLT Input Size,nHLTInSize,hltRatio");
  NewHistogram(",fHistZNA_VZEROTrigChargeA,ZNA vs. VZERO Trigger Charge A,vZEROTriggerChargeA,zdcZNA");
  NewHistogram(",fHistZNC_VZEROTrigChargeC,ZNC vs. VZERO Trigger Charge C,vZEROTriggerChargeC,zdcZNC");
  NewHistogram(",fHistZNT_VZEROTrigChargeT,ZN (A+C) vs. VZERO Trigger Charge (A+C),vZEROTriggerChargeAC,zdcZNAC");
  NewHistogram(",fHistVZERO_SPDClusters,SPD Clusters vs VZERO Trigger Charge (A+C),vZEROTriggerChargeAC,nClustersSPD");
  NewHistogram(",fHistVZERO_ITSSAPTracks,ITS SAP Tracks vs VZERO Trigger Charge (A+C),vZEROTriggerChargeAC,nITSSAPtracks");

  NewHistogram("MUFAST,fHistVZERO_ITSSAPTracks,ITS SAP Tracks vs VZERO Trigger Charge (A+C),vZEROTriggerChargeAC,nITSSAPtracks");
  NewHistogram("CINT7,fHistVZERO_ITSSAPTracks,ITS SAP Tracks vs VZERO Trigger Charge (A+C),vZEROTriggerChargeAC,nITSSAPtracks");
  NewHistogram("MUFAST,fHistITSSAtracks_SPDclusters,ITSSAP tracks vs SPD clusters,nClustersSPD,nITSSAPtracks");
  NewHistogram("CINT7,fHistITSSAtracks_SPDclusters,ITSSAP tracks vs SPD clusters,nClustersSPD,nITSSAPtracks");

  fpHWCFData = new AliHLTTPCHWCFData;
  
  setlocale(LC_NUMERIC, ""); //Make printf with 1000 separators work

<<<<<<< HEAD
  AliGRPManager mgr;
  mgr.ReadGRPEntry();
  float scaleSPDClusters, scaleSSDClusters, scaleSDDClusters, scaleTPCClusters, scaleITSSAPTracks, scaleTPCTracks, scaleTPCTracklets, scaleHLTIn, scaleHLTOut, scaleSPDSize,
    scaleSDDSize, scaleSSDSize, scaleTPCSize, scaleVZEROChargeA, scaleVZEROChargeC, scaleZDCCharge,
    scaleTPCCompressionRatio, scaleFullTPCCompressionRatio, scaleTPCCompressedSize;
  if (mgr.GetGRPData()->GetBeamType() == "Pb-Pb" || mgr.GetGRPData()->GetBeamType() == "PbPb" || mgr.GetGRPData()->GetBeamType() == "A-A" || mgr.GetGRPData()->GetBeamType() == "AA")
  {
    scaleSPDClusters = 30000.;
    scaleSSDClusters = 31000.;
    scaleSDDClusters = 26000.;
    scaleSPDSize = 140000.;
    scaleSSDSize = 700000.;
    scaleSDDSize = 700000.;
    scaleITSSAPTracks = 2000.;
    scaleTPCCompressionRatio = 8;
    scaleFullTPCCompressionRatio = 12;
    scaleTPCSize = 185000000;
    scaleTPCTracks = 40000;
    scaleTPCTracklets = 60000;
    scaleTPCCompressedSize = 50000000;
    scaleHLTIn = 200000000;
    scaleHLTOut = 70000000;
    scaleVZEROChargeA = 30000.;
    scaleVZEROChargeC = 30000.;
    scaleZDCCharge = 20000.;
    scaleTPCClusters = 6500000;
  }
  else
  {
    scaleSPDClusters = 500.;
    scaleSSDClusters = 600.;
    scaleSDDClusters = 500.;
    scaleSPDSize = 10000.;
    scaleSSDSize = 80000.;
    scaleSDDSize = 50000.;
    scaleITSSAPTracks = 100.;
    scaleTPCCompressionRatio = 7;
    scaleFullTPCCompressionRatio = 10;
    scaleTPCSize = 5000000;
    scaleTPCTracks = 700;
    scaleTPCTracklets = 1000;
    scaleTPCCompressedSize = 1500000;
    scaleHLTIn = 6000000;
    scaleHLTOut = 2000000;
    scaleVZEROChargeA = 2000.;
    scaleVZEROChargeC = 4000.;
    scaleZDCCharge = 500.;
    scaleTPCClusters = 20000;
  }

  fHistSPDclusters_SPDrawSize = new TH2I("SPDncls_SPDsize", "SPD clusters vs SPD raw size", 100, 4000., scaleSPDSize, 100, 0., scaleSPDClusters);
  fHistSSDclusters_SSDrawSize = new TH2I("SSDncls_SSDsize", "SSD clusters vs SSD raw size", 100, 20000., scaleSSDSize, 100, 0., scaleSSDClusters);
  fHistSDDclusters_SDDrawSize = new TH2I("SDDncls_SDDsize", "SDD clusters vs SDD raw size", 100, 0., scaleSDDSize, 100, 0., scaleSDDClusters);
  fHistITSSAtracks_SPDclusters = new TH2I("ITSSAPntrk_SPDncls", "ITSSAP tracks vs SPD clusters", 100, 0., scaleSPDClusters, 100, 0., scaleITSSAPTracks);
  fHistSPDclusters_SSDclusters = new TH2I("SSDncls_SPDncls", "SSD clusters vs SPD clusters", 100, 0., scaleSPDClusters, 100, 0., scaleSSDClusters);
  fHistSPDclusters_SDDclusters = new TH2I("SDDncls_SPDncls", "SDD clusters vs SPD clusters", 100, 0., scaleSPDClusters, 100, 0., scaleSDDClusters);
  fHistSSDclusters_SDDclusters = new TH2I("SDDncls_SSDncls", "SDD clusters vs SSD clusters", 100, 0., scaleSSDClusters, 100, 0., scaleSDDClusters);
  fHistTPCHLTclusters_TPCCompressionRatio = new TH2F("TPCHLTncls_TPCCompRatio", "Huffman compression ratio vs TPC HLT clusters", 100, 0., scaleTPCClusters, 100, 0., scaleTPCCompressionRatio);
  fHistTPCHLTclusters_TPCFullCompressionRatio = new TH2F("TPCHLTncls_TPCCompRatioFull", "Full compression ratio vs TPC HLT clusters", 100, 0., scaleTPCClusters, 100, 0., scaleFullTPCCompressionRatio);
  fHistHLTSize_HLTInOutRatio = new TH2F("TPCHLTSize_HLTInOutRatio", "HLT Out/In Size Ratio vs HLT Input Size", 100, 0., scaleHLTIn, 100, 0., 1.);
  fHistTPCClusterSize_TPCCompressedSize = new TH2I("TPCHWCFSize_TPCCompSize", "TPC compressed size vs TPC HWCF Size", 100, 0., scaleTPCSize, 100, 0., scaleTPCCompressedSize);
  fHistTPCRawSize_TPCCompressedSize = new TH2I("TPCRawSize_TPCCompSize", "TPC compressed size vs TPC Raw Size", 100, 0., scaleTPCSize, 100, 0., scaleTPCCompressedSize);
  fHistHLTInSize_HLTOutSize = new TH2I("HLTInSize_HLTOutSize", "HLT Out Size vs HLT In Size", 100, 0., scaleHLTIn, 100, 0., scaleHLTOut);
  fHistTPCtracks_TPCtracklets = new TH2I("TPCntrk_TPCntrl", "TPC Tracks vs TPC Tracklets", 100, 0., scaleTPCTracklets, 100, 0., scaleTPCTracks);
  fHistITStracks_ITSOutTracks = new TH2I("ITSntrk_ITSOutntrk", "ITS Tracks vs ITS Out Tracks", 100, 0., scaleTPCTracks, 100, 0., scaleTPCTracks);
  fHistZNA_VZEROTrigChargeA = new TH2F("VZEROTrigChargeA_ZNA", "ZNA vs. VZERO Trigger Charge A", 100, 0., scaleVZEROChargeA, 100, 0., scaleZDCCharge);
  fHistZNC_VZEROTrigChargeC = new TH2F("VZEROTrigChargeC_ZNC", "ZNC vs. VZERO Trigger Charge C", 100, 0., scaleVZEROChargeC, 100, 0., scaleZDCCharge);
  fHistZNT_VZEROTrigChargeT = new TH2F("VZEROTrigChargeT_ZNT", "ZN (A+C) vs. VZERO Trigger Charge (A+C)", 100, 0., scaleVZEROChargeA + scaleVZEROChargeC, 100, 0., 2 * scaleZDCCharge);
  fHistVZERO_SPDClusters = new TH2F("VZERO_SPDClusters", "SPD Clusters vs VZERO Trigger Charge (A+C)", 100, 0., scaleVZEROChargeA + scaleVZEROChargeC, 100, 0., scaleSPDClusters);
  fHistVZERO_ITSSAPTracks = new TH2F("VZERO_ITSSAPTracks", "ITS SAP Tracks vs VZERO Trigger Charge (A+C)", 100, 0., scaleVZEROChargeA + scaleVZEROChargeC, 100, 0., scaleITSSAPTracks);
  
  fpHWCFData = new AliHLTTPCHWCFData;
  
  setlocale(LC_NUMERIC, ""); //Make printf with 1000 separators work
=======
  //parse the config string AFTER the defaults are set
  if (ProcessOptionString(GetComponentArgs())<0) 
  {
    HLTFatal("wrong config string! %s", GetComponentArgs().c_str());
    return -EINVAL;
  }
>>>>>>> b50665b2

  return iResult;
}

void AliHLTGlobalPromptRecoQAComponent::NewHistogram(std::string histConfig)
{
  //tokenize string
  std::vector<string> tokens;
  std::string delimiter = ",\n\r";
  size_t  start = 0, end = 0;
  while ( end != string::npos)
  {
    end = histConfig.find_first_of(delimiter, start);
    string token = histConfig.substr( 
        start,(end == string::npos) ? string::npos : end - start );
    size_t tokenStartPos = token.find_first_not_of(" \t\n");
    size_t tokenEndPos = token.find_last_not_of(" \t\n");
    if (tokenStartPos!=std::string::npos && tokenEndPos!=std::string::npos)
    { token = token.substr(tokenStartPos,tokenEndPos-tokenStartPos+1); }
    tokens.push_back(token);
    start = (( end > (string::npos - 1) )
        ?  string::npos  :  end + 1);
  }
  if (tokens.size()==5)
  {
    NewHistogram(tokens[0],tokens[1],tokens[2],tokens[3],tokens[4], histConfig);
  }
  else
  {
    HLTWarning("histogram token string should contain trigName,histName,histTitle,x,y (%s)", 
        histConfig.c_str());
  }

}

void AliHLTGlobalPromptRecoQAComponent::NewHistogram(string trigName, string histName, string histTitle, string xname, string yname, string config )
{
  //some sanity checks
  if (histTitle.size()==0)
  {
    HLTWarning("histogram title cannot be empty!");
    return;
  }
  if (xname.empty() && yname.empty())
  {
    HLTWarning("both axis names empty! at least one needed (%s)", config.c_str());
    return;
  }

  if (histName.empty()) histName=histTitle;
  if (!trigName.empty()) histName=histName+"_"+trigName;
  if (!trigName.empty()) histTitle=histTitle+" <"+trigName+">";

  //get ref to the old histogram (if any)
  histStruct& hist = fHistograms[histName];

  if (fHistograms.size()>100)
  {
    HLTWarning("ignoring hist %s, too many histograms", histName.c_str());
    return;
  }

  axisStruct x = fAxes[xname];
  axisStruct y = fAxes[yname];
  axisStruct* ax = &x;
  if (!x.value && !xname.empty()) 
  {
    HLTWarning("empty variable %s",xname.c_str());
    return;
  }
  if (!y.value && !yname.empty()) 
  {
    HLTWarning("empty variable %s",yname.c_str());
    return;
  }
  delete hist.hist;
  if (!xname.empty() && !yname.empty())
  {
    //both axes specified, TH2
    hist.hist = new TH2F(histName.c_str(), histTitle.c_str(), x.bins, x.low, x.high, y.bins, y.low, y.high);
  } 
  else
  {
    //only one axis specified (the case of both axes empty is excluded above)
    if (xname.empty()) ax=&y;
    hist.hist = new TH1F(histName.c_str(), histTitle.c_str(), (*ax).bins, (*ax).low, (*ax).high);
  }
  hist.x = *ax;
  hist.y = y;
  hist.trigger = trigName;
  hist.config=config;
  //register which axes we're using
  fAxes[xname].histograms[histName]=true;
  fAxes[yname].histograms[histName]=true;
}

void AliHLTGlobalPromptRecoQAComponent::NewAxis(string config)
{
  std::vector<string> tokens;
  std::string delimiter = ",\n\r";
  size_t  start = 0, end = 0;
  while ( end != string::npos)
  {
    end = config.find_first_of(delimiter, start);
    string token = config.substr( 
        start,(end == string::npos) ? string::npos : end - start );
    size_t tokenStartPos = token.find_first_not_of(" \t\n");
    size_t tokenEndPos = token.find_last_not_of(" \t\n");
    if (tokenStartPos!=std::string::npos && tokenEndPos!=std::string::npos)
    { token = token.substr(tokenStartPos,tokenEndPos-tokenStartPos+1); }
    tokens.push_back(token);
    start = (( end > (string::npos - 1) )
        ?  string::npos  :  end + 1);
  }
  if (tokens.size()==4)
  {
    NewAxis(tokens[0],atoi(tokens[1].c_str()),atof(tokens[2].c_str()),atof(tokens[3].c_str()));
  }
  else
  {
    HLTWarning("axis token string should contain varName,nbins,low,high (%s)", 
        config.c_str());
  }
}

void AliHLTGlobalPromptRecoQAComponent::NewAxis(string name, int bins, float low, float high)
{
  if (bins>200)
  {
    HLTWarning("%i is too many bins for %s, setting max=200",bins,name.c_str());
    bins=200;
  }
  fAxes[name].bins=bins;
  fAxes[name].low=low;
  fAxes[name].high=high;
  //reinitialize the histograms that use this axis
  for (std::map<std::string,bool>::iterator i=fAxes[name].histograms.begin(); i!=fAxes[name].histograms.end(); ++i)
  {
    NewHistogram(fHistograms[i->first].config);
  }
}

int AliHLTGlobalPromptRecoQAComponent::DoDeinit()
{
  // see header file for class documentation
  
  delete fpHWCFData;
<<<<<<< HEAD
=======
  return 0;
}

int AliHLTGlobalPromptRecoQAComponent::FillHistograms()
{
  int nPushedHistograms=0;
  for (std::map<string,histStruct>::iterator i=fHistograms.begin(); i!=fHistograms.end(); ++i)
  {
    histStruct hist = i->second;
    if (!hist.hist) {HLTInfo("no histo"); continue;}

    bool triggerMatched = true;
    const AliHLTCTPData* ctp = CTPData();
    if (ctp && !hist.trigger.empty())
    {
      triggerMatched=ctp->MatchTriggerRE(hist.trigger.c_str());
    }


    if ( triggerMatched && 
         ((hist.Fill() > 0) || fPushEmptyHistograms) && 
         PushBack(hist.hist, kAliHLTDataTypeHistogram|kAliHLTDataOriginHLT) > 0 )
    {
      nPushedHistograms++;
      hist.hist->Reset();
    }
  }
  return nPushedHistograms;
}

int histStruct::Fill()
{
  if (x.value && (*x.value) && ((y.value)?(*y.value):1) )
  {
    if (!hist) return 0;
    hist->Fill(*x.value, (y.value)?(*y.value):0.);
    return 1;
  }
>>>>>>> b50665b2
  return 0;
}

//Root cannot do templates...
//template <class T, class S, class U> void AliHLTGlobalPromptRecoQAComponent::FillHist(int check, T* hist, S val1, U val2, int& flag)

#define FillHist(check, hist, val1, val2, flag) \
{ \
  if (check) hist->Fill(val1, val2); \
  if (hist->GetEntries() && PushBack(hist, kAliHLTDataTypeHistogram|kAliHLTDataOriginOut) > 0) \
  { \
    flag = 1; \
    hist->Reset(); \
  } \
}

int AliHLTGlobalPromptRecoQAComponent::DoEvent( const AliHLTComponentEventData& evtData,
    const AliHLTComponentBlockData* blocks, 
    AliHLTComponentTriggerData& /*trigData*/,
    AliHLTUInt8_t* /*outputPtr*/, 
    AliHLTUInt32_t& /*size*/,
    AliHLTComponentBlockDataList& /*outputBlocks*/ )
{
  // see header file for class documentation
  int iResult=0;

  if (!IsDataEvent()) {return iResult;}

  //perhaps downscale a bit
  if (fEventsSinceSkip++<fSkipEvents)
  {
    fEventsSinceSkip=0;
    return 0;
  }

  //what are we interested in?
  AliHLTUInt32_t nClustersSPD = 0;
  AliHLTUInt32_t rawSizeSPD = 0;
  AliHLTUInt32_t nClustersSDD = 0;
  AliHLTUInt32_t rawSizeSDD = 0;
  AliHLTUInt32_t nClustersSSD = 0;
  AliHLTUInt32_t rawSizeSSD = 0;
  AliHLTUInt32_t nClustersITS = 0;
  AliHLTUInt32_t rawSizeITS = 0;
  AliHLTUInt32_t rawSizeVZERO = 0;
  AliHLTUInt32_t rawSizeEMCAL = 0;
  AliHLTUInt32_t rawSizeZDC = 0;
  
  AliHLTUInt32_t nClustersTPC = 0;
  AliHLTUInt32_t rawSizeTPC = 0;
  AliHLTUInt32_t hwcfSizeTPC = 0;
  AliHLTUInt32_t clusterSizeTPCtransformed = 0;
  AliHLTUInt32_t clusterSizeTPC = 0;
  AliHLTUInt32_t compressedSizeTPC = 0;

  AliHLTUInt32_t nITSSAPtracks = 0;
  AliHLTUInt32_t nTPCtracklets = 0;
  AliHLTUInt32_t nTPCtracks = 0;
  AliHLTUInt32_t nITSTracks = 0;
  AliHLTUInt32_t nITSOutTracks = 0;

  float vZEROMultiplicity = 0.;
  UShort_t vZEROTriggerChargeA = 0;
  UShort_t vZEROTriggerChargeC = 0;

  Double_t zdcZNC = 0.;
  Double_t zdcZNA = 0.;

  int zdcRecoSize = 0;
  int emcalRecoSize = 0;
  int emcalTRU = 0;
  int emcalSTU = 0;
  
  static int nEvents = 0;
  
  Bool_t bITSSPDVertex = kFALSE;
  
  float compressionRatio, compressionRatioFull;
  
  AliHLTUInt32_t nESDSize = 0;
  AliHLTUInt32_t nESDFriendSize = 0;
  AliHLTUInt32_t nFlatESDSize = 0;
  AliHLTUInt32_t nFlatESDFriendSize = 0;
  
  AliHLTUInt32_t nHLTInSize = 0;
  AliHLTUInt32_t nHLTOutSize = 0;
  float hltRatio;

  nEvents++;

  //loop over input blocks and extract basic stats
  int nBlocks = evtData.fBlockCnt;  
  for (int ndx=0; ndx<nBlocks; ndx++) {
    const AliHLTComponentBlockData* iter = blocks+ndx;
<<<<<<< HEAD
    
=======
   
    //reconfigure on request
    if (iter->fDataType == kAliHLTDataTypeConfig)
    {
      char* configCharArr = reinterpret_cast<char*>(iter->fPtr);
      string configString;
      configString.assign(configCharArr,iter->fSize);
      HLTImportant("reconfiguring with: %s", configString.c_str());
      ProcessOptionString(configString.c_str());
    }

>>>>>>> b50665b2
    //SPD Vertex Found
    if (iter->fDataType == (kAliHLTDataTypeESDVertex | kAliHLTDataOriginITSSPD))
    {
      bITSSPDVertex = kTRUE;
    }

    //numbers of clusters
    if (iter->fDataType == (kAliHLTDataTypeClusters | kAliHLTDataOriginITSSPD))
    {
      AliHLTITSClusterData *inPtr=reinterpret_cast<AliHLTITSClusterData*>( iter->fPtr );
      nClustersSPD += inPtr->fSpacePointCnt;
    }
    if (iter->fDataType == (kAliHLTDataTypeClusters | kAliHLTDataOriginITSSDD))
    {
      AliHLTITSClusterData *inPtr=reinterpret_cast<AliHLTITSClusterData*>( iter->fPtr );
      nClustersSDD += inPtr->fSpacePointCnt;
    }
    if (iter->fDataType == (kAliHLTDataTypeClusters | kAliHLTDataOriginITSSSD))
    {
      AliHLTITSClusterData *inPtr=reinterpret_cast<AliHLTITSClusterData*>( iter->fPtr );
      nClustersSSD += inPtr->fSpacePointCnt;
    }
    if (iter->fDataType == (kAliHLTDataTypeClusters | kAliHLTDataOriginITS))
    {
      AliHLTITSClusterData *inPtr=reinterpret_cast<AliHLTITSClusterData*>( iter->fPtr );
      nClustersITS += inPtr->fSpacePointCnt;
    }

    if (iter->fDataType == AliHLTTPCDefinitions::fgkClustersDataType) //Transformed TPC clusters used in TPCCATracker
    {
      AliHLTTPCClusterData* inPtrSP = ( AliHLTTPCClusterData* )( iter->fPtr );
      nClustersTPC += inPtrSP->fSpacePointCnt;
    }
    else if (iter->fDataType == AliHLTTPCCADefinitions::fgkCompressedInputDataType) //Compressed (internally) form of transformed HLT TPC clusters (currently not used)
    {
      const AliHLTUInt8_t * inPtr = (const AliHLTUInt8_t *)iter->fPtr;
      while(inPtr< ((const AliHLTUInt8_t *) iter->fPtr) + iter->fSize)
      {
        AliHLTTPCCACompressedClusterRow *row = (AliHLTTPCCACompressedClusterRow*) inPtr;
        nClustersTPC+= row->fNClusters;
        inPtr = (const AliHLTUInt8_t *)(row->fClusters+row->fNClusters);
      }
    }

    if (iter->fDataType == AliHLTTPCDefinitions::DataCompressionDescriptorDataType() ||
      iter->fDataType == AliHLTTPCDefinitions::RawClustersDataTypeNotCompressed() ||
      iter->fDataType == AliHLTTPCDefinitions::RemainingClustersCompressedDataType() ||
      iter->fDataType == AliHLTTPCDefinitions::RemainingClusterIdsDataType() ||
      iter->fDataType == AliHLTTPCDefinitions::ClusterTracksCompressedDataType() ||
      iter->fDataType == AliHLTTPCDefinitions::ClusterIdTracksDataType())
    {
      compressedSizeTPC += iter->fSize;
    }
    
    //VZERO Multiplicity
    if (iter->fDataType == (kAliHLTDataTypeESDContent | kAliHLTDataOriginVZERO))
    {
      const TObject* o = GetInputObjectFromIndex(ndx);
      if (o)
      {
        const AliESDVZERO* esdVZERO = dynamic_cast<const AliESDVZERO*>(o);
        if (esdVZERO)
        {
          for (int i = 0;i < 64;i++) vZEROMultiplicity += esdVZERO->GetMultiplicity(i);
          vZEROTriggerChargeA = esdVZERO->GetTriggerChargeA();
          vZEROTriggerChargeC = esdVZERO->GetTriggerChargeC();
        }
      }
    }

    //EMCAL Reco Size
    if (iter->fDataType == AliHLTEMCALDefinitions::fgkTriggerPatchDataType)
    {
      emcalRecoSize += iter->fSize;
    }
    if (iter->fDataType == AliHLTEMCALDefinitions::fgkTriggerSTUDataType)
    {
      emcalSTU += iter->fSize;
    }
    if (iter->fDataType == AliHLTEMCALDefinitions::fgkTriggerRawDigitDataType)
    {
      emcalTRU += iter->fSize;
    }

    //ZDC tower energies
    //ZDC Reco size
    if (iter->fDataType == (kAliHLTDataTypeESDContent | kAliHLTDataOriginZDC))
    {
      zdcRecoSize += iter->fSize;
      const TObject* o = GetInputObjectFromIndex(ndx);
      const AliESDZDC* esdZDC = dynamic_cast<const AliESDZDC*>(o);
      if (esdZDC)
      {
        zdcZNC = esdZDC->GetZNCTowerEnergy()[0];
        zdcZNA = esdZDC->GetZNATowerEnergy()[0];
      }
    }

    //RAW sizes
    if (iter->fDataType == (kAliHLTDataTypeDDLRaw | kAliHLTDataOriginITSSPD))
    {
      rawSizeSPD += iter->fSize;
    }
    if (iter->fDataType == (kAliHLTDataTypeDDLRaw | kAliHLTDataOriginITSSDD))
    {
      rawSizeSDD += iter->fSize;
    }
    if (iter->fDataType == (kAliHLTDataTypeDDLRaw | kAliHLTDataOriginITSSSD))
    {
      rawSizeSSD += iter->fSize;
    }
    if (iter->fDataType == (kAliHLTDataTypeDDLRaw | kAliHLTDataOriginITS))
    {
      rawSizeITS += iter->fSize;
    }
    if (iter->fDataType == (AliHLTTPCDefinitions::fgkHWClustersDataType | kAliHLTDataOriginTPC)) //Size of HLT-TPC hardware clusters
    {
      hwcfSizeTPC += iter->fSize;
      AliHLTCDHWrapper header(iter->fPtr);
      AliHLTUInt8_t* pData = reinterpret_cast<AliHLTUInt8_t*>(iter->fPtr);
      pData+=header.GetHeaderSize();
<<<<<<< HEAD
      fpHWCFData->Init(pData, iter->fSize-header.GetHeaderSize());
      const AliHLTUInt32_t* pRCUTrailer = reinterpret_cast<const AliHLTUInt32_t*>(fpHWCFData->GetRCUTrailer());
      AliHLTUInt32_t payloadSize = (*pRCUTrailer) & 0x00ffffff;
      rawSizeTPC += header.GetHeaderSize() + payloadSize * sizeof(AliHLTUInt32_t) + fpHWCFData->GetRCUTrailerSize();
=======
      int rc = fpHWCFData->Init(pData, iter->fSize-header.GetHeaderSize());
      if (rc>=0)
      {
        const AliHLTUInt32_t* pRCUTrailer = reinterpret_cast<const AliHLTUInt32_t*>(fpHWCFData->GetRCUTrailer());
        AliHLTUInt32_t payloadSize = (*pRCUTrailer) & 0x00ffffff;
        rawSizeTPC += header.GetHeaderSize() + payloadSize * sizeof(AliHLTUInt32_t) + fpHWCFData->GetRCUTrailerSize();
      }
>>>>>>> b50665b2
    }
    if (iter->fDataType == (AliHLTTPCDefinitions::fgkClustersDataType | kAliHLTDataOriginTPC)) //Size of transformed HLT-TPC clusters
    {
      clusterSizeTPCtransformed += iter->fSize;
    }
    if (iter->fDataType == (AliHLTTPCDefinitions::fgkRawClustersDataType | kAliHLTDataOriginTPC)) //Size of HLT-TPC clusters (uncompressed from HWCF, not yet transformed)
    {
      clusterSizeTPC += iter->fSize;
    }
    if (iter->fDataType == (kAliHLTDataTypeDDLRaw | kAliHLTDataOriginTPC)) //TPC RAW DDL Size
    {
      rawSizeTPC += iter->fSize;
    }
    if (iter->fDataType == (kAliHLTDataTypeDDLRaw | kAliHLTDataOriginVZERO))
    {
      rawSizeVZERO += iter->fSize;
    }
    if (iter->fDataType == (kAliHLTDataTypeDDLRaw | kAliHLTDataOriginZDC))
    {
      rawSizeZDC += iter->fSize;
    }
    if (iter->fDataType == (kAliHLTDataTypeDDLRaw | kAliHLTDataOriginEMCAL))
    {
      rawSizeEMCAL += iter->fSize;
    }

    //esd size
    if (iter->fDataType == (kAliHLTDataTypeESDObject|kAliHLTDataOriginOut))
    {
      nESDSize += iter->fSize;
    }
    if (iter->fDataType == (kAliHLTDataTypeESDfriendObject|kAliHLTDataOriginOut))
    {
      nESDFriendSize += iter->fSize;
    }
    if (iter->fDataType == (kAliHLTDataTypeFlatESD|kAliHLTDataOriginOut))
    {
      nFlatESDSize += iter->fSize;
    }
    if (iter->fDataType == (kAliHLTDataTypeFlatESDFriend|kAliHLTDataOriginOut))
    {
      nFlatESDFriendSize += iter->fSize;
    }

    //numbers of tracks
    if (iter->fDataType == AliHLTTPCCADefinitions::fgkTrackletsDataType) //HLT-TPC CA-trackets (before TPC global merger)
    {
      AliHLTTPCCASliceOutput* out = reinterpret_cast<AliHLTTPCCASliceOutput*>(iter->fPtr);
      nTPCtracklets += out->NTracks();
    }

    if (iter->fDataType == (kAliHLTDataTypeTrack | kAliHLTDataOriginTPC))
    {
      nTPCtracks += ((AliHLTTracksData*) iter->fPtr)->fCount;
    }

    if (iter->fDataType == (kAliHLTDataTypeTrack | kAliHLTDataOriginITS))
    {
      nITSTracks += ((AliHLTTracksData*) iter->fPtr)->fCount;
    }
    if (iter->fDataType == (kAliHLTDataTypeTrack | kAliHLTDataOriginITSOut))
    {
      nITSOutTracks += ((AliHLTTracksData*) iter->fPtr)->fCount;
    }

    if (iter->fDataType == (kAliHLTDataTypeITSSAPData | kAliHLTDataOriginITS))
    {
      AliHLTITSSAPTrackerDataContainer* inPtr = reinterpret_cast<AliHLTITSSAPTrackerDataContainer*>(iter->fPtr);
      nITSSAPtracks += inPtr->fCount;
    }
  }// end read input blocks

  compressionRatio = compressedSizeTPC > 0 ? ((float) hwcfSizeTPC / (float) compressedSizeTPC) : 0.f;
  compressionRatioFull = compressedSizeTPC > 0 ? ((float) rawSizeTPC / (float) compressedSizeTPC) : 0.f;

  nHLTInSize = rawSizeSPD + rawSizeSSD + rawSizeSDD + rawSizeTPC + rawSizeVZERO + rawSizeEMCAL + rawSizeZDC;
<<<<<<< HEAD
  nHLTOutSize = nESDSize + nESDFriendSize + nFlatESDSize + nFlatESDFriendSize + compressedSizeTPC;
  hltRatio = nHLTInSize > 0 ? ((float) nHLTOutSize / (float) nHLTInSize) : 0.f;

  int pushed_something = 0;
  //fill histograms
  FillHist(nClustersSPD, fHistSPDclusters_SPDrawSize, rawSizeSPD, nClustersSPD, pushed_something);
  FillHist(nClustersSDD, fHistSDDclusters_SDDrawSize, rawSizeSDD, nClustersSDD, pushed_something);
  FillHist(nClustersSSD, fHistSSDclusters_SSDrawSize, rawSizeSSD, nClustersSSD, pushed_something);
  FillHist(nITSSAPtracks, fHistITSSAtracks_SPDclusters, nClustersSPD, nITSSAPtracks, pushed_something);
  FillHist(nClustersSPD, fHistSPDclusters_SSDclusters, nClustersSPD, nClustersSSD, pushed_something);
  FillHist(nClustersSPD, fHistSPDclusters_SDDclusters, nClustersSPD, nClustersSDD, pushed_something);
  FillHist(nClustersSSD, fHistSSDclusters_SDDclusters, nClustersSSD, nClustersSDD, pushed_something);
  FillHist(nTPCtracks, fHistTPCtracks_TPCtracklets, nTPCtracklets, nTPCtracks, pushed_something);

  //TPC Compression Plots
  FillHist(compressedSizeTPC, fHistTPCClusterSize_TPCCompressedSize, hwcfSizeTPC, compressedSizeTPC, pushed_something);
  FillHist(compressedSizeTPC, fHistTPCRawSize_TPCCompressedSize, rawSizeTPC, compressedSizeTPC, pushed_something);
  FillHist(nClustersTPC, fHistTPCHLTclusters_TPCCompressionRatio, nClustersTPC, compressionRatio, pushed_something);
  FillHist(nClustersTPC, fHistTPCHLTclusters_TPCFullCompressionRatio, nClustersTPC, compressionRatioFull, pushed_something);

  //HLT In Out Plots
  FillHist(nHLTInSize, fHistHLTInSize_HLTOutSize, nHLTInSize, nHLTOutSize, pushed_something);
  FillHist(nHLTInSize, fHistHLTSize_HLTInOutRatio, nHLTInSize, hltRatio, pushed_something);

  //VZERO vs ZDC
  FillHist(1, fHistZNA_VZEROTrigChargeA, vZEROTriggerChargeA, zdcZNA, pushed_something);
  FillHist(1, fHistZNC_VZEROTrigChargeC, vZEROTriggerChargeC, zdcZNC, pushed_something);
  FillHist(1, fHistZNT_VZEROTrigChargeT, vZEROTriggerChargeA+vZEROTriggerChargeC, zdcZNA+zdcZNC, pushed_something);

  //VZERO vs SPD
  FillHist(nClustersSPD, fHistVZERO_SPDClusters, vZEROTriggerChargeA+vZEROTriggerChargeC, nClustersSPD, pushed_something);
  FillHist(nITSSAPtracks, fHistVZERO_ITSSAPTracks, vZEROTriggerChargeA+vZEROTriggerChargeC, nITSSAPtracks, pushed_something);
=======
  nHLTOutSize = nESDSize + compressedSizeTPC;
  hltRatio = nHLTInSize > 0 ? ((float) nHLTOutSize / (float) nHLTInSize) : 0.f;

  //convert the numbers fo floats for histograms
  fnClustersSPD = nClustersSPD;
  frawSizeSPD = rawSizeSPD;
  fnClustersSDD = nClustersSDD;
  frawSizeSDD = rawSizeSDD;
  fnClustersSSD = nClustersSSD;
  frawSizeSSD = rawSizeSSD;
  fnClustersITS = nClustersITS;
  frawSizeITS = rawSizeITS;
  frawSizeVZERO = rawSizeVZERO;
  frawSizeEMCAL = rawSizeEMCAL;
  frawSizeZDC = rawSizeZDC;
  fnClustersTPC = nClustersTPC;
  frawSizeTPC = rawSizeTPC;
  fhwcfSizeTPC = hwcfSizeTPC;
  fclusterSizeTPCtransformed = clusterSizeTPCtransformed;
  fclusterSizeTPC = clusterSizeTPC;
  fcompressedSizeTPC = compressedSizeTPC;
  fnITSSAPtracks = nITSSAPtracks;
  fnTPCtracklets = nTPCtracklets;
  fnTPCtracks = nTPCtracks;
  fnITSTracks = nITSTracks;
  fnITSOutTracks = nITSOutTracks;
  fvZEROMultiplicity = vZEROMultiplicity;
  fvZEROTriggerChargeA = vZEROTriggerChargeA;
  fvZEROTriggerChargeC = vZEROTriggerChargeC;
  fvZEROTriggerChargeAC = vZEROTriggerChargeA+vZEROTriggerChargeC;
  fzdcZNC = zdcZNC;
  fzdcZNA = zdcZNA;
  fzdcZNAC = zdcZNA+zdcZNC;
  fzdcRecoSize = zdcRecoSize;
  femcalRecoSize = emcalRecoSize;
  femcalTRU = emcalTRU;
  femcalSTU = emcalSTU;
  fcompressionRatio = compressionRatio;
  fcompressionRatioFull = compressionRatioFull;
  fhltRatio = hltRatio;
  fnESDSize = nESDSize;
  fnESDFriendSize = nESDFriendSize;
  fnFlatESDSize = nFlatESDSize;
  fnFlatESDFriendSize = nFlatESDFriendSize;
  fnHLTInSize = nHLTInSize;
  fnHLTOutSize = nHLTOutSize;

  //Fill the histograms
  int pushed_something = FillHistograms();
>>>>>>> b50665b2

  static int nPrinted = 0;
  if (fPrintStats && (fPrintStats == 2 || pushed_something) && nPrinted++ % fPrintDownscale == 0) //Don't print this for every event if we use a pushback period
  {
    HLTImportant("Events %d Blocks %4d: HLT Reco QA Stats: HLTInOut %'d / %'d / %4.1f%%, SPD-Cl %d (%d), SDD-Cl %d (%d), SSD-Cl %d (%d) TPC-Cl %'d (%'d / %'d / %'d / %'d), TPC-Comp %5.3fx / %5.3fx (%'d)"
<<<<<<< HEAD
      ", ITSSAP-Tr %d, TPC-Tr %'d / %'d, ITS-Tr %d / %d, SPD-Ver %d, V0 %6.2f (%d), EMCAL %d (%d / %d / %d), ZDC %d (%d), ESD %d / %d (%d / %d)",
=======
      ", ITSSAP-Tr %d, TPC-Tr %'d / %'d, ITS-Tr %d / %d, SPD-Ver %d, V0 %6.2f (%d), EMCAL %d (%d / %d / %d), ZDC %d (%d), ESD %'d / %'d (%'d / %'d)",
>>>>>>> b50665b2
      nEvents, nBlocks, nHLTInSize, nHLTOutSize, hltRatio * 100, nClustersSPD, rawSizeSPD, nClustersSDD, rawSizeSDD, nClustersSSD, rawSizeSSD, nClustersTPC, rawSizeTPC, hwcfSizeTPC, clusterSizeTPC, clusterSizeTPCtransformed, compressionRatio, compressionRatioFull, compressedSizeTPC,
      nITSSAPtracks, nTPCtracklets, nTPCtracks, nITSTracks, nITSOutTracks, (int) bITSSPDVertex, vZEROMultiplicity, rawSizeVZERO, emcalRecoSize, emcalTRU, emcalSTU, rawSizeEMCAL, zdcRecoSize, rawSizeZDC, nESDSize, nFlatESDSize, nESDFriendSize, nFlatESDFriendSize);
  }

  return iResult;
}<|MERGE_RESOLUTION|>--- conflicted
+++ resolved
@@ -87,28 +87,6 @@
   , fPrintStats(0)
   , fPrintDownscale(1)
   , fEventsSinceSkip(0)
-<<<<<<< HEAD
-  , fHistSPDclusters_SPDrawSize(NULL)
-  , fHistSSDclusters_SSDrawSize(NULL)
-  , fHistSDDclusters_SDDrawSize(NULL)
-  , fHistITSSAtracks_SPDclusters(NULL)
-  , fHistSPDclusters_SSDclusters(NULL)
-  , fHistSPDclusters_SDDclusters(NULL)
-  , fHistSSDclusters_SDDclusters(NULL)
-  , fHistTPCHLTclusters_TPCCompressionRatio(NULL)
-  , fHistTPCHLTclusters_TPCFullCompressionRatio(NULL)
-  , fHistHLTSize_HLTInOutRatio(NULL)
-  , fHistTPCtracks_TPCtracklets(NULL)
-  , fHistITStracks_ITSOutTracks(NULL)
-  , fHistTPCClusterSize_TPCCompressedSize(NULL)
-  , fHistTPCRawSize_TPCCompressedSize(NULL)
-  , fHistHLTInSize_HLTOutSize(NULL)
-  , fHistZNA_VZEROTrigChargeA(NULL)
-  , fHistZNC_VZEROTrigChargeC(NULL)
-  , fHistZNT_VZEROTrigChargeT(NULL)
-  , fHistVZERO_SPDClusters(NULL)
-  , fHistVZERO_ITSSAPTracks(NULL)
-=======
   , fPushEmptyHistograms(false)
   , fHistograms()
   , fAxes()
@@ -154,7 +132,6 @@
   , fnHLTInSize(0.)
   , fnHLTOutSize(0.)
   , fhltRatio(0.)
->>>>>>> b50665b2
 {
   // see header file for class documentation
   // or
@@ -165,77 +142,12 @@
 AliHLTGlobalPromptRecoQAComponent::~AliHLTGlobalPromptRecoQAComponent()
 {
   // see header file for class documentation
-<<<<<<< HEAD
-  delete fHistSPDclusters_SPDrawSize;
-  delete fHistSDDclusters_SDDrawSize;
-  delete fHistSSDclusters_SSDrawSize;
-  delete fHistITSSAtracks_SPDclusters;
-  delete fHistSPDclusters_SSDclusters;
-  delete fHistSPDclusters_SDDclusters;
-  delete fHistSSDclusters_SDDclusters;
-  delete fHistTPCHLTclusters_TPCCompressionRatio;
-  delete fHistTPCHLTclusters_TPCFullCompressionRatio;
-  delete fHistHLTSize_HLTInOutRatio;
-  delete fHistTPCtracks_TPCtracklets;
-  delete fHistITStracks_ITSOutTracks;
-  delete fHistTPCClusterSize_TPCCompressedSize;
-  delete fHistHLTInSize_HLTOutSize;
-  delete fHistTPCRawSize_TPCCompressedSize;
-  delete fHistZNA_VZEROTrigChargeA;
-  delete fHistZNC_VZEROTrigChargeC;
-  delete fHistZNT_VZEROTrigChargeT;
-  delete fHistVZERO_SPDClusters;
-  delete fHistVZERO_ITSSAPTracks;
-=======
->>>>>>> b50665b2
 }
 
 int AliHLTGlobalPromptRecoQAComponent::ProcessOption(TString option, TString value)
 {
   // see header file for class documentation
   int iResult=0;
-<<<<<<< HEAD
-  if (!arguments) return iResult;
-
-  TString allArgs=arguments;
-  TString argument;
-  int bMissingParam=0;
-
-  TObjArray* pTokens=allArgs.Tokenize(" ");
-  if (pTokens) {
-    for (int i=0; i<pTokens->GetEntries() && iResult>=0; i++) {
-      argument=((TObjString*)pTokens->At(i))->String();	
-      if (argument.IsNull()) continue;
-      
-      if (argument.CompareTo("-skip-events")==0) {
-	      argument.ReplaceAll("-skip-events=","");
-        fSkipEvents = argument.Atoi();
-      }	else if (argument.CompareTo("-print-stats")==0) {
-        fPrintStats = 1;
-      }	else if (argument.CompareTo("-print-stats-verbose")==0) {
-        fPrintStats = 2;
-      }	else if (argument.CompareTo("-print-stats-downscale")==0) {
-        if (++i >= pTokens->GetEntries())
-        {
-          bMissingParam++;
-          break;
-        }
-        argument=((TObjString*)pTokens->At(i))->String();	
-        fPrintDownscale = atoi(argument);
-      }	else if (!argument.Contains("pushback-period")) {
-	HLTError("unknown argument %s", argument.Data());
-	iResult=-EINVAL;
-	break;
-      }
-    }
-    delete pTokens;
-  }
-  if (bMissingParam) {
-    HLTError("missing parameter for argument %s", argument.Data());
-    iResult=-EINVAL;
-  }
-=======
->>>>>>> b50665b2
 
   if (option.BeginsWith("#")) return 0;
   if (option.BeginsWith("//")) return 0;
@@ -331,12 +243,9 @@
   
   list.push_back(kAliHLTDataTypeITSSAPData | kAliHLTDataOriginITS);
   list.push_back(kAliHLTDataTypeESDVertex | kAliHLTDataOriginITSSPD); //SPD Vertex
-<<<<<<< HEAD
-=======
 
   //config
   list.push_back(kAliHLTDataTypeConfig);
->>>>>>> b50665b2
   
   list.push_back(AliHLTTPCDefinitions::fgkHWClustersDataType | kAliHLTDataOriginTPC); //HLT-TPC clusters from HWCF
   list.push_back(kAliHLTDataTypeDDLRaw | kAliHLTDataOriginTPC); //TPC DDL raw data
@@ -534,89 +443,12 @@
   
   setlocale(LC_NUMERIC, ""); //Make printf with 1000 separators work
 
-<<<<<<< HEAD
-  AliGRPManager mgr;
-  mgr.ReadGRPEntry();
-  float scaleSPDClusters, scaleSSDClusters, scaleSDDClusters, scaleTPCClusters, scaleITSSAPTracks, scaleTPCTracks, scaleTPCTracklets, scaleHLTIn, scaleHLTOut, scaleSPDSize,
-    scaleSDDSize, scaleSSDSize, scaleTPCSize, scaleVZEROChargeA, scaleVZEROChargeC, scaleZDCCharge,
-    scaleTPCCompressionRatio, scaleFullTPCCompressionRatio, scaleTPCCompressedSize;
-  if (mgr.GetGRPData()->GetBeamType() == "Pb-Pb" || mgr.GetGRPData()->GetBeamType() == "PbPb" || mgr.GetGRPData()->GetBeamType() == "A-A" || mgr.GetGRPData()->GetBeamType() == "AA")
-  {
-    scaleSPDClusters = 30000.;
-    scaleSSDClusters = 31000.;
-    scaleSDDClusters = 26000.;
-    scaleSPDSize = 140000.;
-    scaleSSDSize = 700000.;
-    scaleSDDSize = 700000.;
-    scaleITSSAPTracks = 2000.;
-    scaleTPCCompressionRatio = 8;
-    scaleFullTPCCompressionRatio = 12;
-    scaleTPCSize = 185000000;
-    scaleTPCTracks = 40000;
-    scaleTPCTracklets = 60000;
-    scaleTPCCompressedSize = 50000000;
-    scaleHLTIn = 200000000;
-    scaleHLTOut = 70000000;
-    scaleVZEROChargeA = 30000.;
-    scaleVZEROChargeC = 30000.;
-    scaleZDCCharge = 20000.;
-    scaleTPCClusters = 6500000;
-  }
-  else
-  {
-    scaleSPDClusters = 500.;
-    scaleSSDClusters = 600.;
-    scaleSDDClusters = 500.;
-    scaleSPDSize = 10000.;
-    scaleSSDSize = 80000.;
-    scaleSDDSize = 50000.;
-    scaleITSSAPTracks = 100.;
-    scaleTPCCompressionRatio = 7;
-    scaleFullTPCCompressionRatio = 10;
-    scaleTPCSize = 5000000;
-    scaleTPCTracks = 700;
-    scaleTPCTracklets = 1000;
-    scaleTPCCompressedSize = 1500000;
-    scaleHLTIn = 6000000;
-    scaleHLTOut = 2000000;
-    scaleVZEROChargeA = 2000.;
-    scaleVZEROChargeC = 4000.;
-    scaleZDCCharge = 500.;
-    scaleTPCClusters = 20000;
-  }
-
-  fHistSPDclusters_SPDrawSize = new TH2I("SPDncls_SPDsize", "SPD clusters vs SPD raw size", 100, 4000., scaleSPDSize, 100, 0., scaleSPDClusters);
-  fHistSSDclusters_SSDrawSize = new TH2I("SSDncls_SSDsize", "SSD clusters vs SSD raw size", 100, 20000., scaleSSDSize, 100, 0., scaleSSDClusters);
-  fHistSDDclusters_SDDrawSize = new TH2I("SDDncls_SDDsize", "SDD clusters vs SDD raw size", 100, 0., scaleSDDSize, 100, 0., scaleSDDClusters);
-  fHistITSSAtracks_SPDclusters = new TH2I("ITSSAPntrk_SPDncls", "ITSSAP tracks vs SPD clusters", 100, 0., scaleSPDClusters, 100, 0., scaleITSSAPTracks);
-  fHistSPDclusters_SSDclusters = new TH2I("SSDncls_SPDncls", "SSD clusters vs SPD clusters", 100, 0., scaleSPDClusters, 100, 0., scaleSSDClusters);
-  fHistSPDclusters_SDDclusters = new TH2I("SDDncls_SPDncls", "SDD clusters vs SPD clusters", 100, 0., scaleSPDClusters, 100, 0., scaleSDDClusters);
-  fHistSSDclusters_SDDclusters = new TH2I("SDDncls_SSDncls", "SDD clusters vs SSD clusters", 100, 0., scaleSSDClusters, 100, 0., scaleSDDClusters);
-  fHistTPCHLTclusters_TPCCompressionRatio = new TH2F("TPCHLTncls_TPCCompRatio", "Huffman compression ratio vs TPC HLT clusters", 100, 0., scaleTPCClusters, 100, 0., scaleTPCCompressionRatio);
-  fHistTPCHLTclusters_TPCFullCompressionRatio = new TH2F("TPCHLTncls_TPCCompRatioFull", "Full compression ratio vs TPC HLT clusters", 100, 0., scaleTPCClusters, 100, 0., scaleFullTPCCompressionRatio);
-  fHistHLTSize_HLTInOutRatio = new TH2F("TPCHLTSize_HLTInOutRatio", "HLT Out/In Size Ratio vs HLT Input Size", 100, 0., scaleHLTIn, 100, 0., 1.);
-  fHistTPCClusterSize_TPCCompressedSize = new TH2I("TPCHWCFSize_TPCCompSize", "TPC compressed size vs TPC HWCF Size", 100, 0., scaleTPCSize, 100, 0., scaleTPCCompressedSize);
-  fHistTPCRawSize_TPCCompressedSize = new TH2I("TPCRawSize_TPCCompSize", "TPC compressed size vs TPC Raw Size", 100, 0., scaleTPCSize, 100, 0., scaleTPCCompressedSize);
-  fHistHLTInSize_HLTOutSize = new TH2I("HLTInSize_HLTOutSize", "HLT Out Size vs HLT In Size", 100, 0., scaleHLTIn, 100, 0., scaleHLTOut);
-  fHistTPCtracks_TPCtracklets = new TH2I("TPCntrk_TPCntrl", "TPC Tracks vs TPC Tracklets", 100, 0., scaleTPCTracklets, 100, 0., scaleTPCTracks);
-  fHistITStracks_ITSOutTracks = new TH2I("ITSntrk_ITSOutntrk", "ITS Tracks vs ITS Out Tracks", 100, 0., scaleTPCTracks, 100, 0., scaleTPCTracks);
-  fHistZNA_VZEROTrigChargeA = new TH2F("VZEROTrigChargeA_ZNA", "ZNA vs. VZERO Trigger Charge A", 100, 0., scaleVZEROChargeA, 100, 0., scaleZDCCharge);
-  fHistZNC_VZEROTrigChargeC = new TH2F("VZEROTrigChargeC_ZNC", "ZNC vs. VZERO Trigger Charge C", 100, 0., scaleVZEROChargeC, 100, 0., scaleZDCCharge);
-  fHistZNT_VZEROTrigChargeT = new TH2F("VZEROTrigChargeT_ZNT", "ZN (A+C) vs. VZERO Trigger Charge (A+C)", 100, 0., scaleVZEROChargeA + scaleVZEROChargeC, 100, 0., 2 * scaleZDCCharge);
-  fHistVZERO_SPDClusters = new TH2F("VZERO_SPDClusters", "SPD Clusters vs VZERO Trigger Charge (A+C)", 100, 0., scaleVZEROChargeA + scaleVZEROChargeC, 100, 0., scaleSPDClusters);
-  fHistVZERO_ITSSAPTracks = new TH2F("VZERO_ITSSAPTracks", "ITS SAP Tracks vs VZERO Trigger Charge (A+C)", 100, 0., scaleVZEROChargeA + scaleVZEROChargeC, 100, 0., scaleITSSAPTracks);
-  
-  fpHWCFData = new AliHLTTPCHWCFData;
-  
-  setlocale(LC_NUMERIC, ""); //Make printf with 1000 separators work
-=======
   //parse the config string AFTER the defaults are set
   if (ProcessOptionString(GetComponentArgs())<0) 
   {
     HLTFatal("wrong config string! %s", GetComponentArgs().c_str());
     return -EINVAL;
   }
->>>>>>> b50665b2
 
   return iResult;
 }
@@ -764,8 +596,6 @@
   // see header file for class documentation
   
   delete fpHWCFData;
-<<<<<<< HEAD
-=======
   return 0;
 }
 
@@ -804,21 +634,7 @@
     hist->Fill(*x.value, (y.value)?(*y.value):0.);
     return 1;
   }
->>>>>>> b50665b2
   return 0;
-}
-
-//Root cannot do templates...
-//template <class T, class S, class U> void AliHLTGlobalPromptRecoQAComponent::FillHist(int check, T* hist, S val1, U val2, int& flag)
-
-#define FillHist(check, hist, val1, val2, flag) \
-{ \
-  if (check) hist->Fill(val1, val2); \
-  if (hist->GetEntries() && PushBack(hist, kAliHLTDataTypeHistogram|kAliHLTDataOriginOut) > 0) \
-  { \
-    flag = 1; \
-    hist->Reset(); \
-  } \
 }
 
 int AliHLTGlobalPromptRecoQAComponent::DoEvent( const AliHLTComponentEventData& evtData,
@@ -899,9 +715,6 @@
   int nBlocks = evtData.fBlockCnt;  
   for (int ndx=0; ndx<nBlocks; ndx++) {
     const AliHLTComponentBlockData* iter = blocks+ndx;
-<<<<<<< HEAD
-    
-=======
    
     //reconfigure on request
     if (iter->fDataType == kAliHLTDataTypeConfig)
@@ -913,7 +726,6 @@
       ProcessOptionString(configString.c_str());
     }
 
->>>>>>> b50665b2
     //SPD Vertex Found
     if (iter->fDataType == (kAliHLTDataTypeESDVertex | kAliHLTDataOriginITSSPD))
     {
@@ -1035,12 +847,6 @@
       AliHLTCDHWrapper header(iter->fPtr);
       AliHLTUInt8_t* pData = reinterpret_cast<AliHLTUInt8_t*>(iter->fPtr);
       pData+=header.GetHeaderSize();
-<<<<<<< HEAD
-      fpHWCFData->Init(pData, iter->fSize-header.GetHeaderSize());
-      const AliHLTUInt32_t* pRCUTrailer = reinterpret_cast<const AliHLTUInt32_t*>(fpHWCFData->GetRCUTrailer());
-      AliHLTUInt32_t payloadSize = (*pRCUTrailer) & 0x00ffffff;
-      rawSizeTPC += header.GetHeaderSize() + payloadSize * sizeof(AliHLTUInt32_t) + fpHWCFData->GetRCUTrailerSize();
-=======
       int rc = fpHWCFData->Init(pData, iter->fSize-header.GetHeaderSize());
       if (rc>=0)
       {
@@ -1048,7 +854,6 @@
         AliHLTUInt32_t payloadSize = (*pRCUTrailer) & 0x00ffffff;
         rawSizeTPC += header.GetHeaderSize() + payloadSize * sizeof(AliHLTUInt32_t) + fpHWCFData->GetRCUTrailerSize();
       }
->>>>>>> b50665b2
     }
     if (iter->fDataType == (AliHLTTPCDefinitions::fgkClustersDataType | kAliHLTDataOriginTPC)) //Size of transformed HLT-TPC clusters
     {
@@ -1125,40 +930,6 @@
   compressionRatioFull = compressedSizeTPC > 0 ? ((float) rawSizeTPC / (float) compressedSizeTPC) : 0.f;
 
   nHLTInSize = rawSizeSPD + rawSizeSSD + rawSizeSDD + rawSizeTPC + rawSizeVZERO + rawSizeEMCAL + rawSizeZDC;
-<<<<<<< HEAD
-  nHLTOutSize = nESDSize + nESDFriendSize + nFlatESDSize + nFlatESDFriendSize + compressedSizeTPC;
-  hltRatio = nHLTInSize > 0 ? ((float) nHLTOutSize / (float) nHLTInSize) : 0.f;
-
-  int pushed_something = 0;
-  //fill histograms
-  FillHist(nClustersSPD, fHistSPDclusters_SPDrawSize, rawSizeSPD, nClustersSPD, pushed_something);
-  FillHist(nClustersSDD, fHistSDDclusters_SDDrawSize, rawSizeSDD, nClustersSDD, pushed_something);
-  FillHist(nClustersSSD, fHistSSDclusters_SSDrawSize, rawSizeSSD, nClustersSSD, pushed_something);
-  FillHist(nITSSAPtracks, fHistITSSAtracks_SPDclusters, nClustersSPD, nITSSAPtracks, pushed_something);
-  FillHist(nClustersSPD, fHistSPDclusters_SSDclusters, nClustersSPD, nClustersSSD, pushed_something);
-  FillHist(nClustersSPD, fHistSPDclusters_SDDclusters, nClustersSPD, nClustersSDD, pushed_something);
-  FillHist(nClustersSSD, fHistSSDclusters_SDDclusters, nClustersSSD, nClustersSDD, pushed_something);
-  FillHist(nTPCtracks, fHistTPCtracks_TPCtracklets, nTPCtracklets, nTPCtracks, pushed_something);
-
-  //TPC Compression Plots
-  FillHist(compressedSizeTPC, fHistTPCClusterSize_TPCCompressedSize, hwcfSizeTPC, compressedSizeTPC, pushed_something);
-  FillHist(compressedSizeTPC, fHistTPCRawSize_TPCCompressedSize, rawSizeTPC, compressedSizeTPC, pushed_something);
-  FillHist(nClustersTPC, fHistTPCHLTclusters_TPCCompressionRatio, nClustersTPC, compressionRatio, pushed_something);
-  FillHist(nClustersTPC, fHistTPCHLTclusters_TPCFullCompressionRatio, nClustersTPC, compressionRatioFull, pushed_something);
-
-  //HLT In Out Plots
-  FillHist(nHLTInSize, fHistHLTInSize_HLTOutSize, nHLTInSize, nHLTOutSize, pushed_something);
-  FillHist(nHLTInSize, fHistHLTSize_HLTInOutRatio, nHLTInSize, hltRatio, pushed_something);
-
-  //VZERO vs ZDC
-  FillHist(1, fHistZNA_VZEROTrigChargeA, vZEROTriggerChargeA, zdcZNA, pushed_something);
-  FillHist(1, fHistZNC_VZEROTrigChargeC, vZEROTriggerChargeC, zdcZNC, pushed_something);
-  FillHist(1, fHistZNT_VZEROTrigChargeT, vZEROTriggerChargeA+vZEROTriggerChargeC, zdcZNA+zdcZNC, pushed_something);
-
-  //VZERO vs SPD
-  FillHist(nClustersSPD, fHistVZERO_SPDClusters, vZEROTriggerChargeA+vZEROTriggerChargeC, nClustersSPD, pushed_something);
-  FillHist(nITSSAPtracks, fHistVZERO_ITSSAPTracks, vZEROTriggerChargeA+vZEROTriggerChargeC, nITSSAPtracks, pushed_something);
-=======
   nHLTOutSize = nESDSize + compressedSizeTPC;
   hltRatio = nHLTInSize > 0 ? ((float) nHLTOutSize / (float) nHLTInSize) : 0.f;
 
@@ -1208,17 +979,12 @@
 
   //Fill the histograms
   int pushed_something = FillHistograms();
->>>>>>> b50665b2
 
   static int nPrinted = 0;
   if (fPrintStats && (fPrintStats == 2 || pushed_something) && nPrinted++ % fPrintDownscale == 0) //Don't print this for every event if we use a pushback period
   {
     HLTImportant("Events %d Blocks %4d: HLT Reco QA Stats: HLTInOut %'d / %'d / %4.1f%%, SPD-Cl %d (%d), SDD-Cl %d (%d), SSD-Cl %d (%d) TPC-Cl %'d (%'d / %'d / %'d / %'d), TPC-Comp %5.3fx / %5.3fx (%'d)"
-<<<<<<< HEAD
-      ", ITSSAP-Tr %d, TPC-Tr %'d / %'d, ITS-Tr %d / %d, SPD-Ver %d, V0 %6.2f (%d), EMCAL %d (%d / %d / %d), ZDC %d (%d), ESD %d / %d (%d / %d)",
-=======
       ", ITSSAP-Tr %d, TPC-Tr %'d / %'d, ITS-Tr %d / %d, SPD-Ver %d, V0 %6.2f (%d), EMCAL %d (%d / %d / %d), ZDC %d (%d), ESD %'d / %'d (%'d / %'d)",
->>>>>>> b50665b2
       nEvents, nBlocks, nHLTInSize, nHLTOutSize, hltRatio * 100, nClustersSPD, rawSizeSPD, nClustersSDD, rawSizeSDD, nClustersSSD, rawSizeSSD, nClustersTPC, rawSizeTPC, hwcfSizeTPC, clusterSizeTPC, clusterSizeTPCtransformed, compressionRatio, compressionRatioFull, compressedSizeTPC,
       nITSSAPtracks, nTPCtracklets, nTPCtracks, nITSTracks, nITSOutTracks, (int) bITSSPDVertex, vZEROMultiplicity, rawSizeVZERO, emcalRecoSize, emcalTRU, emcalSTU, rawSizeEMCAL, zdcRecoSize, rawSizeZDC, nESDSize, nFlatESDSize, nESDFriendSize, nFlatESDFriendSize);
   }
