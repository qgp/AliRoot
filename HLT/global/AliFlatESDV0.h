--- conflicted
+++ resolved
@@ -33,12 +33,6 @@
 
   Int_t fNegTrackID;
   Int_t fPosTrackID;
-<<<<<<< HEAD
- private:
-AliFlatESDV0(AliFlatESDSpecialConstructorFlag)
- : fNegTrackID(this->fNegTrackID), fPosTrackID(this->fPosTrackID){}
-=======
->>>>>>> 30895de6
 };
 
 #endif