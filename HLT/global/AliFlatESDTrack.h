--- conflicted
+++ resolved
@@ -111,19 +111,7 @@
     
  private:
   AliFlatESDTrack(const AliFlatESDTrack&);
-<<<<<<< HEAD
-  AliFlatESDTrack& operator=(const AliFlatESDTrack&);	
-  AliFlatESDTrack(AliFlatESDSpecialConstructorFlag):
-  // Default constructor
-  fTrackParamMask(this->fTrackParamMask),
-  fNTPCClusters(this->fNTPCClusters),
-  fNITSClusters(this->fNITSClusters),
-  fSize(this->fSize) {
-
-}
-=======
   AliFlatESDTrack& operator=(const AliFlatESDTrack&);
->>>>>>> 6be9ba6f
 
   Int_t FillExternalTrackParam(const AliExternalTrackParam* param, UShort_t flag);
 
