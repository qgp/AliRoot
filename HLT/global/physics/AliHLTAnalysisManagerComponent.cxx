--- conflicted
+++ resolved
@@ -320,14 +320,8 @@
   }
 
   bool requestPush = eventData->fRequestPush;
-<<<<<<< HEAD
-  CleanEventData(eventData);
-
-  //In AsyncMode, we copy the content to a temporary buffer an reset the Analysis Manager directly
-=======
 
   //In AsyncMode, we copy the content to a temporary buffer and reset the Analysis Manager directly
->>>>>>> 60885402
   if (retVal && fQueueDepth)
   {
     //If we are an async process, we cannot access the pushback-period of the parent process, so we use this flag
@@ -337,14 +331,11 @@
     if (fResetAfterPush) {fAnalysisManager->ResetOutputData();}
   }
 
-<<<<<<< HEAD
-=======
   if (fQueueDepth)
   {
     CleanEventData(eventData);
   }
 
->>>>>>> 60885402
   //In synchronous mode, we can just return the object
   return(retVal);
 }
@@ -365,20 +356,13 @@
     fUID = ( gSystem->GetPid() + t.GetNanoSec())*10 + evtData.fEventID;
   }
 
-<<<<<<< HEAD
-=======
   AnalysisManagerQueueData* eventData = NULL;
->>>>>>> 60885402
   if (IsDataEvent())
   {
     // -- Get ESD object
     // -------------------
     AliVEvent* vEvent=NULL;
     AliVfriendEvent* vFriend=NULL;
-<<<<<<< HEAD
-    AnalysisManagerQueueData* eventData;
-=======
->>>>>>> 60885402
     if (fAsyncProcess)
     {
       eventData = (AnalysisManagerQueueData*) fAsyncProcessor.AllocateBuffer();
@@ -398,74 +382,6 @@
       CleanEventData(eventData);
       return(iResult);
     }
-<<<<<<< HEAD
-
-    if (eventData->fEvent) {HLTInfo("----> event %p has %d tracks: \n", eventData->fEvent, eventData->fEvent->GetNumberOfTracks());}
-    if (eventData->fFriend) {HLTInfo("----> friend %p has %d tracks: \n", eventData->fFriend, eventData->fFriend->GetNumberOfTracks());}
-
-    if (eventData->fEvent && eventData->fFriend && eventData->fEvent->GetNumberOfTracks() >= fMinTracks)
-    {
-      if (fMinTracks) HLTImportant("Event has %d tracks, running AnalysisManager", eventData->fEvent->GetNumberOfTracks());
-      eventData->fRequestPush = CheckPushbackPeriod() && !fPushRequestOngoing;
-      if (fAsyncProcessor.QueueAsyncMemberTask(this, &AliHLTAnalysisManagerComponent::AnalysisManagerDoEvent, eventData))
-      {
-        CleanEventData(eventData); //Could not queue this task, clean up
-      }
-      else
-      {
-        fNumEvents++;
-        if (eventData->fRequestPush) fPushRequestOngoing = kTRUE;
-      }
-    }
-    else
-    {
-      CleanEventData(eventData); //Buffers have been allocated, clean up
-    }
-  }
-  
-  if (!IsDataEvent() && GetFirstInputBlock(kAliHLTDataTypeEOR | kAliHLTDataOriginAny))
-  {
-    fQuickEndRun = false;
-  }
-  if (!IsDataEvent() && GetFirstInputBlock(kAliHLTDataTypeEOR | kAliHLTDataOriginAny))
-  {
-    fQuickEndRun = true;
-    if (fForceKillAsyncProcess != -1) fAsyncProcessor.ForceChildExit(fForceKillAsyncProcess);
-    fAsyncProcessor.WaitForTasks(0);
-  }
-
-  while (fAsyncProcessor.IsQueuedTaskCompleted())
-  {
-    void* retVal = fAsyncProcessor.RetrieveQueuedTaskResult();
-    if (retVal)
-    {
-      if (fQueueDepth)
-      {
-        AliHLTAsyncProcessor::AliHLTAsyncProcessorBuffer* ret = (AliHLTAsyncProcessor::AliHLTAsyncProcessorBuffer*) retVal;
-	int pushResult = PushBack(ret->fPtr, ret->fSize, kAliHLTDataTypeTObject|kAliHLTDataOriginHLT,fUID);
-	fPushRequestOngoing = kFALSE;
-	if (pushResult)
-	{
-	  HLTImportant("HLT Analysis Manager pushing output: %p (%d bytes, %d events)", retVal, pushResult, fNumEvents);
-	  fNumEvents = 0;
-	}
-
-	fAsyncProcessor.FreeBuffer(ret);
-      }
-      else
-      {
-        TObject* retObj = (TObject*) retVal;
-        int pushResult = PushBack(retObj, kAliHLTDataTypeTObject|kAliHLTDataOriginHLT,fUID);
-        if (pushResult > 0)
-        {
-           if (fResetAfterPush) fAnalysisManager->ResetOutputData();
-           HLTImportant("HLT Analysis Manager pushing output: %p (%d bytes, %d events)", retVal, pushResult, fNumEvents);
-           fNumEvents = 0;
-        }
-        delete retObj;
-      }
-    }
-=======
 
     if (eventData->fEvent) {HLTInfo("----> event %p has %d tracks: \n", eventData->fEvent, eventData->fEvent->GetNumberOfTracks());}
     if (eventData->fFriend) {HLTInfo("----> friend %p has %d tracks: \n", eventData->fFriend, eventData->fFriend->GetNumberOfTracks());}
@@ -536,7 +452,6 @@
   if (fQueueDepth == 0 && eventData)
   {
     CleanEventData(eventData);
->>>>>>> 60885402
   }
 
   return 0;
