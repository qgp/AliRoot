--- conflicted
+++ resolved
@@ -66,10 +66,7 @@
   fChargeFluctuation(0),
   fTagDeconvolutedClusters(0),
   fProcessingRCU2Data(0),
-<<<<<<< HEAD
-=======
   fNoiseSuppression(0),
->>>>>>> 5621d48b
   fDebug(0),
   fCFSupport(),
   fCFEmulator(),
@@ -378,11 +375,7 @@
     if ( argument.CompareTo( "-rcu2-data" ) == 0 ) {
       if ( ( bMissingParam = ( ++i >= pTokens->GetEntries() ) ) ) break;
       fProcessingRCU2Data  = ( ( TObjString* )pTokens->At( i ) )->GetString().Atoi();
-<<<<<<< HEAD
-      HLTInfo( "Processing RCU2 data flag is set to: %d", fTagDeconvolutedClusters );
-=======
       HLTInfo( "Processing RCU2 data flag is set to: %d", fProcessingRCU2Data );
->>>>>>> 5621d48b
       continue;
     }
    
@@ -581,10 +574,7 @@
 
       fCFEmulator.SetTagDeconvolutedClusters( fTagDeconvolutedClusters );
       fCFEmulator.SetProcessingRCU2Data( fProcessingRCU2Data );
-<<<<<<< HEAD
-=======
       fCFEmulator.SetNoiseSuppression( fNoiseSuppression );
->>>>>>> 5621d48b
 
       int err = fCFEmulator.FindClusters( rawEvent, rawEventSize32, 
 					  outClusters, clustersSize32, 
