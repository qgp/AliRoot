// $Id$
#ifndef ALIHLTTPCHWCFDATATYPES_H
#define ALIHLTTPCHWCFDATATYPES_H
//* This file is property of and copyright by the ALICE HLT Project        * 
//* ALICE Experiment at CERN, All rights reserved.                         *
//* See cxx source for full Copyright notice                               *

//  @file   AliHLTTPCHWCFDataTypes.h
//  @author Sergey Gorbunov <sergey.gorbunov@fias.uni-frankfurt.de>
//  @author Torsten Alt <talt@cern.ch> 
//  @brief  Data types for FPGA ClusterFinder Emulator for TPC
//  @brief  ( see AliHLTTPCHWCFEmulator class )
//  @note

#include "AliHLTDataTypes.h"
#include "AliHLTTPCClusterMCData.h"
#include <vector>


struct AliHLTTPCHWCFDefinitions
{
  static const unsigned int kMaxNTimeBins = 1024+10; // max N time bins
  static const int kFixedPoint = 12; // N bits after fixed point 
                                     // for fixed point operations
};

typedef struct AliHLTTPCHWCFDefinitions AliHLTTPCHWCFDefinitions;

struct AliHLTTPCHWCFDigit
{
  //* constructor **/
  AliHLTTPCHWCFDigit(): fQ(0), fTime(0), fPeak(0), fMC()
  {}

  AliHLTUInt32_t fQ;    // charge
  AliHLTUInt32_t fTime; // timebin
  AliHLTUInt32_t fPeak;  // peak flag: 0:flat, 1:peak, 2: local minimum
  AliHLTTPCClusterMCLabel fMC; // mc label
};
typedef struct AliHLTTPCHWCFDigit AliHLTTPCHWCFDigit;

struct AliHLTTPCHWCFBunch
{
  //* constructor **/
  AliHLTTPCHWCFBunch(): fFlag(0), fRow(0), fPad(0), fBranch(0), fBorder(0),
			fGain(0), fData()
  {}

  AliHLTUInt32_t fFlag; // 0 - Off, 1 - data, 2 - RCU trailer, 3 - end of data
  AliHLTUInt32_t fRow;  // row number
  AliHLTUInt32_t fPad;  // pad number
  bool fBranch;         // 0  - pad belongs to branch A, 1 - pad belongs to branch B
  bool fBorder;         // is the pad at the border of its branch
  AliHLTUInt64_t fGain; // gain correction factor 
                        //   (fixed point integer with kFixedPoint bits after the point)
  std::vector<AliHLTTPCHWCFDigit> fData;      // signals
};
typedef struct AliHLTTPCHWCFBunch AliHLTTPCHWCFBunch;

struct AliHLTTPCHWCFClusterFragment
{
  //* constructor **/
  AliHLTTPCHWCFClusterFragment():  fFlag(0), fRow(0), fPad(0), fBranch(0), fBorder(0),
<<<<<<< HEAD
    fQmax(0), fQ(0), fT(0), fP(0), fT2(0), fP2(0), fTMean(0),fLastQ(0), fSlope(0), fIsDeconvolutedTime(0), fIsDeconvolutedPad(0), fMC()
=======
    fQmax(0), fQ(0), fT(0), fP(0), fT2(0), fP2(0), fTMean(0),fLastQ(0), fNPads(0), fSlope(0), fNDeconvolutedTime(0), fIsDeconvolutedPad(0),fConsecutiveTimeDeconvolution(0), fMC()
>>>>>>> 5621d48b
  {}

  AliHLTUInt32_t fFlag; // 0 - Off, 1 - data, 2 - RCU trailer, 3 - end of data
  AliHLTUInt32_t fRow;  // row number
  AliHLTUInt32_t fPad;  // pad number
  bool fBranch;         // 0  - pad belongs to branch A, 1 - pad belongs to branch B
  bool fBorder;         // is the pad at the border of its branch
  AliHLTUInt64_t fQmax; // total charge, fixed point integer
  AliHLTUInt64_t fQ;    // total charge, fixed point integer
  AliHLTUInt64_t fT;    // sum of time*charge , fixed point integer
  AliHLTUInt64_t fP;    // sum of pad*charge  , fixed point integer
  AliHLTUInt64_t fT2;   // sum of time^2*charge , fixed point integer
  AliHLTUInt64_t fP2;   // sum of pad^2*charge  , fixed point integer
  AliHLTUInt64_t fTMean;// mean time, used for merging neighbouring pads
  AliHLTUInt64_t fLastQ; // for merged fragments, charge of the last (highest pad value)
                         //    fragment bein merged, needed for deconvolution
  AliHLTUInt32_t fNPads; // how many pads are in the cluster 
  bool fSlope;           // for merged fragments, ==1 if fLastQ decreases
                         //   ( needed for deconvolution )
<<<<<<< HEAD
  bool fIsDeconvolutedTime; // tag shows if the cluster has been split in several clusters in Time direction
  bool fIsDeconvolutedPad; // tag shows if the cluster has been split in several clusters in Pad direction
=======
  AliHLTUInt32_t fNDeconvolutedTime; // how many cluster pads has been split in Time direction  
  bool fIsDeconvolutedPad; // tag shows if the cluster has been split in several clusters in Pad direction
  AliHLTUInt32_t fConsecutiveTimeDeconvolution; // ==2 when 2 or more cons. time sequences are deconvoluted
>>>>>>> 5621d48b
  std::vector<AliHLTTPCClusterMCLabel> fMC; // mc labels
};
typedef struct AliHLTTPCHWCFClusterFragment AliHLTTPCHWCFClusterFragment;

struct AliHLTTPCHWCFCluster
{
  //* constructor **/
AliHLTTPCHWCFCluster(): fFlag(0), fRowQ(0), fQ(0), fT(0), fP(0), fT2(0), fP2(0), fMC()
  {}

  AliHLTUInt32_t fFlag; // 0 - Off, 1 - data, 2 - RCU trailer, 3 - end of data
  AliHLTUInt32_t fRowQ; // bits 30-31 = 0x3
                        // bits 24-29 = row number
                        // bit  23    = 0 (not used) 
                        // bits 0 -22 = max adc value as fixed point integer,
                        //              with 12 bits after the point
  AliHLTUInt32_t fQ;    // 0-29 total charge as fixed point integer, 12 bits after the point
                        // 30   flag: is the cluster deconvoluted in Time
                        // 31   flag: is the cluster deconvoluted in Pad
  AliHLTUInt32_t fT;    // mean time, 32-bit float stored as 32-bit integer
  AliHLTUInt32_t fP;    // mean pad,  32-bit float stored as 32-bit integer
  AliHLTUInt32_t fT2;   // mean time^2, 32-bit float stored as 32-bit integer
  AliHLTUInt32_t fP2;   // mean pad^2,  32-bit float stored as 32-bit integer
  AliHLTTPCClusterMCLabel fMC; // mc label
};
typedef struct AliHLTTPCHWCFCluster AliHLTTPCHWCFCluster;

#endif<|MERGE_RESOLUTION|>--- conflicted
+++ resolved
@@ -61,11 +61,7 @@
 {
   //* constructor **/
   AliHLTTPCHWCFClusterFragment():  fFlag(0), fRow(0), fPad(0), fBranch(0), fBorder(0),
-<<<<<<< HEAD
-    fQmax(0), fQ(0), fT(0), fP(0), fT2(0), fP2(0), fTMean(0),fLastQ(0), fSlope(0), fIsDeconvolutedTime(0), fIsDeconvolutedPad(0), fMC()
-=======
     fQmax(0), fQ(0), fT(0), fP(0), fT2(0), fP2(0), fTMean(0),fLastQ(0), fNPads(0), fSlope(0), fNDeconvolutedTime(0), fIsDeconvolutedPad(0),fConsecutiveTimeDeconvolution(0), fMC()
->>>>>>> 5621d48b
   {}
 
   AliHLTUInt32_t fFlag; // 0 - Off, 1 - data, 2 - RCU trailer, 3 - end of data
@@ -85,14 +81,9 @@
   AliHLTUInt32_t fNPads; // how many pads are in the cluster 
   bool fSlope;           // for merged fragments, ==1 if fLastQ decreases
                          //   ( needed for deconvolution )
-<<<<<<< HEAD
-  bool fIsDeconvolutedTime; // tag shows if the cluster has been split in several clusters in Time direction
-  bool fIsDeconvolutedPad; // tag shows if the cluster has been split in several clusters in Pad direction
-=======
   AliHLTUInt32_t fNDeconvolutedTime; // how many cluster pads has been split in Time direction  
   bool fIsDeconvolutedPad; // tag shows if the cluster has been split in several clusters in Pad direction
   AliHLTUInt32_t fConsecutiveTimeDeconvolution; // ==2 when 2 or more cons. time sequences are deconvoluted
->>>>>>> 5621d48b
   std::vector<AliHLTTPCClusterMCLabel> fMC; // mc labels
 };
 typedef struct AliHLTTPCHWCFClusterFragment AliHLTTPCHWCFClusterFragment;
