--- conflicted
+++ resolved
@@ -51,11 +51,7 @@
   
   /** set tagging of deconvoluted clusters
    **/
-<<<<<<< HEAD
-  void SetTagDeconvolutedClusters( bool b ){ fTagDeconvolutedClusters = b; }
-=======
   void SetTagDeconvolutedClusters( AliHLTUInt32_t b ){ fTagDeconvolutedClusters = b; }
->>>>>>> 5621d48b
 
  /** initialise */
   int Init();
@@ -75,14 +71,10 @@
   
   bool fSinglePadSuppression; // suppress not merged clusters
   AliHLTUInt64_t fClusterLowerLimit; // lower charge limit for clusters 
-<<<<<<< HEAD
-  bool fTagDeconvolutedClusters; // tag deconvoluted clusters
-=======
   AliHLTUInt32_t fTagDeconvolutedClusters; // way to tag deconvoluted clusters 
                                            // 0: no tagging 
                                            // 1: tag pad, tag time if one of the time sequences is deconvoluted 
                                            // 2: tag pad, tag time if 2 consecutive time sequences are deconvoluted 
->>>>>>> 5621d48b
   const AliHLTTPCHWCFClusterFragment *fkInput; // current input 
   AliHLTTPCHWCFCluster fOutput;  // current output
   int  fDebug; // debug level
