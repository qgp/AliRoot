//-*- Mode: C++ -*-
// $Id$
#ifndef ALIHLTTPCHWCFEMULATOR_H
#define ALIHLTTPCHWCFEMULATOR_H

//* This file is property of and copyright by the ALICE HLT Project        * 
//* ALICE Experiment at CERN, All rights reserved.                         *
//* See cxx source for full Copyright notice                               *

#include "AliHLTTPCHWCFExtractorUnit.h"
#include "AliHLTTPCHWCFPeakFinderUnit.h"
#include "AliHLTTPCHWCFProcessorUnit.h"
#include "AliHLTTPCHWCFMergerUnit.h"
#include "AliHLTTPCHWCFDivisionUnit.h"

class AliHLTTPCClusterMCData;
class AliHLTTPCClusterMCLabel;

//  @class   AliHLTTPCHWCFEmulator
//  @author Sergey Gorbunov <sergey.gorbunov@fias.uni-frankfurt.de>
//  @author Torsten Alt <talt@cern.ch> 
//  @brief  FPGA ClusterFinder Emulator for TPC
//  @note
//
class AliHLTTPCHWCFEmulator 
{
 public:  

  /** standard constructor */
   AliHLTTPCHWCFEmulator();
  
  /** destructor */
  virtual ~AliHLTTPCHWCFEmulator();
   
  /** set debug level */
  void SetDebugLevel( int val ){ fDebug = val; }

  /** initialisation 
   */
  void Init( const AliHLTUInt32_t *mapping, AliHLTUInt32_t configWord1, AliHLTUInt32_t configWord2 );
  
  /** Loops over all rows finding the clusters 
   */
  int FindClusters( const AliHLTUInt32_t *rawEvent,
		    AliHLTUInt32_t rawEventSize32,
		    AliHLTUInt32_t *output,
		    AliHLTUInt32_t &outputSize32,
		    const AliHLTTPCClusterMCLabel *mcLabels,
		    AliHLTUInt32_t nMCLabels,
		    AliHLTTPCClusterMCData *outputMC
		    );

  /* useful tools */

  /** read the word written in big endian format (lowest byte first) 
   */
  static AliHLTUInt32_t ReadBigEndian( AliHLTUInt32_t word );

  /** write a word in big endian format (least byte first) 
   */
  static  AliHLTUInt32_t WriteBigEndian( AliHLTUInt32_t word );

  /** create configuration word 
   **/
  static void CreateConfiguration
    ( bool doDeconvTime, bool doDeconvPad, bool doFlowControl,  
      bool doSinglePadSuppression, bool bypassMerger, 
      AliHLTUInt32_t clusterLowerLimit,AliHLTUInt32_t singleSeqLimit, 
      AliHLTUInt32_t mergerDistance, bool useTimeBinWindow, AliHLTUInt32_t chargeFluctuation, bool useTimeFollow,
      AliHLTUInt32_t &configWord1, AliHLTUInt32_t &configWord2  );
 
  /** create default configuration word 
   **/
  static void CreateDefaultConfiguration( AliHLTUInt32_t &configWord1, AliHLTUInt32_t &configWord2 ){
    CreateConfiguration(0,0,0,1,0,0,0, 3, 1, 0, 1, configWord1, configWord2 );
  }

  /** set tagging of deconvoluted clusters
   **/
  void SetTagDeconvolutedClusters( bool b ){ fDivisionUnit.SetTagDeconvolutedClusters( b ); }

<<<<<<< HEAD
=======
  /** set RCU2 flag (data is not split in two branches)
   **/
  void SetProcessingRCU2Data( bool b ){ fChannelExtractor.SetRCU2Flag( b ); }

>>>>>>> 74e4b7a7
 private: 

  /** copy constructor prohibited */
  AliHLTTPCHWCFEmulator(const AliHLTTPCHWCFEmulator&);
  /** assignment operator prohibited */
  AliHLTTPCHWCFEmulator& operator=(const AliHLTTPCHWCFEmulator&);
 
  int  fDebug; // debug level
  const AliHLTUInt32_t *fkMapping; //! mapping array
  AliHLTTPCHWCFExtractorUnit fChannelExtractor; //! transient
  AliHLTTPCHWCFPeakFinderUnit fPeakFinderUnit; //! transient
  AliHLTTPCHWCFProcessorUnit fChannelProcessor; //! transient
  AliHLTTPCHWCFMergerUnit    fChannelMerger; //! transient
  AliHLTTPCHWCFDivisionUnit  fDivisionUnit;   //! transient
};
#endif<|MERGE_RESOLUTION|>--- conflicted
+++ resolved
@@ -79,13 +79,10 @@
    **/
   void SetTagDeconvolutedClusters( bool b ){ fDivisionUnit.SetTagDeconvolutedClusters( b ); }
 
-<<<<<<< HEAD
-=======
   /** set RCU2 flag (data is not split in two branches)
    **/
   void SetProcessingRCU2Data( bool b ){ fChannelExtractor.SetRCU2Flag( b ); }
 
->>>>>>> 74e4b7a7
  private: 
 
   /** copy constructor prohibited */
