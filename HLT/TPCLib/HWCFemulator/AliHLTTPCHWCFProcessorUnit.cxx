// $Id$
//****************************************************************************
//* This file is property of and copyright by the ALICE HLT Project          * 
//* ALICE Experiment at CERN, All rights reserved.                           *
//*                                                                          *
//* Primary Authors: Sergey Gorbunov, Torsten Alt                            *
//* Developers:      Sergey Gorbunov <sergey.gorbunov@fias.uni-frankfurt.de> *
//*                  Torsten Alt <talt@cern.ch>                              *
//*                  for The ALICE HLT Project.                              *
//*                                                                          *
//* Permission to use, copy, modify and distribute this software and its     *
//* documentation strictly for non-commercial purposes is hereby granted     *
//* without fee, provided that the above copyright notice appears in all     *
//* copies and that both the copyright notice and this permission notice     *
//* appear in the supporting documentation. The authors make no claims       *
//* about the suitability of this software for any purpose. It is            *
//* provided "as is" without express or implied warranty.                    *
//****************************************************************************

//  @file   AliHLTTPCHWCFProcessorUnit.cxx
//  @author Sergey Gorbunov <sergey.gorbunov@fias.uni-frankfurt.de>
//  @author Torsten Alt <talt@cern.ch> 
//  @date   
//  @brief  Channel Processor unit of FPGA ClusterFinder Emulator for TPC
//  @brief  ( see AliHLTTPCHWCFEmulator class )
//  @note 

#include "AliHLTTPCHWCFProcessorUnit.h"
#include <iostream>
#include <cstdio>


AliHLTTPCHWCFProcessorUnit::AliHLTTPCHWCFProcessorUnit()
  :
  fOutput(),
  fkBunch(0),
  fBunchIndex(0),
<<<<<<< HEAD
  fIsDeconvoluted(0),
=======
  fWasDeconvoluted(0),
>>>>>>> f57d2758
  fDeconvolute(0),
  fSingleSeqLimit(0),
  fUseTimeBinWindow(0),
  fDebug(0)
{
  //constructor 
  Init();
}


AliHLTTPCHWCFProcessorUnit::~AliHLTTPCHWCFProcessorUnit()
{   
  //destructor 
}

AliHLTTPCHWCFProcessorUnit::AliHLTTPCHWCFProcessorUnit(const AliHLTTPCHWCFProcessorUnit&)
  :
  fOutput(),
  fkBunch(0),
  fBunchIndex(0),
<<<<<<< HEAD
  fIsDeconvoluted(0),
=======
  fWasDeconvoluted(0),
>>>>>>> f57d2758
  fDeconvolute(0),
  fSingleSeqLimit(0),
  fUseTimeBinWindow(0),
  fDebug(0)
{
  // dummy
  Init();
}

AliHLTTPCHWCFProcessorUnit& AliHLTTPCHWCFProcessorUnit::operator=(const AliHLTTPCHWCFProcessorUnit&)
{
  // dummy  
  return *this;
}

int AliHLTTPCHWCFProcessorUnit::Init()
{
  // initialise  

  fkBunch = 0;
  fBunchIndex = 0;
<<<<<<< HEAD
  fIsDeconvoluted = 0;
=======
  fWasDeconvoluted = 0;
>>>>>>> f57d2758
  return 0;
}

int AliHLTTPCHWCFProcessorUnit::InputStream( const AliHLTTPCHWCFBunch *bunch )
{
  // input stream of data 
  
  if( bunch && fDebug ){
    printf("\nHWCF Processor: input bunch F %1d R %3d P %3d  NS %2ld:\n",
	   bunch->fFlag, bunch->fRow, bunch->fPad, bunch->fData.size());
    for( unsigned int i=0; i<bunch->fData.size(); i++ ){
      AliHLTTPCHWCFDigit d =  bunch->fData[i];
      printf("   q %2d t %3d peak %2d ", d.fQ, d.fTime, d.fPeak);      
       printf("(");
      for( int j=0; j<3; j++ ) printf(" {%d,%2.0f}",d.fMC.fClusterID[j].fMCID, d.fMC.fClusterID[j].fWeight );
      printf(" )\n");    
    }
  }

  fkBunch = bunch;
  fBunchIndex = 0;
<<<<<<< HEAD
  fIsDeconvoluted = 0;
=======
  fWasDeconvoluted = 0;
>>>>>>> f57d2758
  return 0;
}

const AliHLTTPCHWCFClusterFragment *AliHLTTPCHWCFProcessorUnit::OutputStream()
{ 
  // output stream of data 

  //const AliHLTUInt32_t kTimeBinWindow = 5;
  const AliHLTUInt32_t kHalfTimeBinWindow = 2;
 
  if( !fkBunch ) return 0;
  
  fOutput.fFlag = fkBunch->fFlag;
  fOutput.fRow = fkBunch->fRow;
  fOutput.fPad = fkBunch->fPad;
  fOutput.fBranch = fkBunch->fBranch;
  fOutput.fBorder = fkBunch->fBorder;
  fOutput.fQmax = 0;
  fOutput.fQ = 0;
  fOutput.fT = 0;
  fOutput.fT2 = 0;
  fOutput.fP = 0;
  fOutput.fP2 = 0;
  fOutput.fTMean = 0;
<<<<<<< HEAD
  fOutput.fIsDeconvoluted = 0;
=======
  fOutput.fIsDeconvolutedTime = 0;
  fOutput.fIsDeconvolutedPad = 0;
>>>>>>> f57d2758
  fOutput.fMC.clear();
  
  if( fkBunch->fFlag==2 && fkBunch->fData.size()==1 ){ // rcu trailer word, forward it 
    fOutput.fRow = fkBunch->fData[0].fQ;
  }
  
  if( fkBunch->fFlag >1 ){
    fkBunch = 0;    
    return &fOutput;
  }

  if( fkBunch->fFlag < 1 ) return 0;
  
  if( fBunchIndex >= fkBunch->fData.size() ) return 0;
    
  AliHLTUInt32_t iStart = fBunchIndex;
  AliHLTUInt32_t iPeak = fBunchIndex;
  AliHLTUInt32_t qPeak = 0;

  // find next/best peak
    
  for( ; fBunchIndex<fkBunch->fData.size(); fBunchIndex++ ){
    const AliHLTTPCHWCFDigit &d = fkBunch->fData[fBunchIndex];            
    if( d.fPeak != 1 ) continue;
    if( fDeconvolute ){
      iPeak = fBunchIndex;
      qPeak = d.fQ;
      fBunchIndex++;
      break;
    } else {	
      if( d.fQ>qPeak ){
	qPeak = d.fQ;
	iPeak = fBunchIndex;
      }
    }
  }
    
  if( qPeak == 0 ) return 0;

  // find next minimum !!! At the moment the minimum finder is on only when no timebin window set

  bool isDeconvoluted = 0;

<<<<<<< HEAD
    if( !fUseTimeBinWindow ){
      for( ; fBunchIndex<fkBunch->fData.size(); fBunchIndex++ ){
	if( fDeconvolute ){
	  if( fkBunch->fData[fBunchIndex].fPeak != 0 ){	    
	    fBunchIndex++;
	    break;
	  }
=======
  if( !fUseTimeBinWindow ){
    for( ; fBunchIndex<fkBunch->fData.size(); fBunchIndex++ ){
      if( fDeconvolute ){
	if( fkBunch->fData[fBunchIndex].fPeak != 0 ){	    
	  fBunchIndex++;
	  break;
>>>>>>> f57d2758
	}
      }
    }
    if( fBunchIndex<fkBunch->fData.size() ) isDeconvoluted = 1;    
  } else{ 
    if( !fDeconvolute ){
      fBunchIndex = fkBunch->fData.size();
    } else {
      // find next peak
      if( fBunchIndex+1<fkBunch->fData.size() && fkBunch->fData[fBunchIndex+1].fPeak==1 ){
	fBunchIndex = fBunchIndex+1;
	isDeconvoluted = 1; 
      } else 	if( fBunchIndex+2<fkBunch->fData.size() && fkBunch->fData[fBunchIndex+2].fPeak==1 ){
	fBunchIndex = fBunchIndex+1;
	isDeconvoluted = 1; 
      } else  if( fBunchIndex+3<fkBunch->fData.size() && fkBunch->fData[fBunchIndex+3].fPeak==1 ){
	fBunchIndex = fBunchIndex+2;
	isDeconvoluted = 1; 
      } else   if( fBunchIndex+1<fkBunch->fData.size() ){
	fBunchIndex = fBunchIndex+2;
      } else   if( fBunchIndex<fkBunch->fData.size() ){
	fBunchIndex = fBunchIndex+1;
      }
    }
  }
    
  AliHLTUInt32_t iEnd = fBunchIndex;

  if( fUseTimeBinWindow ){
    if( iPeak > iStart + kHalfTimeBinWindow ) iStart = iPeak - kHalfTimeBinWindow;
    if( iEnd  > iPeak + kHalfTimeBinWindow + 1) iEnd = iPeak + kHalfTimeBinWindow + 1;
  }

<<<<<<< HEAD
    if( iStart>0 || iEnd<fkBunch->fData.size() ) fIsDeconvoluted = 1;    

    fOutput.fQmax = qPeak*fkBunch->fGain;
    fOutput.fQ = 0;
    fOutput.fT = 0;
    fOutput.fT2 = 0;
    fOutput.fP = 0;
    fOutput.fP2 = 0;
    fOutput.fTMean = fkBunch->fData[iPeak].fTime;
    fOutput.fIsDeconvoluted = fIsDeconvoluted;
    fOutput.fMC.clear();

    for( AliHLTUInt32_t i=iStart; i<iEnd; i++ ){
      const AliHLTTPCHWCFDigit &d = fkBunch->fData[i];
      AliHLTUInt64_t q = d.fQ*fkBunch->fGain;      
      fOutput.fQ += q;
      fOutput.fT += q*d.fTime;
      fOutput.fT2+= q*d.fTime*d.fTime;
      fOutput.fP += q*fkBunch->fPad;
      fOutput.fP2+= q*fkBunch->fPad*fkBunch->fPad;
      fOutput.fMC.push_back(d.fMC);
    }
    
    if( fkBunch->fData.size()==1 && fOutput.fQ < fSingleSeqLimit ) continue;  
  
    return &fOutput;
=======
  fOutput.fQmax = qPeak*fkBunch->fGain;
  fOutput.fQ = 0;
  fOutput.fT = 0;
  fOutput.fT2 = 0;
  fOutput.fP = 0;
  fOutput.fP2 = 0;
  fOutput.fTMean = fkBunch->fData[iPeak].fTime;
  fOutput.fIsDeconvolutedTime = ( fWasDeconvoluted || isDeconvoluted );
  fOutput.fMC.clear();

  fWasDeconvoluted = isDeconvoluted;  

  for( AliHLTUInt32_t i=iStart; i<iEnd; i++ ){
    const AliHLTTPCHWCFDigit &d = fkBunch->fData[i];
    AliHLTUInt64_t q = d.fQ*fkBunch->fGain;      
    fOutput.fQ += q;
    fOutput.fT += q*d.fTime;
    fOutput.fT2+= q*d.fTime*d.fTime;
    fOutput.fP += q*fkBunch->fPad;
    fOutput.fP2+= q*fkBunch->fPad*fkBunch->fPad;
    fOutput.fMC.push_back(d.fMC);
>>>>>>> f57d2758
  }
  
  if( fkBunch->fData.size()==1 && fOutput.fQ < fSingleSeqLimit ) return 0;  
  
  return &fOutput;
}<|MERGE_RESOLUTION|>--- conflicted
+++ resolved
@@ -35,11 +35,7 @@
   fOutput(),
   fkBunch(0),
   fBunchIndex(0),
-<<<<<<< HEAD
-  fIsDeconvoluted(0),
-=======
   fWasDeconvoluted(0),
->>>>>>> f57d2758
   fDeconvolute(0),
   fSingleSeqLimit(0),
   fUseTimeBinWindow(0),
@@ -60,11 +56,7 @@
   fOutput(),
   fkBunch(0),
   fBunchIndex(0),
-<<<<<<< HEAD
-  fIsDeconvoluted(0),
-=======
   fWasDeconvoluted(0),
->>>>>>> f57d2758
   fDeconvolute(0),
   fSingleSeqLimit(0),
   fUseTimeBinWindow(0),
@@ -86,11 +78,7 @@
 
   fkBunch = 0;
   fBunchIndex = 0;
-<<<<<<< HEAD
-  fIsDeconvoluted = 0;
-=======
   fWasDeconvoluted = 0;
->>>>>>> f57d2758
   return 0;
 }
 
@@ -112,11 +100,7 @@
 
   fkBunch = bunch;
   fBunchIndex = 0;
-<<<<<<< HEAD
-  fIsDeconvoluted = 0;
-=======
   fWasDeconvoluted = 0;
->>>>>>> f57d2758
   return 0;
 }
 
@@ -141,12 +125,8 @@
   fOutput.fP = 0;
   fOutput.fP2 = 0;
   fOutput.fTMean = 0;
-<<<<<<< HEAD
-  fOutput.fIsDeconvoluted = 0;
-=======
   fOutput.fIsDeconvolutedTime = 0;
   fOutput.fIsDeconvolutedPad = 0;
->>>>>>> f57d2758
   fOutput.fMC.clear();
   
   if( fkBunch->fFlag==2 && fkBunch->fData.size()==1 ){ // rcu trailer word, forward it 
@@ -190,22 +170,12 @@
 
   bool isDeconvoluted = 0;
 
-<<<<<<< HEAD
-    if( !fUseTimeBinWindow ){
-      for( ; fBunchIndex<fkBunch->fData.size(); fBunchIndex++ ){
-	if( fDeconvolute ){
-	  if( fkBunch->fData[fBunchIndex].fPeak != 0 ){	    
-	    fBunchIndex++;
-	    break;
-	  }
-=======
   if( !fUseTimeBinWindow ){
     for( ; fBunchIndex<fkBunch->fData.size(); fBunchIndex++ ){
       if( fDeconvolute ){
 	if( fkBunch->fData[fBunchIndex].fPeak != 0 ){	    
 	  fBunchIndex++;
 	  break;
->>>>>>> f57d2758
 	}
       }
     }
@@ -239,34 +209,6 @@
     if( iEnd  > iPeak + kHalfTimeBinWindow + 1) iEnd = iPeak + kHalfTimeBinWindow + 1;
   }
 
-<<<<<<< HEAD
-    if( iStart>0 || iEnd<fkBunch->fData.size() ) fIsDeconvoluted = 1;    
-
-    fOutput.fQmax = qPeak*fkBunch->fGain;
-    fOutput.fQ = 0;
-    fOutput.fT = 0;
-    fOutput.fT2 = 0;
-    fOutput.fP = 0;
-    fOutput.fP2 = 0;
-    fOutput.fTMean = fkBunch->fData[iPeak].fTime;
-    fOutput.fIsDeconvoluted = fIsDeconvoluted;
-    fOutput.fMC.clear();
-
-    for( AliHLTUInt32_t i=iStart; i<iEnd; i++ ){
-      const AliHLTTPCHWCFDigit &d = fkBunch->fData[i];
-      AliHLTUInt64_t q = d.fQ*fkBunch->fGain;      
-      fOutput.fQ += q;
-      fOutput.fT += q*d.fTime;
-      fOutput.fT2+= q*d.fTime*d.fTime;
-      fOutput.fP += q*fkBunch->fPad;
-      fOutput.fP2+= q*fkBunch->fPad*fkBunch->fPad;
-      fOutput.fMC.push_back(d.fMC);
-    }
-    
-    if( fkBunch->fData.size()==1 && fOutput.fQ < fSingleSeqLimit ) continue;  
-  
-    return &fOutput;
-=======
   fOutput.fQmax = qPeak*fkBunch->fGain;
   fOutput.fQ = 0;
   fOutput.fT = 0;
@@ -288,7 +230,6 @@
     fOutput.fP += q*fkBunch->fPad;
     fOutput.fP2+= q*fkBunch->fPad*fkBunch->fPad;
     fOutput.fMC.push_back(d.fMC);
->>>>>>> f57d2758
   }
   
   if( fkBunch->fData.size()==1 && fOutput.fQ < fSingleSeqLimit ) return 0;  
