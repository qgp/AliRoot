--- conflicted
+++ resolved
@@ -115,14 +115,6 @@
   // bit 23 is 0, bits 30,31 are 1
   fOutput.fRowQ = (((AliHLTUInt32_t) 0x3)<<30) + ((fkInput->fRow &0x3f)<<24) + ((fkInput->fQmax)&0x7FFFFF);
 
-<<<<<<< HEAD
-  // set is_deconvoluted flag at bit 23
-
-  if( fTagDeconvolutedClusters && fkInput->fIsDeconvoluted ) fOutput.fRowQ += (0x1) << 23;
-
-  // bits 30,31 are 0
-  fOutput.fQ = fkInput->fQ & 0x3FFFFFFF;
-=======
   // bits 30,31 are 0
   fOutput.fQ = fkInput->fQ & 0x3FFFFFFF;
 
@@ -133,7 +125,6 @@
     if( fkInput->fIsDeconvolutedTime ) fOutput.fQ += (0x1 << 30 );
   }
 
->>>>>>> f57d2758
   *((AliHLTFloat32_t*)&fOutput.fP) = (float)fkInput->fP/q;
   *((AliHLTFloat32_t*)&fOutput.fT) = (float)fkInput->fT/q;
   *((AliHLTFloat32_t*)&fOutput.fP2) = (float)fkInput->fP2/q;
