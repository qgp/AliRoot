--- conflicted
+++ resolved
@@ -289,11 +289,7 @@
     }
     const AliHLTSpacePointContainer::AliHLTSpacePointPropertyGrid* GetClusterSpacePointPropertyGrid(AliHLTUInt32_t mask) const {
       if (fRawData) return fRawData->GetSpacePointPropertyGrid(mask);
-<<<<<<< HEAD
-      return false;
-=======
       return NULL;
->>>>>>> 176c7dcf
     }
 
     /// internal cleanup
