--- conflicted
+++ resolved
@@ -753,28 +753,13 @@
 			int ih = ic.HitIndex();
 
 			const AliHLTTPCCARow &row = fData.Row( iRow );
-<<<<<<< HEAD
-
-			if (ih >= row.NHits())
-=======
 #ifdef HLTCA_ARRAY_BOUNDS_CHECKS
 			if (ih >= row.NHits() || ih < 0)
->>>>>>> 1ee9a089
 			{
 				printf("Array out of bounds access (Sector Row) (Hit %d / %d - NumC %d): Sector %d Row %d Index %d\n", ith, iTrack.NHits(), fClusterData->NumberOfClusters(), fParam.ISlice(), iRow, ih);
 				fflush(stdout);
 				continue;
 			}
-<<<<<<< HEAD
-			int clusterIndex = fData.ClusterDataIndex( row, ih );
-
-			if (clusterIndex >= fClusterData->NumberOfClusters())
-			{
-				printf("Array out of bounds access (Cluster Data) (Hit %d / %d - NumC %d): Sector %d Row %d Hit %d, Clusterdata Index\n", ith, iTrack.NHits(), fClusterData->NumberOfClusters(), fParam.ISlice(), iRow, ih, clusterIndex);
-				fflush(stdout);
-				continue;
-			}
-=======
 #endif
 			int clusterIndex = fData.ClusterDataIndex( row, ih );
 
@@ -787,7 +772,6 @@
 			}
 #endif
 
->>>>>>> 1ee9a089
 			float origX = fClusterData->X( clusterIndex );
 			float origY = fClusterData->Y( clusterIndex );
 			float origZ = fClusterData->Z( clusterIndex );      
