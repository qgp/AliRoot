 // -*- Mode: C++ -*-

#ifndef ALIHLTTPCHWCLUSTERDECODERCOMPONENT_H
#define ALIHLTTPCHWCLUSTERDECODERCOMPONENT_H

//* This file is property of and copyright by the ALICE HLT Project        * 
//* ALICE Experiment at CERN, All rights reserved.                         *
//* See cxx source for full Copyright notice                               *

//  @file   AliHLTTPCHWClusterDecoderComponent.h
//
//  @author Sergey Gorbunov <sergey.gorbunov@fias.uni-frankfurt.de>
//  @author Matthias Richter <matthias.richter@cern.ch>
//  @author Torsten Alt <talt@cern.ch>
// 
//  @brief  This HLT Component converts output of FPGA clusterfinder 
//  @brief  to AliHLTTPCRawClusterData format. It also merges splitted clusters 
//  @brief  at branch borders and between the patches.
//  @note

// see below for class documentation
// or
// refer to README to build package
// or
// visit http://web.ift.uib.no/~kjeks/doc/alice-hlt

#include "AliHLTProcessor.h"
#include "AliHLTComponentBenchmark.h"

class AliHLTTPCHWCFData;
class AliHLTTPCHWClusterMergerV1;

/**
 * @class AliHLTTPCHWClusterDecoderComponent
 *
 * The format of the incoming HW clusters is as follows:
 * 
 * WORD 0 : CDH0
 * WORD 1 : CDH1
 * WORD 2 : CDH2
 * WORD 3 : CDH3
 * WORD 4 : CDH4   8 32-bit words for the common data header
 * WORD 5 : CDH5
 * WORD 6 : CDH6
 * WORD 7 : CDH7
 *
 * WORD 8  : contains cluster identification (bits 30-31), Row (6 bits (bit 24-29)) and Charge (24 bits (bit 0-23))
 * WORD 9  : contain the pad (32 bits)
 * WORD 10 : contain the time (32 bits)
 * WORD 11 : contain the pad error (32 bits)
 * WORD 12 : contain the time error (32 bits)
 *
 * WORD 13 : contains cluster identification (bits 30-31), Row (6 bits (bit 24-29)) and Charge (24 bits (bit 0-23))
 * WORD 14 : contains the pad (32 bits)
 * WORD 15 : contains the time (32 bits)
 * WORD 16 : contains the pad error (32 bits)
 * WORD 17 : contains the time error (32 bits)
  
 * WORD 18 : RCU TRAILER WORD 0
 * WORD 19 : RCU TRAILER WORD 1
 * ...
 * WORD 18+N : RCU TRAILER WORD N
 *
 * The cluster is signified with bits 30 and 31 being 11 (0x3).
 * The RCU trailer is signified with bits 30 and 31 being 10 (0x2).
 *
 * A buffer reads the incoming data block. We skip the first 8 words of the CDH.
 * Then we shift 30 bits to the right to get the last 2 bits of the next word, 30 and 31.
 * 
 * If bit3031 = 0x3 (11), we are in the beginning of a cluster. 
 * We apply a 24-bit mask to get the first 24 bits that represent the charge of the cluster.
 * We cast the word buffer to an 8-bit pointer that will point at bit 0 (for little endian),
 * then increment it by 3 bytes, which takes us to bit 24. The last byte of the word
 * contains row info and the cluster tag (11).
 * 
 * With a & bit operation the row info is retrieved (6 bits). 
 * The rest of the cluster information is contained in the following 4 words.
 *
 * If bit3031 = 0x2 (10), we have reached the RCU trailer. 
 *
 * -------------------------------------------------------
 *
 * Short note about little endian:
 *
 * DE AD BE EF (a 4 byte word) 
 * 
 * The byte order in memory to represent this word will be:
 * 
 * EF
 * BE
 * AD
 * DE
 * 
 * The least significant byte value is stored at the lowest address.
 * http://en.wikipedia.org/wiki/Endianness#Little-endian
 * 
 * @ingroup alihlt_tpc_components
 */

class AliHLTTPCHWClusterDecoderComponent : public AliHLTProcessor {
    
public:

  /** standard constructor */    
  AliHLTTPCHWClusterDecoderComponent();           
  /** destructor */
  virtual ~AliHLTTPCHWClusterDecoderComponent();

  // Public functions to implement AliHLTComponent's interface.
  // These functions are required for the registration process
      
  /** interface function, see AliHLTComponent for description */
  const char* GetComponentID();							     
  /** interface function, see AliHLTComponent for description */
  void GetInputDataTypes( vector<AliHLTComponentDataType>& list);			     
  /** interface function, see AliHLTComponent for description */
  AliHLTComponentDataType GetOutputDataType();					     
  /** interface function, see AliHLTComponent for description */
  int GetOutputDataTypes(AliHLTComponentDataTypeList& tgtList);			   
  /** interface function, see AliHLTComponent for description */
  virtual void GetOutputDataSize( unsigned long& constBase, double& inputMultiplier ); 
  /** interface function, see AliHLTComponent for description */
  AliHLTComponent* Spawn(); 							   
  /** interface function, see @ref AliHLTComponent for description */
  void GetOCDBObjectDescription( TMap* const targetMap);

  void PrintDebug(AliHLTUInt32_t * buffer, Int_t size);
  
protected:
	
  // Protected functions to implement AliHLTComponent's interface.
  // These functions provide initialization as well as the actual processing capabilities of the component. 

  int DoInit( int argc, const char** argv );
  int DoEvent( const AliHLTComponentEventData& evtData, const AliHLTComponentBlockData* blocks, 
		     AliHLTComponentTriggerData& trigData, AliHLTUInt8_t* outputPtr, 
		     AliHLTUInt32_t& size, vector<AliHLTComponentBlockData>& outputBlocks );
  int DoDeinit();
  
  int Reconfigure(const char* cdbEntry, const char* chainId);  

  using AliHLTProcessor::DoEvent;
  
private:
   
  int ScanConfigurationArgument(int argc, const char** argv);
          
  /** copy constructor prohibited */
  AliHLTTPCHWClusterDecoderComponent(const AliHLTTPCHWClusterDecoderComponent&);

  /** assignment operator prohibited */
  AliHLTTPCHWClusterDecoderComponent& operator=(const AliHLTTPCHWClusterDecoderComponent&);

  int InitClusterMerger();

  static const char* fgkOCDBEntry; //!transient

  AliHLTTPCHWCFData* fpDecoder; // decoder
  AliHLTTPCHWClusterMergerV1* fpClusterMerger; //! merger instance
  Bool_t fDoMerge; // flag whether to merge clusters at branch borders
  Bool_t fAlreadyMerged; // flag whether the incoming clusters are already merged at branch borders
  bool fTPCPresent; //flag whether TPC is present in detector list
<<<<<<< HEAD
=======
  Bool_t fProcessingRCU2Data; // processing of RCU2 data - clusters are not split into two input branches, only merge at patch borders
>>>>>>> 74e4b7a7

  AliHLTComponentBenchmark fBenchmark; // benchmarks
};

#endif<|MERGE_RESOLUTION|>--- conflicted
+++ resolved
@@ -160,10 +160,7 @@
   Bool_t fDoMerge; // flag whether to merge clusters at branch borders
   Bool_t fAlreadyMerged; // flag whether the incoming clusters are already merged at branch borders
   bool fTPCPresent; //flag whether TPC is present in detector list
-<<<<<<< HEAD
-=======
   Bool_t fProcessingRCU2Data; // processing of RCU2 data - clusters are not split into two input branches, only merge at patch borders
->>>>>>> 74e4b7a7
 
   AliHLTComponentBenchmark fBenchmark; // benchmarks
 };
