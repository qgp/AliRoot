--- conflicted
+++ resolved
@@ -204,9 +204,6 @@
   {
     fDoMerge = 0;
     fAlreadyMerged = 1;
-<<<<<<< HEAD
-    return(1);
-=======
     return 1;
   }
 
@@ -216,7 +213,6 @@
     fAlreadyMerged = 0;
     fProcessingRCU2Data = 1;
     return 1;
->>>>>>> 74e4b7a7
   }
 
   // unknown argument
@@ -399,13 +395,10 @@
 
   } // end of loop over data blocks  
 
-<<<<<<< HEAD
-=======
   double tmp = nCluTotal>0 ?100./nCluTotal :0;
 
   HLTInfo(" decoded clusters total %d, deconvoluted pad %f\%, time %f\%, both %f\%",
 	  nCluTotal,(nCluDeconvolutedPad*tmp), (nCluDeconvolutedTime*tmp), (nCluDeconvolutedPadTime*tmp) );
->>>>>>> 74e4b7a7
 
   if( fDoMerge && fpClusterMerger ){
     fpClusterMerger->Clear();
@@ -419,11 +412,7 @@
   }
 
   AliHLTTPCRawClustersDescriptor desc; 
-<<<<<<< HEAD
-  desc.SetMergedClustersFlag(fDoMerge || fAlreadyMerged ? 1 : 0);
-=======
   desc.SetMergedClustersFlag( (fDoMerge || fAlreadyMerged) ? 1 : 0);
->>>>>>> 74e4b7a7
 
   // Write header block 
   if( isInputPresent ){
