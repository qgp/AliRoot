--- conflicted
+++ resolved
@@ -42,17 +42,11 @@
  *   word 0: header (big endian 32bit unsigned)
  *           bit 31-30: 0x11 indicates cluster
  *           bit 29-24: row number in partition
-<<<<<<< HEAD
- *           bit 23: tag to mark deconvoluted clusters
- *           bit 22-0: Qmax, fixed point number with 6 bits after the point
- *   word 1: total charge 32bit  big endian, fixed point number with 12 bits after the point
-=======
  *           bit 23: empty
  *           bit 22-0: Qmax, fixed point number with 6 bits after the point
  *   word 1: bit 31: is set when cluster is deconvoluted in pad direction
  *           bit 30: is set when cluster is deconvoluted in time direction
  *           bits 0-29: total charge 30 bit big endian, fixed point number with 12 bits after the point
->>>>>>> f57d2758
  *   word 2: pad (float)
  *   word 3: time (float)
  *   word 4: pad variance (float)
@@ -76,12 +70,8 @@
   Float_t  GetSigmaZ2(int i) const;
   Int_t    GetCharge(int i)  const;
   Int_t    GetQMax(int i)    const;
-<<<<<<< HEAD
-  Bool_t   IsDeconvoluted(int i) const;
-=======
   Bool_t   IsDeconvolutedPad(int i) const;
   Bool_t   IsDeconvolutedTime(int i) const;
->>>>>>> f57d2758
 
   int CheckVersion();
   bool CheckAssumption(int format, const AliHLTUInt8_t* pData, int size) const;
@@ -153,12 +143,8 @@
     }
     Int_t    GetCharge()  const;
     Int_t    GetQMax()    const {return -1;}
-<<<<<<< HEAD
-    Bool_t   IsDeconvoluted() const {return 0;}
-=======
     Bool_t   IsDeconvolutedPad() const {return 0;}
     Bool_t   IsDeconvolutedTime() const {return 0;}
->>>>>>> f57d2758
   };
 
   struct AliHLTTPCHWClusterV1 {
@@ -182,12 +168,8 @@
     }
     Int_t    GetCharge()  const;
     Int_t    GetQMax()    const;
-<<<<<<< HEAD
-    Bool_t   IsDeconvoluted() const;
-=======
     Bool_t   IsDeconvolutedPad() const;
     Bool_t   IsDeconvolutedTime() const;
->>>>>>> f57d2758
   };
 
   template<typename T>
@@ -208,12 +190,8 @@
     Float_t  GetSigmaZ2(int i) const {return fpClusterArray[i]->GetSigmaZ2();}
     Int_t    GetCharge(int i)  const {return fpClusterArray[i]->GetCharge();}
     Int_t    GetQMax(int i)    const {return fpClusterArray[i]->GetQMax();}
-<<<<<<< HEAD
-    Bool_t   IsDeconvoluted(int i) const {return fpClusterArray[i]->IsDeconvoluted();}
-=======
     Bool_t   IsDeconvolutedPad(int i) const {return fpClusterArray[i]->IsDeconvolutedPad();}
     Bool_t   IsDeconvolutedTime(int i) const {return fpClusterArray[i]->IsDeconvolutedTime();}
->>>>>>> f57d2758
     
   private:
     const T* fpClusterArray; //! array of clusters
@@ -288,12 +266,6 @@
       } return -1;
     }
 
-<<<<<<< HEAD
-    Bool_t    IsDeconvoluted()    const {
-      switch (fVersion) {
-      case 0: return reinterpret_cast<const AliHLTTPCHWClusterV0*>(fData)->IsDeconvoluted();
-      case 1: return reinterpret_cast<const AliHLTTPCHWClusterV1*>(fData)->IsDeconvoluted();
-=======
     Bool_t    IsDeconvolutedPad()    const {
       switch (fVersion) {
       case 0: return reinterpret_cast<const AliHLTTPCHWClusterV0*>(fData)->IsDeconvolutedPad();
@@ -305,7 +277,6 @@
       switch (fVersion) {
       case 0: return reinterpret_cast<const AliHLTTPCHWClusterV0*>(fData)->IsDeconvolutedTime();
       case 1: return reinterpret_cast<const AliHLTTPCHWClusterV1*>(fData)->IsDeconvolutedTime();
->>>>>>> f57d2758
       } return -1;
     }
 
