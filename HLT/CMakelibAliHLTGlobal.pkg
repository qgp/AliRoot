# -*- mode: CMake -*- 
# $Id$
#--------------------------------------------------------------------------------#
# Package File for AliHLTGlobal                                                  #
# Author : Johny Jose (johny.jose@cern.ch)                                       #
# Variables Defined :                                                            #
#                                                                                #
# SRCS - C++ source files                                                        #
# HDRS - C++ header files                                                        #
# DHDR - ROOT Dictionary Linkdef header file                                     #
# CSRCS - C source files                                                         #
# CHDRS - C header files                                                         #
# EINCLUDE - Include directories                                                 #
# EDEFINE - Compiler definitions                                                 #
# ELIBS - Extra libraries to link                                                #
# ELIBSDIR - Extra library directories                                           #
# PACKFFLAGS - Fortran compiler flags for package                                #
# PACKCXXFLAGS - C++ compiler flags for package                                  #
# PACKCFLAGS - C compiler flags for package                                      #
# PACKSOFLAGS - Shared library linking flags                                     #
# PACKLDFLAGS - Module linker flags                                              #
# PACKBLIBS - Libraries to link (Executables only)                               #
# EXPORT - Header files to be exported                                           #
# CINTHDRS - Dictionary header files                                             #
# CINTAUTOLINK - Set automatic dictionary generation                             #
# ARLIBS - Archive Libraries and objects for linking (Executables only)          #
# SHLIBS - Shared Libraries and objects for linking (Executables only)           #
#--------------------------------------------------------------------------------#

set ( CLASS_HDRS
    AliHLTGlobalFlatEsdTestComponent.h
    AliHLTGlobalFlatEsdConverterComponent.h
    AliHLTGlobalEsdConverterComponent.h
    AliHLTGlobalTrackMergerComponent.h
    AliHLTGlobalTrackMerger.h
    AliHLTGlobalAgent.h
    AliHLTGlobalPreprocessor.h
    AliHLTGlobalDCSPublisherComponent.h
    AliHLTGlobalVertexerComponent.h
    AliHLTGlobalOfflineVertexerComponent.h
    AliHLTGlobalTrackMatcher.h
    AliHLTGlobalTrackMatcherComponent.h
    AliHLTGlobalVertexerHistoComponent.h
    AliHLTGlobalHistoComponent.h
    AliHLTGlobalHistoCollector.h
    AliHLTVertexFinderBase.h
    AliHLTPrimaryVertexFinderComponent.h
    AliHLTV0FinderComponent.h
    AliFlatESDEvent.h
    AliFlatESDVertex.h
    AliFlatESDTrack.h
    AliFlatESDV0.h
<<<<<<< HEAD
    AliFlatExternalTrackParam.h
    AliFlatTPCCluster.h
    AliFlatESDFriend.h
    AliFlatESDFriendTrack.h
=======
>>>>>>> 1e9defb7
    physics/AliHLTV0HistoComponent.h
    physics/AliHLTCaloHistoComponent.h
    physics/AliHLTCaloHistoProducer.h
    physics/AliHLTCaloHistoInvMass.h
    physics/AliHLTCaloHistoMatchedTracks.h
    physics/AliHLTCaloHistoClusterEnergy.h
    physics/AliHLTCaloHistoCellEnergy.h
    physics/AliHLTMultiplicityCorrelations.h
    physics/AliHLTMultiplicityCorrelationsComponent.h
    physics/AliHLTAnaManagerComponent.h
    )

string ( REPLACE ".h" ".cxx" MODULE_SRCS "${CLASS_HDRS}" )

set ( MODULE_HDRS  	${CLASS_HDRS})

set ( MODULE_DHDR )

set ( EINCLUDE  HLT/global HLT/global/physics HLT/BASE HLT/BASE/util HLT/TPCLib TPC RAW TRD PHOS STEER/ESD STEER/STEERBase ANALYSIS)

set ( ELIBS  "HLTbase AliHLTUtil CDB ESD STEER STEERBase TPCrec TPCcalib TPCbase RAWDatarec RAWDatabase TRDbase -lEG")

set ( ELIBSDIR  "${ROOTLIBDIR}" )

include ("CMakehlt.conf")

if (MODULE_SRCS)
ALICE_Format (SRCS "global/" "" "${MODULE_SRCS}")
endif(MODULE_SRCS)
if (CLASS_HDRS)
ALICE_Format (CINTHDRS "global/" "" "${CLASS_HDRS}")
endif(CLASS_HDRS)
if (MODULE_HDRS)
ALICE_Format (HDRS "global/" "" "${MODULE_HDRS}")
endif(MODULE_HDRS)
if (MODULE_DHDR)
ALICE_Format (DHDR "global/" "" "${MODULE_DHDR}")
endif(MODULE_DHDR)

if(NOT DHDR)
  set(CINTAUTOLINK 1)
endif(NOT DHDR)

set ( EDEFINE  ${HLTDEFS})
set ( PACKCXXFLAGS  ${HLTCXXFLAGS})
set ( PACKCFLAGS  ${HLTCLFAGS})
set ( PACKDCXXFLAGS  ${HLTDCXXFLAGS})
set ( PACKSOFLAGS ${HLTSOFLAGS})<|MERGE_RESOLUTION|>--- conflicted
+++ resolved
@@ -50,13 +50,8 @@
     AliFlatESDVertex.h
     AliFlatESDTrack.h
     AliFlatESDV0.h
-<<<<<<< HEAD
-    AliFlatExternalTrackParam.h
-    AliFlatTPCCluster.h
     AliFlatESDFriend.h
     AliFlatESDFriendTrack.h
-=======
->>>>>>> 1e9defb7
     physics/AliHLTV0HistoComponent.h
     physics/AliHLTCaloHistoComponent.h
     physics/AliHLTCaloHistoProducer.h
