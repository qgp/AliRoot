// **************************************************************************
// This file is property of and copyright by the ALICE HLT Project          *
// ALICE Experiment at CERN, All rights reserved.                           *
//                                                                          *
// Primary Authors: David Rohr <drohr@kip.uni-heidelberg.de>                *
//                  for The ALICE HLT Project.                              *
//                                                                          *
// Permission to use, copy, modify and distribute this software and its     *
// documentation strictly for non-commercial purposes is hereby granted     *
// without fee, provided that the above copyright notice appears in all     *
// copies and that both the copyright notice and this permission notice     *
// appear in the supporting documentation. The authors make no claims       *
// about the suitability of this software for any purpose. It is            *
// provided "as is" without express or implied warranty.                    *
//                                                                          *
//***************************************************************************

#include <stdio.h>

Int_t AliHLTCreateGRP(Int_t runNumber, TString detectorList, TString beamType, TString runType, UInt_t startShift, UInt_t endShift, Int_t defaults)
{
	printf("Running ALICE HLT GRP Creation\n");
<<<<<<< HEAD
	gSystem->Load("$ALICE_SOURCE/HLT/createGRP/lib/libAliHLTCreateGRP");
=======
	gSystem->Load("libAliHLTCreateGRP");
>>>>>>> ea4e6d1a
	
	AliHLTCreateGRP* GrpBuilder = new AliHLTCreateGRP;
	
	int retVal = GrpBuilder->CreateGRP(runNumber, detectorList, beamType, runType, startShift, endShift, defaults);
	
	delete GrpBuilder;
	return(retVal == 0 ? 2 : 0);
}<|MERGE_RESOLUTION|>--- conflicted
+++ resolved
@@ -20,11 +20,7 @@
 Int_t AliHLTCreateGRP(Int_t runNumber, TString detectorList, TString beamType, TString runType, UInt_t startShift, UInt_t endShift, Int_t defaults)
 {
 	printf("Running ALICE HLT GRP Creation\n");
-<<<<<<< HEAD
-	gSystem->Load("$ALICE_SOURCE/HLT/createGRP/lib/libAliHLTCreateGRP");
-=======
 	gSystem->Load("libAliHLTCreateGRP");
->>>>>>> ea4e6d1a
 	
 	AliHLTCreateGRP* GrpBuilder = new AliHLTCreateGRP;
 	
