// @(#) $Id$

#ifndef ALIHLTDATATYPES_H
#define ALIHLTDATATYPES_H
/* This file is property of and copyright by the ALICE HLT Project        * 
 * ALICE Experiment at CERN, All rights reserved.                         *
 * See cxx source for full Copyright notice                               */

/** @file   AliHLTDataTypes.h
    @author Matthias Richter, Timm Steinbeck, Jochen Thaeder
    @date   
    @brief  Data type declaration for the HLT module.
*/

#include <string>
#include <string.h>
#include <cstdio>

//////////////////////////////////////////////////////////////////////////
//
// version no of HLT data types
//
//////////////////////////////////////////////////////////////////////////

/* Version   Description
 *   1       first version until June 07; implicite, not tagged
 *   2       introduced June 07, enhanced/cleaned/arranged structure
 *   3       2007-11-15 RAW DDL data type added; some inconsistencies fixed
 *           ('void' and 'any' origins); added signed HLT basic data types
 *           2007-11-23 origin defines have become variables in conjunction
 *           to be used with the operator| (AliHLTComponentDataType)
 *           2007-11-24 added trigger structs and ESD tree data type
 *   4       Component configuration and DCS update events added
 *           gkAliHLTDDLListSize set from 29 to 30 according to new PubSub
 *           specs
 *   5       Data types for Run and Event summary, and for monitoring added
 *   6       Common data types for TreeD and TreeR defined
 *           kAliHLTAllDataTypes and kAliHLTDataOriginSample added
 *           kAliHLTDataOriginEMCAL added
 *           kAliHLTDataTypeRunType added
 *   7       kAliHLTDataTypeComponentStatistics, kAliHLTDataTypeComponentTable,
 *           and AliHLTComponentStatistics have been added for optional
 *           component block statistics
 *   8       new wrapper interface has been introduced, old wrapper interface
 *           deprecated but kept for backward compatibility, the PubSub
 *           interface is going to be compiled independently of AliHLT, new
 *           interface provided by the libHLTinterface.so
 *           AliHLTComponentEnvironment -> AliHLTAnalysisEnvironment
 *   9       added data types for arrays of AliHLTExternalTrackParam sets and
 *           TClonesArrays of AliExternalTrackParam objects.
 *  10       Changes for information objects neededfor running with offline
 *           chains and analysis tasks.
 *           kAliHLTMCObjectDataType added
 *           kAliHLTDataOriginOffline added
 *           kAliHLTDataOriginHLT added
 *  11       extended AliHLTComponentStatistics: one more member to store the
 *           cycle time between events per component.
 *  12       added common data type id 'CLUSTERS'
 *           added data type 'ECSPARAM' for the full ECS parameter string to
 *           be sebt during SOR
 *           added kAliHLTDataTypeTrackMC (TRACK_MC) data type
 *           added data types (note: interface version stays the same
 *                 kAliHLTDataTypeDAQRDOUT (DAQRDOUT)
 *                 kAliHLTDataTypeTriggerDecision (TRIG_DEC)
 *                 kAliHLTDataTypeGlobalTrigger (GLOBTRIG)
 *                 kAliHLTDataTypeStreamerInfo (ROOTSTRI)
 *  13       Changed AliHLTEventDDL to now contain 31 words. The extra word is
 *           for the EMCAL detector, which needs 46 DDLs after DCAL was added.
 *  14       Adding new data block type for HLT global trigger counters.
 *           Adding data block type for ESD content
 *           Adding data block type for forwarded component table blocks
 *           Adding new event type for software triggers.
 *  15       Modifying data block types for trigger counter blocks.
 *  16       Adding data type for the meta data block to be forwarded by the
 *           TCPDumpSubscriber for the Common Data Header (CDH) and readout
 *           list information.
 *  17       New CDH v3 (10 32bit words, 100 trigger classes, etc.)
 *  18       Added AD detector in AliHLTEventDDLV2
 *  19       Added AD Component Data Types
 *  20       Add data type for ZMQ components and for internal custom triggers
 *  21       Add AliHLTDataTopic struct for ZMQ communication (as header).
 *  22       Add kAliHLTDataOriginPTR for passing pointers between threads
 *  23       Add Calo Trigger definitions
<<<<<<< HEAD
=======
 *  24       Add CONFIG,INFO and CDBEntry data block types
>>>>>>> b50665b2
 */
#define ALIHLT_DATA_TYPES_VERSION 23

//////////////////////////////////////////////////////////////////////////
//
// HLT data origin variables.
//
// By converting from defines to variables, the origins can be used with
// the operator|
//
// AliHLTComponentDataType dt;
// dt = kAliHLTDataTypeDDLRaw | kAliHLTDataOriginTPC;
//
//////////////////////////////////////////////////////////////////////////

/** field size of datat type origin 
 * @ingroup alihlt_component_datatypes
 */
const int kAliHLTComponentDataTypefOriginSize=4;


/** invalid data origin 
 * @ingroup alihlt_component_datatypes
 */
# define kAliHLTDataOriginVoid "\0\0\0"
/** old invalid data origin, kept for backward compatibility */
# define kAliHLTVoidDataOrigin "\0\0\0"

/** wildcard data type origin 
 * @ingroup alihlt_component_datatypes
 */
# define kAliHLTDataOriginAny "***"
/** old wildcard data type origin, kept for backward compatibility */
# define kAliHLTAnyDataOrigin "***"

/** Data origin HLT out 
 * @ingroup alihlt_component_datatypes
 */
extern const char kAliHLTDataOriginOut[kAliHLTComponentDataTypefOriginSize];

/** Data origin HLT, used for HLT specifc data 
 *  in offline chains. This not a bug!
 * @ingroup alihlt_component_datatypes
 */
extern const char kAliHLTDataOriginHLT[kAliHLTComponentDataTypefOriginSize];

/** Data origin Offline 
 * @ingroup alihlt_component_datatypes
 */
extern const char kAliHLTDataOriginOffline[kAliHLTComponentDataTypefOriginSize];

/** Data origin HLT/PubSub private internal 
 * @ingroup alihlt_component_datatypes
 */
extern const char kAliHLTDataOriginPrivate[kAliHLTComponentDataTypefOriginSize];

/** Data origin TPC 
 * @ingroup alihlt_component_datatypes
 */
extern const char kAliHLTDataOriginTPC[kAliHLTComponentDataTypefOriginSize];

/** Data origin PHOS 
 * @ingroup alihlt_component_datatypes
 */
extern const char kAliHLTDataOriginPHOS[kAliHLTComponentDataTypefOriginSize];

/** Data origin FMD
 * @ingroup alihlt_component_datatypes
 */
extern const char kAliHLTDataOriginFMD[kAliHLTComponentDataTypefOriginSize];

/** Data origin MUON 
 * @ingroup alihlt_component_datatypes
 */
extern const char kAliHLTDataOriginMUON[kAliHLTComponentDataTypefOriginSize];

/** Data origin TRD 
 * @ingroup alihlt_component_datatypes
 */
extern const char kAliHLTDataOriginTRD[kAliHLTComponentDataTypefOriginSize];

/** Data origin ITS 
 * @ingroup alihlt_component_datatypes
 */
extern const char kAliHLTDataOriginITS[kAliHLTComponentDataTypefOriginSize];

/** Data origin ITSOut 
 * @ingroup alihlt_component_datatypes
 */
extern const char kAliHLTDataOriginITSOut[kAliHLTComponentDataTypefOriginSize];

/** Data origin ITS SPD
 * @ingroup alihlt_component_datatypes
 */
extern const char kAliHLTDataOriginITSSPD[kAliHLTComponentDataTypefOriginSize];

/** Data origin ITS SDD
 * @ingroup alihlt_component_datatypes
 */
extern const char kAliHLTDataOriginITSSDD[kAliHLTComponentDataTypefOriginSize];

/** Data origin ITS SSD
 * @ingroup alihlt_component_datatypes
 */
extern const char kAliHLTDataOriginITSSSD[kAliHLTComponentDataTypefOriginSize];

/** Data origin for examples 
 * @ingroup alihlt_component_datatypes
 */
extern const char kAliHLTDataOriginSample[kAliHLTComponentDataTypefOriginSize];

/** Data origin EMCAL 
 * @ingroup alihlt_component_datatypes
 */
extern const char kAliHLTDataOriginEMCAL[kAliHLTComponentDataTypefOriginSize];

/** Data origin TOF
 * @ingroup alihlt_component_datatypes
 */
extern const char kAliHLTDataOriginTOF[kAliHLTComponentDataTypefOriginSize];

/** Data origin HMPID
 * @ingroup alihlt_component_datatypes
 */
extern const char kAliHLTDataOriginHMPID[kAliHLTComponentDataTypefOriginSize];

/** Data origin CPV
 * @ingroup alihlt_component_datatypes
 */
extern const char kAliHLTDataOriginCPV[kAliHLTComponentDataTypefOriginSize];

/** Data origin PMD
 * @ingroup alihlt_component_datatypes
 */
extern const char kAliHLTDataOriginPMD[kAliHLTComponentDataTypefOriginSize];

/** Data origin T0
 * @ingroup alihlt_component_datatypes
 */
extern const char kAliHLTDataOriginT0[kAliHLTComponentDataTypefOriginSize];

/** Data origin VZERO
 * @ingroup alihlt_component_datatypes
 */
extern const char kAliHLTDataOriginVZERO[kAliHLTComponentDataTypefOriginSize];

/** Data origin ZDC
 * @ingroup alihlt_component_datatypes
 */
extern const char kAliHLTDataOriginZDC[kAliHLTComponentDataTypefOriginSize];

/** Data origin ACORDE
 * @ingroup alihlt_component_datatypes
 */

extern const char kAliHLTDataOriginACORDE[kAliHLTComponentDataTypefOriginSize];

/** Data origin TRG
 * @ingroup alihlt_component_datatypes
 */
extern const char kAliHLTDataOriginTRG[kAliHLTComponentDataTypefOriginSize];

/** Data origin AD
 * @ingroup alihlt_component_datatypes
 */
extern const char kAliHLTDataOriginAD[kAliHLTComponentDataTypefOriginSize];

/** Data origin pointer
 * for inter thread communication
 * @ingroup alihlt_component_datatypes
 */
extern const char kAliHLTDataOriginPTR[kAliHLTComponentDataTypefOriginSize];

//////////////////////////////////////////////////////////////////////////
//
// HLT common data type defines
//
//////////////////////////////////////////////////////////////////////////

/** field size of data type id 
 * @ingroup alihlt_component_datatypes
 */
const int kAliHLTComponentDataTypefIDsize=8;

/** field size of data type topic (ZMQ topic)
 * @ingroup alihlt_component_datatypes
 */
const int kAliHLTComponentDataTypeTopicSize =
        kAliHLTComponentDataTypefIDsize+kAliHLTComponentDataTypefOriginSize;

/** invalid data type id 
 * @ingroup alihlt_component_datatypes
 */
# define kAliHLTVoidDataTypeID "\0\0\0\0\0\0\0"

/** special id for all data types: any + void
 * @ingroup alihlt_component_datatypes
 */
# define kAliHLTAllDataTypesID "ALLDATA"

/** special id for any valid data type id
 * @ingroup alihlt_component_datatypes
 */
# define kAliHLTAnyDataTypeID "*******"

/** DDL RAW data 
 * @ingroup alihlt_component_datatypes
 */
# define kAliHLTDDLRawDataTypeID   {'D','D','L','_','R','A','W',' '}

/** CLUSTERS data
 * Common data type for the output of cluster finders, the exact
 * format depends on the origin (detector)
 * @ingroup alihlt_component_datatypes
 */
# define kAliHLTClustersDataTypeID {'C','L','U','S','T','E','R','S'}

/** calibration data for file exchange subscriber 
 * @ingroup alihlt_component_datatypes
 */
# define kAliHLTFXSCalibDataTypeID {'F','X','S','_','C','A','L',' '}

/** start of run (SOR) event 
 * @ref AliHLTRunDesc
 * @ingroup alihlt_component_datatypes
 */
# define kAliHLTSORDataTypeID      {'S','T','A','R','T','O','F','R'}

/** end of run (EOR) event 
 * @ref AliHLTRunDesc
 * @ingroup alihlt_component_datatypes
 */
# define kAliHLTEORDataTypeID      {'E','N','D','O','F','R','U','N'}

/** run type data block
 * string with run type as payload
 * @ingroup alihlt_component_datatypes
 */
# define kAliHLTRunTypeDataTypeID  {'R','U','N','T','Y','P','E',' '}

/** DDL list event 
 * @ref AliHLTEventDDL
 * @ingroup alihlt_component_datatypes
 */
# define kAliHLTDDLDataTypeID      {'D','D','L','L','I','S','T',' '}

/** DAQ readout list 
 * @ingroup alihlt_component_datatypes
 */
# define kAliHLTDAQRDOUTDataTypeID "DAQRDOUT"

/** HLT readout list.
 * @ingroup alihlt_component_datatypes
 */
# define kAliHLTReadoutListDataTypeID {'H','L','T','R','D','L','S','T'}

/** EventType event 
 * - empty payload, specification gives eventType
 * @ingroup alihlt_component_datatypes
 */
# define kAliHLTEventDataTypeID    {'E','V','E','N','T','T','Y','P'}

/** ECS parameter event 
 * - sent during the SOR event by the framework
 * - contains the full ECS parameter string
 * @ingroup alihlt_component_datatypes
 */
# define kAliHLTECSParamDataTypeID {'E','C','S','P','A','R','A','M'}

/** ComponentConfiguration event
 * - payload contains the CDB path as string
 * @ingroup alihlt_component_datatypes
 */
# define kAliHLTComConfDataTypeID  {'C','O','M','_','C','O','N','F'}

/** Direct ComponentConfiguration event
 * - payload contains the configuration string
 * @ingroup alihlt_component_datatypes
 */
# define kAliHLTConfigDataTypeID  {'C','O','N','F','I','G','_','_'}

/** Information string
 * - payload contains an information string
 * @ingroup alihlt_component_datatypes
 */
# define kAliHLTInfoDataTypeID  {'I','N','F','O','_','_','_','_'}

/** CDB entry
 * - payload contains the ROOT object containing the CDB entry
 * @ingroup alihlt_component_datatypes
 */
# define kAliHLTCDBEntryDataTypeID  {'C','D','B','E','N','T','R','Y'}

/** DCS value update event
 * - payload contains string of relevant detectors
 * @ingroup alihlt_component_datatypes
 */
# define kAliHLTUpdtDCSDataTypeID  {'U','P','D','T','_','D','C','S'}

/** MC data block
 * an AliMCEvent object of varying origin
 * The 'V0' at the end allows a versioning
 * @ingroup alihlt_component_datatypes
 */
# define kAliHLTMCObjectDataTypeID    {'A','L','I','M','C','_','V','0'}

/** ESDVertex data block
 * an AliESDVertex object of varying origin
 * The 'V0' at the end allows a versioning
 * @ingroup alihlt_component_datatypes
 */
# define kAliHLTESDVertexDataTypeID    {'E','S','D','V','T','X','V','0'}

/** KFVertex data block
 * an AliKFVertex object of varying origin
 * The 'V0' at the end allows a versioning
 * @ingroup alihlt_component_datatypes
 */
# define kAliHLTKFVertexDataTypeID    {'A','L','I','K','F','V','V','0'}


/** output of the GlobalVertexer data block
 * The 'V0' at the end allows a versioning
 * @ingroup alihlt_component_datatypes
 */
# define kAliHLTDataTypeGlobalVertexerID    {'G','L','B','V','T','X','V','0'}

/** output of the PrimaryFinder data block
 * The 'V0' at the end allows a versioning
 * @ingroup alihlt_component_datatypes
 */
# define kAliHLTDataTypePrimaryFinderID    {'P','R','I','V','T','X','V','0'}

/** output of the V0Finder data block
 * The 'V0' at the end allows a versioning
 * @ingroup alihlt_component_datatypes
 */
# define kAliHLTDataTypeV0FinderID    {'V','0','S','V','T','X','V','0'}

/** ESD data block
 * an AliESD object of varying origin
 * The 'V0' at the end allows a versioning
 * @ingroup alihlt_component_datatypes
 */
# define kAliHLTESDObjectDataTypeID    {'A','L','I','E','S','D','V','0'}

/** ESD friend data block
 * an AliESDfriend object of varying origin
 * The 'V0' at the end allows a versioning
 * @ingroup alihlt_component_datatypes
 */
# define kAliHLTESDfriendObjectDataTypeID    {'E','S','D','F','R','N','D','0'}

/** Flat ESD Vertex data block
 * The '0' at the end allows a versioning
 * @ingroup alihlt_component_datatypes
 */
# define kAliHLTFlatESDVertexDataTypeID    {'F','L','A','T','V','T','X','0'}

/** Flat ESD data block
 * an AliFlatESD object of varying origin
 * The '0' at the end allows a versioning
 * @ingroup alihlt_component_datatypes
 */
# define kAliHLTFlatESDDataTypeID    {'F','L','A','T','E','S','D','0'}

/** Flat ESD data block
 * an AliFlatESDFriend object of varying origin
 * @ingroup alihlt_component_datatypes
 */
# define kAliHLTFlatESDFriendDataTypeID    {'F','L','A','T','F','R','N','D'}

/** ESD 
 * data blocks designated for the ESD
 * @ingroup alihlt_component_datatypes
 */
# define kAliHLTESDContentDataTypeID   {'E','S','D','_','C','O','N','T'}

/** ESD 
 * data blocks designated for the ESD
 * @ingroup alihlt_component_datatypes
 */
# define kAliHLTESDFriendContentDataTypeID   {'F','R','N','D','C','O','N','T'}

/** ESD tree data block
 * TTree with an AliESD object of varying origin
 * @ingroup alihlt_component_datatypes
 */
# define kAliHLTESDTreeDataTypeID      {'E','S','D','_','T','R','E','E'}

/** AliRoot TreeD
 * - the digits tree of an AliRoot module
 * @ingroup alihlt_component_datatypes
 */
#define kAliHLTTreeDDataTypeID         {'A','L','I','T','R','E','E','D'}

/** AliRoot TreeR
 * - the rec points tree of an AliRoot module
 * @ingroup alihlt_component_datatypes
 */
#define kAliHLTTreeRDataTypeID         {'A','L','I','T','R','E','E','R'}

/** HW Address selection data block
 * - a selection list for 16 bit HW addresses
 * - varying origin
 * @ingroup alihlt_component_datatypes
 */
# define kAliHLTHwAddr16DataTypeID     {'H','W','A','D','D','R','1','6'}

/** Event Statistics
 * - event statistics for given detectors
 * - varying origin
 * @ingroup alihlt_component_datatypes
 */
# define kAliHLTEventStatisticsDataTypeID     {'E','V','_','S','T','A','T','I'}

/** Event Summary
 * - event summary
 * - origin : kAliHLTDataOriginOut ( HLT )
 * @ingroup alihlt_component_datatypes
 */
# define kAliHLTEventSummaryDataTypeID        {'E','V','_','S','U','M','M','A'}

/** Run Statistics
 * - run statistics for given detectors
 * - varying origin
 * @ingroup alihlt_component_datatypes
 */
# define kAliHLTRunStatisticsDataTypeID       {'R','U','N','S','T','A','T','I'}

/** Run Summary
 * - run summary
 * - origin : kAliHLTDataOriginOut ( HLT )
 * @ingroup alihlt_component_datatypes
 */
# define kAliHLTRunSummaryDataTypeID          {'R','U','N','S','U','M','M','A'}

/** Trigger decision
 * - origin : kAliHLTDataOriginOut ( HLT )
 * @ingroup alihlt_component_datatypes
 */
# define kAliHLTTriggerDecisionDataTypeID     {'T','R','I','G','_','D','E','C'}

/** Global trigger decision
 * - origin : kAliHLTDataOriginOut ( HLT )
 * @ingroup alihlt_component_datatypes
 */
# define kAliHLTGlobalTriggerDataTypeID       {'G','L','O','B','T','R','I','G'}

/** Block Statistics
 * - small block statistics info added to the data stream by
 *   the component base class
 * - origin kAliHLTDataOriginPrivate
 * @ingroup alihlt_component_datatypes
 */
# define kAliHLTComponentStatisticsDataTypeID {'C','O','M','P','S','T','A','T'}

/** Component table
 * - list of components in the chain to be percolated through the chain
 * - each component adds it's chain id string and a generated 32bit id
 * @ingroup alihlt_component_datatypes
 */
# define kAliHLTComponentTableDataTypeID      {'C','O','M','P','T','A','B','L'}

/** Forwarded component table
 * @ingroup alihlt_component_datatypes
 */
# define kAliHLTComponentFwdTableDataTypeID   {'C','O','M','P','T','A','B','F'}

/** general ROOT TObject
 * - a general TObject exported from the HLT analysis
 * - varying origin
 * @ingroup alihlt_component_datatypes
 */
#define kAliHLTTObjectDataTypeID              {'R','O','O','T','T','O','B','J'}

/** ROOT streamer info
 * - used for the transmission of streamer info for objects in the HLTOUT
 * - origin kAliHLTDataOriginOut ( HLT )
 * @ingroup alihlt_component_datatypes
 */
#define kAliHLTStreamerInfoDataTypeID         {'R','O','O','T','S','T','R','I'}

/** ROOT TObjArray
 * - a TObjArray exported from the HLT analysis
 * - varying origin
 * @ingroup alihlt_component_datatypes
 */
#define kAliHLTTObjArrayDataTypeID            {'R','O','O','T','O','B','A','R'}

/** ROOT TTree
 * - a TTree object exported from the HLT analysis
 * - varying origin
 * @ingroup alihlt_component_datatypes
 */
#define kAliHLTTTreeDataTypeID                {'R','O','O','T','T','R','E','E'}

/** ROOT histogram
 * - a histogram object exported from the HLT analysis
 * - class derives from TH1 (directly or indirectly) and inherits all common functionality
 * - varying origin
 * @ingroup alihlt_component_datatypes
 */
#define kAliHLTHistogramDataTypeID            {'R','O','O','T','H','I','S','T'}

/** ROOT TNtuple
 * - a TNtupl object exported from the HLT analysis
 * - varying origin
 * @ingroup alihlt_component_datatypes
 */
#define kAliHLTTNtupleDataTypeID              {'R','O','O','T','T','U','P','L'}

/** HLT Track
 * - Struct for Tracks based on AliExternalTrackParam
 * - varying origin
 * @ingroup alihlt_component_datatypes
 */
#define kAliHLTTrackDataTypeID                {'H','L','T','T','R','A','C','K'}

/** Track Monte Carlo information
 * @ingroup alihlt_component_datatypes
 */
#define kAliHLTTrackMCDataTypeID              {'T','R','A','C','K','_','M','C'}

/** TClonesArray of AliExternalTrackParam
 * @ingroup alihlt_component_datatypes
 */
#define kAliHLTExternalTrackParamDataTypeID   {'T','C','A','E','X','T','T','R'}

/** HLT Jet
 * - Struct for jets based on AliHLTJETJets
 * - varying origin
 * @ingroup alihlt_component_datatypes
 */
#define kAliHLTJetDataTypeID                  {'H','L','T','J','E','T','V','0'}

/** dEdx  data
 * Common data type for the dEdx 
 * format depends on the origin (detector)
 * @ingroup alihlt_component_datatypes
 */
# define kAliHLTdEdxDataTypeID {'D','E','D','X',' ',' ',' ',' '}

/** dNdPt  data
 * Common data type for the dNdPt output object
 * @ingroup alihlt_component_datatypes
 */
# define kAliHLTdNdPtDataTypeID {'D','N','D','P','T',' ',' ',' '}

/** Global input trigger counters data block type.
 * @ingroup alihlt_component_datatypes
 */
# define kAliHLTInputTriggerCountersDataTypeID      {'I','N','T','R','G','C','N','T'}

/** Global output trigger counters data block type.
 * @ingroup alihlt_component_datatypes
 */
# define kAliHLTOutputTriggerCountersDataTypeID     {'O','T','T','R','G','C','N','T'}

/** Generic meta data block type ID.
 * @ingroup alihlt_component_datatypes
 */
# define kAliHLTMetaDataTypeID                      {'M','E','T','A','D','A','T','A'}

extern "C" {
  //////////////////////////////////////////////////////////////////////////
  //
  // Basic HLT data types
  //
  //////////////////////////////////////////////////////////////////////////

  typedef unsigned char AliHLTUInt8_t;

  typedef signed char AliHLTInt8_t;

  typedef unsigned short AliHLTUInt16_t;

  typedef signed short AliHLTInt16_t;

  typedef unsigned int AliHLTUInt32_t;

  typedef signed int AliHLTInt32_t;

  typedef unsigned long long AliHLTUInt64_t;

  typedef signed long long AliHLTInt64_t;

  typedef float AliHLTFloat32_t;

  typedef double AliHLTFloat64_t;

  typedef AliHLTUInt64_t AliHLTEventID_t;

  //////////////////////////////////////////////////////////////////////////
  //
  // HLT logging levels
  //
  //////////////////////////////////////////////////////////////////////////

  /**
   * Logging severities of the HLT
   */
  enum AliHLTComponentLogSeverity {
    /** no logging */
    kHLTLogNone      = 0,
    /** benchmark messages */
    kHLTLogBenchmark = 0x1,
    /** debug messages */
    kHLTLogDebug     = 0x2,
    /** info messages */
    kHLTLogInfo      = 0x4,
    /** warning messages */
    kHLTLogWarning   = 0x8,
    /** error messages */
    kHLTLogError     = 0x10,
    /** fatal error messages */
    kHLTLogFatal     = 0x20,
    /** few important messages not to be filtered out.
     * redirected to kHLTLogInfo in AliRoot
     */
    kHLTLogImportant = 0x40,
    /** special value to enable all messages */
    kHLTLogAll       = 0x7f,
    /** the default logging filter */
    kHLTLogDefault   = 0x79
  };

  //////////////////////////////////////////////////////////////////////////
  //
  // HLT data structures for data exchange and external interface
  //
  //////////////////////////////////////////////////////////////////////////

  /**
   * @struct AliHLTComponentEventData
   * Event descriptor
   */
  struct AliHLTComponentEventData
  {
    AliHLTUInt32_t fStructSize;        /// Size of this structure in bytes.
    AliHLTEventID_t fEventID;          /// 64 bit event ID number.
    AliHLTUInt32_t fEventCreation_s;   /// Event creation time in seconds (Should be added to fEventCreation_us*1e6).
    AliHLTUInt32_t fEventCreation_us;  /// Fractional event creation time in micro seconds.
    AliHLTUInt32_t fBlockCnt;          /// The number of raw data blocks received by the component.
  };

  /**
   * @struct AliHLTComponentShmData
   * Shared memory descriptor.
   * Irrelevant for analysis components.
   */
  struct AliHLTComponentShmData
  {
    AliHLTUInt32_t fStructSize;  /// Size of this structure in bytes.
    AliHLTUInt32_t fShmType;     /// The type code of the shared memory.
    AliHLTUInt64_t fShmID;       /// The shared memory identifier.
  };

  /**
   * @defgroup alihlt_component_datatypes Common Component Data Types
   * The analysis framework defines a number of common data types for
   * usage in the detector modules, like e.g. ::kAliHLTAnyDataType
   * and ::kAliHLTDataTypeDDLRaw. Those data types always have
   * origin ::kAliHLTDataOriginAny. The correct detector origin can be
   * set by using operator '|'
   * <pre>
   * AliHLTComponentDataType dt=kAliHLTDDLRawDataTypeID|kAliHLTDataOriginTPC
   * </pre>
   * @ingroup alihlt_component
   */

  /**
   * @struct AliHLTComponentDataType
   * Data type descriptor for data blocks transferred through the processing
   * chain.
   * @ingroup alihlt_component_datatypes
   */
  struct AliHLTComponentDataType
  {
    AliHLTUInt32_t fStructSize;                            /// Size of this structure in bytes.
    char fID[kAliHLTComponentDataTypefIDsize];             /// Data type identifier.
    char fOrigin[kAliHLTComponentDataTypefOriginSize];     /// Subsystem or detector origin of the data.
    
    //assignment from a topic string
    AliHLTComponentDataType& operator=( const char topic[kAliHLTComponentDataTypeTopicSize] )
    {
      memcpy( fID, &topic[0], kAliHLTComponentDataTypefIDsize );
      memcpy( fOrigin, &topic[kAliHLTComponentDataTypefIDsize], kAliHLTComponentDataTypefOriginSize );
      return *this;
    }

    //Print this datatype to a string, bufferlen is the len of the buffer, this function will return a zero-terminated string of max len bufferLen - 1
    void PrintDataType(char* buffer, unsigned int bufferLen);
  };

  /**
   * @struct AliHLTComponentBlockData
   * This is the decription of data blocks exchanged between components.
   * \b IMPORTANT: The validity of fPtr and fOffset is different for input and
   * output blocks:
   * - input blocks: The \em fPtr member always points to the beginning of the data
   *                 of size \em fSize. fOffset is ignored and should be in most
   *                 case 0.
   * - output blocks: The \em fPtr member is ignored by the framework. \em fOffset
   *                  must specify the start of the data relative to the output
   *                  buffer. The data block has size \em fSize.
   */
  struct AliHLTComponentBlockData
  {
    /** size and version of the struct */
    AliHLTUInt32_t fStructSize;
    /** shared memory key, ignored by processing components */
    AliHLTComponentShmData fShmKey;
    /** offset of output data relative to the output buffer */
    AliHLTUInt32_t fOffset;
    /** start of the data for input data blocks, fOffset to be ignored*/
    void* fPtr;
    /** size of the data block */
    AliHLTUInt32_t fSize;
    /** data type of the data block */
    AliHLTComponentDataType fDataType;
    /** data specification of the data block */
    AliHLTUInt32_t fSpecification;

    AliHLTComponentDataType GetDataType() const {return fDataType;}
    AliHLTUInt32_t GetSpecification() const {return fSpecification;}
  };

  /**
   * Helper function to compare topics
   * a topic is a string representation of AliHLTComponentDataType
   */
  inline bool Topicncmp(const char* topic, const char* reference, int topicSize=kAliHLTComponentDataTypeTopicSize, int referenceSize=kAliHLTComponentDataTypeTopicSize)
  {
    for (int i=0; i<((topicSize<referenceSize)?topicSize:referenceSize); i++)
    {
      if (!(topic[i]=='*' || reference[i]=='*' || topic[i]==reference[i])) {return false;}
    }
    return true;
  }

  //this struct is meant to be used as a universal data block descriptor ("topic" + specification)
  //for ZMQ communication
  struct AliHLTDataTopic
  {
    char fTopic[kAliHLTComponentDataTypeTopicSize]; /// Data type identifier + source id as char array.
    AliHLTUInt32_t fSpecification;                  /// data specification of the data block
   
    //ctor
    AliHLTDataTopic()
      : fTopic()
      , fSpecification(0)
    {
    }

    //copy ctor
    AliHLTDataTopic(const AliHLTComponentDataType& dataType)
      : fTopic()
      , fSpecification(0)
    {
      memcpy( fTopic, dataType.fID, kAliHLTComponentDataTypefIDsize );
      memcpy( fTopic+kAliHLTComponentDataTypefIDsize, dataType.fOrigin, kAliHLTComponentDataTypefOriginSize );
    }

    //copy ctor
    AliHLTDataTopic(const AliHLTComponentBlockData& blockData)
      : fTopic()
      , fSpecification(blockData.fSpecification)
    {
      memcpy( fTopic, blockData.fDataType.fID, kAliHLTComponentDataTypefIDsize );
      memcpy( fTopic+kAliHLTComponentDataTypefIDsize, blockData.fDataType.fOrigin, kAliHLTComponentDataTypefOriginSize );
    }

    //partial (no fSpecification) copy from AliHLTComponentDataType
    AliHLTDataTopic& operator=( const AliHLTComponentDataType& dataType )
    {
      memcpy( fTopic, dataType.fID, kAliHLTComponentDataTypefIDsize );
      memcpy( fTopic+kAliHLTComponentDataTypefIDsize, dataType.fOrigin, kAliHLTComponentDataTypefOriginSize );
      return *this;
    }

    //assignment from a AliHLTComponentBlockData
    AliHLTDataTopic& operator=( const AliHLTComponentBlockData& blockData )
    {
      memcpy( fTopic, blockData.fDataType.fID, kAliHLTComponentDataTypefIDsize );
      memcpy( fTopic+kAliHLTComponentDataTypefIDsize, blockData.fDataType.fOrigin, kAliHLTComponentDataTypefOriginSize );
      fSpecification = blockData.fSpecification;
      return *this;
    }

    bool operator==( const AliHLTDataTopic& dt )
    {
      bool topicMatch = Topicncmp(dt.fTopic, fTopic);
      return dt.fSpecification==fSpecification && topicMatch;
    }

    std::string Description() const
    {
      std::string description(fTopic, kAliHLTComponentDataTypeTopicSize);
      description+=" spec:";
      char numstr[21];
      snprintf(numstr, 21, "%x", fSpecification);
      description+=numstr;
      return description;
    }

    std::string GetOrigin()
    {
      std::string origin(fTopic+kAliHLTComponentDataTypefIDsize, kAliHLTComponentDataTypefOriginSize);
      return origin;
    }

    std::string GetID()
    {
      std::string id(fTopic, kAliHLTComponentDataTypefIDsize);
      return id;
    }

  };

  /**
   * @struct AliHLTComponentEventDoneData
   * 
   */
  struct AliHLTComponentEventDoneData
  {
    AliHLTUInt32_t fStructSize;   /// Size of this structure in bytes.
    AliHLTUInt32_t fDataSize;     /// Size of the data section (following this data member) in bytes.
    void* fData;                  /// Start of the data section.
  };

  /**
   * @struct AliHLTRunDesc
   * Event descriptor.
   * The struct is sent with the SOR and EOR events.
   *
   * @note
   * The name of the member fRunType is a bit misleading. This is not
   * the ALICE Run Type given by the ECS to the sub-system. The member
   * is an internal HLT run type and a combination of the HLT running
   * mode and the beam type.
   * <pre>
   * Bit 0-2:   beam type identifier
   * Bit 3-31:  HLT mode
   * </pre>
   */
  struct AliHLTRunDesc
  {
    AliHLTUInt32_t fStructSize;   /// Size of this structure in bytes.
    AliHLTUInt32_t fRunNo;        /// The run number for the current active run.
    AliHLTUInt32_t fRunType;      /// The HLT run type.
  };

  /**
   * @struct AliHLTComponentStatistics
   * Small block size summary added by the AliHLTComponent base class
   * if component statistics are enabled (--enable-compstat).
   *
   * fLevel is retrieved from incoming block statistics and incremented. 
   * Incoming block statistics are appended to the newly added one if
   * --enable-compstat=full has been chosen.
   *
   * ChangeLog:
   *   2009-01-14 fComponentCycleTime added
   */
  struct AliHLTComponentStatistics
  {
    AliHLTUInt32_t fStructSize;           /// Size of this structure in bytes.
    AliHLTUInt32_t fLevel;                /// Indicates from which processing stage this information is from.
    AliHLTUInt32_t fId;                   /// Unique identifier for the chain based on CRC code.
    AliHLTUInt32_t fTime;                 /// Real wall time used to process the data (micro seconds).
    AliHLTUInt32_t fCTime;                /// CPU time used to process the data (micro seconds).
    AliHLTUInt32_t fInputBlockCount;      /// Number of input data blocks.
    AliHLTUInt32_t fTotalInputSize;       /// Total size in bytes of input data.
    AliHLTUInt32_t fOutputBlockCount;     /// Number of output data blocks.
    AliHLTUInt32_t fTotalOutputSize;      /// Total size in bytes of output data.
    AliHLTUInt32_t fComponentCycleTime;   /// Real wall time indicating the start of the data processing (micro seconds).
  };

  /**
   * @struct AliHLTComponentTableEntry
   * Structure to be send on SOR event through the chain.
   * The 'length' of the structure is variable and depends on the length
   * of the buffer at the end.
   *
   * ComponentTableEntries are sent with data type @ref kAliHLTDataTypeComponentTable
   * and are identified by a 32bit Id specification generated by a CRC
   * algorithm from the chain Id of the component. This is not a 100% unique
   * id but with a high probability. This approach accounts for the fact
   * that all components are separated processes. 
   *
   * The buffer consists of an array of 32bit Ids containing the Ids of
   * all direct parents taken from the specification of the data blocks.
   * The number of parents is stored in fNofParents. Each component forwards the
   * incoming component table entries with data type @ref kAliHLTDataTypeComponentFwdTable
   * by that the direct parents can be identified.
   *
   * Following this array a description string contains the chain id, component args, and
   * maybe more properties in the future. The current format is
   * 'chain_id{component_id:component args}' e.g. TPC-CF_00_0{TPCClusterFinder32Bit:-deconvolute-time}
   */
  struct AliHLTComponentTableEntry
  {
    AliHLTUInt32_t fStructSize;           /// Size of this structure in bytes.
    AliHLTUInt32_t fLevel;                /// Indicates from which processing stage this information is from.
    AliHLTUInt16_t fNofParents;           /// size of the array of parent ids
    AliHLTUInt8_t  fSizeDescription;      /// size of the description string in the appended buffer
    AliHLTUInt8_t  fBuffer[1];            /// the strings: chain id, component args, reserved
  };

  //////////////////////////////////////////////////////////////////////////
  //
  // Trigger meta information
  //
  //////////////////////////////////////////////////////////////////////////

  /** field size of fAttribute */
  const int gkAliHLTBlockDAttributeCount = 8;

  /** field size of fCommonHeader */
  const int gkAliHLTCommonHeaderCountV2 = 8;
  const int gkAliHLTCommonHeaderCountV3 = 10;
  const int gkAliHLTCommonHeaderCount = gkAliHLTCommonHeaderCountV3;

  /** size of the DDL list first version */
  const int gkAliHLTDDLListSizeV0 = 30;

  /** size of the DDL list after DCAL added to EMCAL */
  const int gkAliHLTDDLListSizeV1 = 31;

  /** size of the DDL list with AD */
  const int gkAliHLTDDLListSizeV2 =32;

  /** size of the DDL list */
  const int gkAliHLTDDLListSize = gkAliHLTDDLListSizeV2;

  /** Number of Trigger Classes of CTP in CDH */
  const int gkNCTPTriggerClassesV2 = 50;
  const int gkNCTPTriggerClassesV3 = 100;
  const int gkNCTPTriggerClasses = gkNCTPTriggerClassesV3;

  // make it also available as define for templates
#define NCTPTRIGGERCLASSES 100

  /**
   * @struct AliHLTEventDDLV0
   * First version of the DDL list event.
   * The struct is send with the DDLLIST event.
   * Used in the trigger structure for internal apperance of 
   * the DLLs as well as for the HLT readout list send to DAQ 
   * ( as DataType : kAliHLTDataTypeDDL )
   */
  struct AliHLTEventDDLV0
  {
    AliHLTUInt32_t fCount;                       /// Indicates the number of words in fList.
    AliHLTUInt32_t fList[gkAliHLTDDLListSizeV0];   /// The list of DDL enable/disable bits.
  };

  /**
   * @struct AliHLTEventDDLV1
   * DDL list event structure with extra word for DCAL bits.
   */
  struct AliHLTEventDDLV1
  {
    AliHLTUInt32_t fCount;                       /// Indicates the number of words in fList.
    AliHLTUInt32_t fList[gkAliHLTDDLListSizeV1];   /// The list of DDL enable/disable bits.
  };
  
  /**
   * @struct AliHLTEventDDLV2
   * DDL list event structure with extra word for AD bits.
   */
  struct AliHLTEventDDLV2
  {
    AliHLTUInt32_t fCount;                       /// Indicates the number of words in fList.
    AliHLTUInt32_t fList[gkAliHLTDDLListSizeV2];   /// The list of DDL enable/disable bits.
  };
  
  /**
   * @typedef AliHLTEventDDL
   * Current used default version of the AliHLTEventDDL structure.
   */
  typedef AliHLTEventDDLV2 AliHLTEventDDL;

  /**
   * @struct AliHLTEventTriggerData
   */
  struct AliHLTEventTriggerData
  {
    AliHLTUInt8_t  fAttributes[gkAliHLTBlockDAttributeCount];  /// List of data block attibutes.
    AliHLTUInt64_t fHLTStatus; /// Bit field 
    AliHLTUInt32_t fCommonHeaderWordCnt;  /// Number of words in fCommonHeader.
    AliHLTUInt32_t fCommonHeader[gkAliHLTCommonHeaderCount];  /// The common header words.
    union
    {
      AliHLTEventDDL fReadoutList;   /// The default readout list structure.
      AliHLTEventDDLV0 fReadoutListV0;   /// Access to the old version of the readout list structure.
      AliHLTEventDDLV1 fReadoutListV1;   /// Access to the readout list structure with DCAL included.
      AliHLTEventDDLV2 fReadoutListV2;   /// Access to the readout list structure with AD included.
    };
  };

  /**
   * @struct AliHLTComponentTriggerData
   * Trigger data
   */
  struct AliHLTComponentTriggerData
  {
    AliHLTUInt32_t fStructSize;  /// Size of this structure in bytes.
    AliHLTUInt32_t fDataSize;    /// Size of the data section (following this data member) in bytes.
    void* fData;                 /// Start of the data section.
  };

  //////////////////////////////////////////////////////////////////////////
  //
  // HLT Event Type Specification
  //
  //////////////////////////////////////////////////////////////////////////

  /** Unknown eventType specification */
  const AliHLTUInt32_t gkAliEventTypeUnknown = ~(AliHLTUInt32_t)0;
  /** SOR eventType specification */ 
  const AliHLTUInt32_t gkAliEventTypeStartOfRun=1;
  /** Data eventType specification */
  const AliHLTUInt32_t gkAliEventTypeData=2;
  /** EOR eventType specification */ 
  const AliHLTUInt32_t gkAliEventTypeEndOfRun=4;
  /** Corrupt eventType specification */
  const AliHLTUInt32_t gkAliEventTypeCorruptID=8;
  /** Calibration eventType specification */ 
  const AliHLTUInt32_t gkAliEventTypeCalibration=16;
  /** Software eventType specification */ 
  const AliHLTUInt32_t gkAliEventTypeSoftware=24;
  /** DataReplay eventType specification */
  const AliHLTUInt32_t gkAliEventTypeDataReplay=32;
  /** Configuration eventType specification */
  const AliHLTUInt32_t gkAliEventTypeConfiguration=34;
  /** Update DCS eventType specification */
  const AliHLTUInt32_t gkAliEventTypeReadPreprocessor=35;
  /** Tick eventType specification */ 
  const AliHLTUInt32_t gkAliEventTypeTick=64;
  /** Max eventType specification */ 
  const AliHLTUInt32_t gkAliEventTypeMax=64;

  //////////////////////////////////////////////////////////////////////////
  //
  // HLT defines and defaults
  //
  //////////////////////////////////////////////////////////////////////////

  /** invalid event id 
   * @ingroup alihlt_component_datatypes
   */
  const AliHLTEventID_t kAliHLTVoidEventID=~(AliHLTEventID_t)0;

  /** invalid data specification 
   * @ingroup alihlt_component_datatypes
   */
  const AliHLTUInt32_t kAliHLTVoidDataSpec = ~(AliHLTUInt32_t)0;

  /** invalid run no
   * @ingroup alihlt_component_datatypes
   */
  const AliHLTUInt32_t kAliHLTVoidRunNo = ~(AliHLTUInt32_t)0;

  /** invalid run type
   * @ingroup alihlt_component_datatypes
   */
  const AliHLTUInt32_t kAliHLTVoidRunType = ~(AliHLTUInt32_t)0;

  /** invalid run descriptor
   * @ingroup alihlt_component_datatypes
   */
  const AliHLTRunDesc kAliHLTVoidRunDesc={sizeof(AliHLTRunDesc), kAliHLTVoidRunNo, kAliHLTVoidRunType};

  /** invalid shared memory type */
  const AliHLTUInt32_t gkAliHLTComponentInvalidShmType = 0;

  /** invalid shared memory id */
  const AliHLTUInt64_t gkAliHLTComponentInvalidShmID = ~(AliHLTUInt64_t)0;

  /** invalid data type 
   * @ingroup alihlt_component_datatypes
   */
  const AliHLTComponentDataType kAliHLTVoidDataType = {
    sizeof(AliHLTComponentDataType),
    kAliHLTVoidDataTypeID,
    kAliHLTDataOriginVoid
  };

  /** all data types, means any + void data type
   * @ingroup alihlt_component_datatypes
   */
  const AliHLTComponentDataType kAliHLTAllDataTypes = {
    sizeof(AliHLTComponentDataType),
    kAliHLTAllDataTypesID,
    kAliHLTDataOriginAny
  };

  // there is currently a problem with rootcint if the predefined ids
  // (commented below) are used. rootcint does not find the id if they
  // are char arrays defined with {} and individual chars. If strings
  // are used it works fine
  /** any data type 
   * @ingroup alihlt_component_datatypes
   */
  const AliHLTComponentDataType kAliHLTAnyDataType = {
    sizeof(AliHLTComponentDataType),
    kAliHLTAnyDataTypeID,
    kAliHLTDataOriginAny
  };

  /** multiple output data types 
   * @ingroup alihlt_component_datatypes
   */
  extern const AliHLTComponentDataType kAliHLTMultipleDataType;

  /** data to file exchange subscriber 
   * @ingroup alihlt_component_datatypes
   */
  extern const AliHLTComponentDataType kAliHLTDataTypeFXSCalib;

  /** DDL list data type 
   * @ingroup alihlt_component_datatypes
   */
  extern const AliHLTComponentDataType kAliHLTDataTypeDDL;

  /** DAQ readout list 
   * @ingroup alihlt_component_datatypes
   */
  extern const AliHLTComponentDataType kAliHLTDataTypeDAQRDOUT;

  /** CLUSTERS data
   * Common data type for the output of cluster finders, the exact
   * format depends on the origin (detector)
   * @ingroup alihlt_component_datatypes
   */
  extern const AliHLTComponentDataType kAliHLTDataTypeClusters;

  /** SOR data type 
   * @ingroup alihlt_component_datatypes
   */
  extern const AliHLTComponentDataType kAliHLTDataTypeSOR;

  /** EOR data type 
   * @ingroup alihlt_component_datatypes
   */
  extern const AliHLTComponentDataType kAliHLTDataTypeEOR;

  /** Run type data block 
   * @ingroup alihlt_component_datatypes
   */
  extern const AliHLTComponentDataType kAliHLTDataTypeRunType;

  /** Event type specification 
   * @ingroup alihlt_component_datatypes
   */
  extern const AliHLTComponentDataType kAliHLTDataTypeEvent;

  /** ECS parameter event 
   * - sent during the SOR event by the framework
   * - contains the full ECS parameter string
   * @ingroup alihlt_component_datatypes
   */
  extern const AliHLTComponentDataType kAliHLTDataTypeECSParam; // {ECSPARAM:PRIV}

  /** Configuration event data type 
   * @ingroup alihlt_component_datatypes
   */
  extern const AliHLTComponentDataType kAliHLTDataTypeComConf;

  /** Direct configuration string block data type
   * @ingroup alihlt_component_datatypes
   */
  extern const AliHLTComponentDataType kAliHLTDataTypeConfig;

  /** Info string block data type
   * @ingroup alihlt_component_datatypes
   */
  extern const AliHLTComponentDataType kAliHLTDataTypeInfo;

  /** CDB entry block data type
   * @ingroup alihlt_component_datatypes
   */
  extern const AliHLTComponentDataType kAliHLTDataTypeCDBEntry;

  /** DCS value update event 
   * @ingroup alihlt_component_datatypes
   */
  extern const AliHLTComponentDataType kAliHLTDataTypeUpdtDCS;

  /** RAW DDL data specification, origin is 'any', data publisher origin correctly 
   * @ingroup alihlt_component_datatypes
   */
  extern const AliHLTComponentDataType kAliHLTDataTypeDDLRaw;

  /** AliMCEvent object data specification, origin is 'OFFL' 
   * @ingroup alihlt_component_datatypes
   */
  extern const AliHLTComponentDataType kAliHLTDataTypeMCObject;

  /** ESD vertex object data specification, origin is 'any' 
   * @ingroup alihlt_component_datatypes
   */
  extern const AliHLTComponentDataType kAliHLTDataTypeESDVertex;

   /** KF vertex object data specification, origin is 'any'
   * @ingroup alihlt_component_datatypes
   */
  extern const AliHLTComponentDataType kAliHLTDataTypeKFVertex;

  /** global vertexer data specification, origin is 'any'
   * @ingroup alihlt_component_datatypes
   */
  extern const AliHLTComponentDataType kAliHLTDataTypeGlobalVertexer;

  /** primary finder data specification, origin is 'any'
   * @ingroup alihlt_component_datatypes
   */
  extern const AliHLTComponentDataType kAliHLTDataTypePrimaryFinder;

  /** primary finder data specification, origin is 'any'
   * @ingroup alihlt_component_datatypes
   */
  extern const AliHLTComponentDataType kAliHLTDataTypeV0Finder;

  /** flat ESD object data specification, origin is 'any' 
   * @ingroup alihlt_component_datatypes
   */
  extern const AliHLTComponentDataType kAliHLTDataTypeFlatESD;

 /** flat ESD friend object data specification, origin is 'any' 
   * @ingroup alihlt_component_datatypes
   */
  extern const AliHLTComponentDataType kAliHLTDataTypeFlatESDFriend;

  /** flat ESD vertex object data specification, origin is 'any' 
   * @ingroup alihlt_component_datatypes
   */
  extern const AliHLTComponentDataType kAliHLTDataTypeFlatESDVertex;

  /** ESD object data specification, origin is 'any' 
   * @ingroup alihlt_component_datatypes
   */
  extern const AliHLTComponentDataType kAliHLTDataTypeESDObject;

  /** ESD friend object data specification, origin is 'any' 
   * @ingroup alihlt_component_datatypes
   */
  extern const AliHLTComponentDataType kAliHLTDataTypeESDfriendObject;

  /** ESD content data specification, origin is 'any' 
   * @ingroup alihlt_component_datatypes
   */
  extern const AliHLTComponentDataType kAliHLTDataTypeESDContent;

  /** ESD friend content data specification, origin is 'any' 
   * @ingroup alihlt_component_datatypes
   */
  extern const AliHLTComponentDataType kAliHLTDataTypeESDFriendContent;

  /** ESD Tree data specification, origin is 'any' 
   * @ingroup alihlt_component_datatypes
   */
  extern const AliHLTComponentDataType kAliHLTDataTypeESDTree;

  /** AliRoot TreeD data specification, origin is 'any' 
   * @ingroup alihlt_component_datatypes
   */
  extern const AliHLTComponentDataType kAliHLTDataTypeAliTreeD;

  /** AliRoot TreeR data specification, origin is 'any' 
   * @ingroup alihlt_component_datatypes
   */
  extern const AliHLTComponentDataType kAliHLTDataTypeAliTreeR;

  /** 16 bit Hardware address selection data specification, origin is 'any' 
   * @ingroup alihlt_component_datatypes
   */
  extern const AliHLTComponentDataType kAliHLTDataTypeHwAddr16;

  /** Event statistics 
   * @ingroup alihlt_component_datatypes
   */
  extern const AliHLTComponentDataType kAliHLTDataTypeEventStatistics;

  /** Event summary 
   * @ingroup alihlt_component_datatypes
   */
  extern const AliHLTComponentDataType kAliHLTDataTypeEventSummary;

  /** Event statistics 
   * @ingroup alihlt_component_datatypes
   */
  extern const AliHLTComponentDataType kAliHLTDataTypeRunStatistics;

  /** Run summary 
   * @ingroup alihlt_component_datatypes
   */
  extern const AliHLTComponentDataType kAliHLTDataTypeRunSummary;

  /** Trigger decision
   * - origin : kAliHLTDataOriginOut ( HLT )
   * @ingroup alihlt_component_datatypes
   */
  extern const AliHLTComponentDataType kAliHLTDataTypeTriggerDecision;   // {TRIG_DEC:HLT }

  /** Trigger decision
   * - origin : kAliHLTDataOriginOut ( HLT )
   * @ingroup alihlt_component_datatypes
   */
  extern const AliHLTComponentDataType kAliHLTDataTypeReadoutList;   // {HLTRDLST:HLT }

  /** Global trigger decision
   * - origin : kAliHLTDataOriginOut ( HLT )
   * @ingroup alihlt_component_datatypes
   */
  extern const AliHLTComponentDataType kAliHLTDataTypeGlobalTrigger;     // {GLOBTRIG:HLT }

  /** Component block statistics
   * @ingroup alihlt_component_datatypes
   */
  extern const AliHLTComponentDataType kAliHLTDataTypeComponentStatistics;

  /** Component table
   * To be sent on SOR event, each component adds it's chain id string
   * and a generated 32bit identifier to the table
   * @ingroup alihlt_component_datatypes
   */
  extern const AliHLTComponentDataType kAliHLTDataTypeComponentTable;

  /** Forwarded component table
   * To be sent on SOR event, each component forwards blocks of type
   * @ref kAliHLTDataTypeComponentTable was kAliHLTDataTypeComponentFwdTable
   * after adding the parent ids to its own table struct.
   * @ingroup alihlt_component_datatypes
   */
  extern const AliHLTComponentDataType kAliHLTDataTypeComponentFwdTable;

  /**
   * Data type for the Common Data Header and readout list information sent by TCPDumpSubscriber.
   * @ingroup alihlt_component_datatypes
   */
  extern const AliHLTComponentDataType kAliHLTDataTypeTriggerMetaBlock;     // {METADATA:PRIV}

  //////////////////////////////////////////////////////////////////////////
  //
  // Data Types for Monitoring objects
  //
  //////////////////////////////////////////////////////////////////////////

  /** general ROOT TObject 
   * @ingroup alihlt_component_datatypes
   */
  extern const AliHLTComponentDataType kAliHLTDataTypeTObject;            // {ROOTTOBJ,"***"}

  /** ROOT streamer info
   * @ingroup alihlt_component_datatypes
   */
  extern const AliHLTComponentDataType kAliHLTDataTypeStreamerInfo;       // {ROOTSTRI,HLT }
									  		
  /** ROOT TObjArray 
   * @ingroup alihlt_component_datatypes
   */							  		
  extern const AliHLTComponentDataType kAliHLTDataTypeTObjArray;	  // {ROOTOBAR,"***"}
									  		
  /** ROOT TTree 
   * @ingroup alihlt_component_datatypes
   */							  		
  extern const AliHLTComponentDataType kAliHLTDataTypeTTree;		  // {ROOTTREE,"***"}
									  		
  /** ROOT TH1 (can be used for all histograms, they derive from TH1) 
   * @ingroup alihlt_component_datatypes
   */  		
  extern const AliHLTComponentDataType kAliHLTDataTypeHistogram;	  // {ROOTHIST,"***"}
									  		
  /** ROOT TNtuple 
   * @ingroup alihlt_component_datatypes
   */							  		
  extern const AliHLTComponentDataType kAliHLTDataTypeTNtuple;		  // {ROOTTUPL,"***"}

  /** Global input trigger counters.
   * - origin : kAliHLTDataOriginOut ( HLT )
   * @ingroup alihlt_component_datatypes
   */
  extern const AliHLTComponentDataType kAliHLTDataTypeInputTriggerCounters;     // {INTRGCNT:HLT }

  /** Global output trigger counters.
   * - origin : kAliHLTDataOriginOut ( HLT )
   * @ingroup alihlt_component_datatypes
   */
  extern const AliHLTComponentDataType kAliHLTDataTypeOutputTriggerCounters;     // {OTTRGCNT:HLT }

  /** General track array for the barrel tracks based on AliExternalTrackParam
   * Data format defined by AliHLTTracksData
   *
   * We follow the naming scheme of AliESDEvent where 'Tracks' denote the
   * barrel tracks and detector tracks get names 'DETTracks'
   * @ingroup alihlt_component_datatypes
   */	
  extern const AliHLTComponentDataType kAliHLTDataTypeTrack;              // {HLTTRACK,"***"}

  /** Track Monte Carlo information
   */
  extern const AliHLTComponentDataType kAliHLTDataTypeTrackMC;            // {TRACK_MC,"***"}

  /** TClonesArray of AliExternalTrackParam
   * @ingroup alihlt_component_datatypes
   */	
  extern const AliHLTComponentDataType kAliHLTDataTypeExternalTrackParam; // {TCAEXTTR,"***"}

  /** Container containing jets (AliHLTJETJets)
   * Containing TClonesArray of AliAODJets 
   * @ingroup alihlt_component_datatypes
   */	
  extern const AliHLTComponentDataType kAliHLTDataTypeJet;                // {HLTJETV0,"***"}
  
  /** Container of ITS tracks
   * @ingroup alihlt_component_datatypes
   */	
  extern const AliHLTComponentDataType fgkITSTracksDataType;

  /** Container of ITS SAP tracker data
   * @ingroup alihlt_component_datatypes
   */	
  extern const AliHLTComponentDataType kAliHLTDataTypeITSSAPData;

  /** Container of calorimeter clusters
   * @ingroup alihlt_component_datatypes
   */	
  extern const AliHLTComponentDataType kAliHLTDataTypeCaloCluster; 

  /** Container of calorimeter triggers
   * @ingroup alihlt_component_datatypes
   */
  extern const AliHLTComponentDataType kAliHLTDataTypeCaloTrigger;

  /** Container of dEdx
   * @ingroup alihlt_component_datatypes
   */
  extern const AliHLTComponentDataType kAliHLTDataTypedEdx;

  /** Container of dNdPt
   * @ingroup alihlt_component_datatypes
   */
  extern const AliHLTComponentDataType kAliHLTDataTypedNdPt;
  
  extern const AliHLTComponentDataType kAliHLTDataTypeCustomTrigger;

  //////////////////////////////////////////////////////////////////////////
  //
  // FXS subscriber meta information
  //
  //////////////////////////////////////////////////////////////////////////

  const int gkAliHLTFXSHeaderfOriginSize = 4;
  const int gkAliHLTFXSHeaderfFileIDSize = 128;
  const int gkAliHLTFXSHeaderfDDLNumberSize = 64;

  /** Header in front of the data payload, in order to sent data to the FXS. */
  struct AliHLTFXSHeader
  {
    AliHLTUInt32_t fHeaderVersion;   /// HLT software version number.
    AliHLTUInt32_t fRunNumber;       /// The current run number.
    char fOrigin[gkAliHLTFXSHeaderfOriginSize];   /// The detector from which the FXS data is received.
    char fFileID[gkAliHLTFXSHeaderfFileIDSize];   /// File identifier for the stored data.
    char fDDLNumber[gkAliHLTFXSHeaderfDDLNumberSize];  /// The DDL bits.
  };  

  //////////////////////////////////////////////////////////////////////////
  //
  // Component running environment
  //
  //////////////////////////////////////////////////////////////////////////

  /** definition of a void fct pointer */
  typedef void (*AliHLTfctVoid)();

  /** logging function */
  typedef int (*AliHLTfctLogging)( void* param, 
				   AliHLTComponentLogSeverity severity,
				   const char* origin,
				   const char* keyword,
				   const char* message);

  /**
   * @struct AliHLTAnalysisEnvironment
   * Running environment for analysis components.
   * The struct describes function callbacks for actions to be
   * carried out by the calling framework, like memory allocation,
   * property callbecks, logging, etc.
   *
   * @ingroup alihlt_wrapper_interface
   */
  struct AliHLTAnalysisEnvironment
  {
    /** size of the structure */
    AliHLTUInt32_t fStructSize;

    /** the component parameter given by the framework on creation */
    void* fParam;

    /** allocated memory */
    void* (*fAllocMemoryFunc)( void* param, unsigned long size );

    /** allocate an EventDoneData structure. */
    int (*fGetEventDoneDataFunc)( void* param, AliHLTEventID_t eventID, unsigned long size, AliHLTComponentEventDoneData** edd );

    /** logging callback */
    AliHLTfctLogging fLoggingFunc;
  };
#if 0
  // I just keep this as a note pad. Has to be added to the end of the structure
  // future addition already foreseen/envisioned
  // IMPORTANT: don not just remove the defines as this breaks the binary
  // compatibility
  int (*fAllocShmMemoryFunc)( void* param, unsigned long size, AliHLTComponentBlockData* blockLocation );
#endif

  /**
   * @struct AliHLTComponentEnvironment
   * This was the original definition of the running environment.
   * Due to a bug in the AliRootWrapperSubscriber/SimpleComponentWrapper,
   * this structure can not be used any longer but is kept for backward
   * compatibility. 
   * @note The external interface provided by the libHLTbase is now kept
   * frozen but should not be used any more. Use the interface provided
   * by the libHLTinterface library.
   *
   * @ingroup alihlt_wrapper_interface_deprecated
   */
  struct AliHLTComponentEnvironment
  {
    AliHLTUInt32_t fStructSize;
    void* fParam;
    void* (*fAllocMemoryFunc)( void* param, unsigned long size );
    int (*fGetEventDoneDataFunc)( void* param, AliHLTEventID_t eventID, unsigned long size, AliHLTComponentEventDoneData** edd );
    AliHLTfctLogging fLoggingFunc;
  };

  //////////////////////////////////////////////////////////////////////////
  //
  // The external interface definition
  //
  //////////////////////////////////////////////////////////////////////////

  /**
   * The component handle.
   * Used as indification in the outside world.
   * @ingroup alihlt_wrapper_interface
   */
  typedef void* AliHLTComponentHandle;

  /** @ingroup alihlt_wrapper_interface */
  const AliHLTComponentHandle kEmptyHLTComponentHandle = 0;

  /**
   * Get a system call of the interface.
   * @param function signature
   * @return pointer to system call
   * @ingroup alihlt_wrapper_interface
   */
  typedef void* (*AliHLTAnalysisFctGetInterfaceCall)(const char*);

# define ALIHLTANALYSIS_INTERFACE_LIBRARY  "libHLTinterface.so"
# define ALIHLTANALYSIS_FCT_GETINTERFACECALL  "AliHLTAnalysisGetInterfaceCall"

  /** @ingroup alihlt_wrapper_interface */
  typedef int (*AliHLTExtFctInitSystem)( unsigned long version, AliHLTAnalysisEnvironment* externalEnv, unsigned long runNo, const char* runType );

  /** @ingroup alihlt_wrapper_interface */
  typedef int (*AliHLTExtFctDeinitSystem)();

  /** @ingroup alihlt_wrapper_interface */
  typedef int (*AliHLTExtFctLoadLibrary)( const char* );

  /** @ingroup alihlt_wrapper_interface */
  typedef int (*AliHLTExtFctUnloadLibrary)( const char* );

  /** @ingroup alihlt_wrapper_interface */
  typedef int (*AliHLTExtFctCreateComponent)( const char*, void*, int, const char**, AliHLTComponentHandle*, const char* description );

  /** @ingroup alihlt_wrapper_interface */
  typedef int (*AliHLTExtFctDestroyComponent)( AliHLTComponentHandle );

  /** @ingroup alihlt_wrapper_interface */
  typedef int (*AliHLTExtFctProcessEvent)( AliHLTComponentHandle, const AliHLTComponentEventData*, const AliHLTComponentBlockData*, 
					   AliHLTComponentTriggerData*, AliHLTUInt8_t*,
					   AliHLTUInt32_t*, AliHLTUInt32_t*, 
					   AliHLTComponentBlockData**,
					   AliHLTComponentEventDoneData** );

  /** @ingroup alihlt_wrapper_interface */
  typedef int (*AliHLTExtFctGetOutputDataType)( AliHLTComponentHandle, AliHLTComponentDataType* );

  /** @ingroup alihlt_wrapper_interface */
  typedef int (*AliHLTExtFctGetOutputSize)( AliHLTComponentHandle, unsigned long*, double* );

}

#include <bitset>  
typedef std::bitset<NCTPTRIGGERCLASSES> AliHLTTriggerMask_t;

using namespace std;

//////////////////////////////////////////////////////////////////////////
//
// Data type helper functions
//
//////////////////////////////////////////////////////////////////////////

/** exact comparison of HLT component data types
 * @ingroup alihlt_component_datatypes
 */
inline bool MatchExactly( const AliHLTComponentDataType& dt1, const AliHLTComponentDataType& dt2 )
{
  for ( int i = 0; i < kAliHLTComponentDataTypefIDsize; i++ )
    if ( dt1.fID[i] != dt2.fID[i] )
      return false;
  for ( int i = 0; i < kAliHLTComponentDataTypefOriginSize; i++ )
    if ( dt1.fOrigin[i] != dt2.fOrigin[i] )
      return false;
  return true;
}

/** Comparison operator for HLT component data types.
 * The operator takes wildcards into account, i.e. the ::kAliHLTAnyDataType,
 * ::kAliHLTAnyDataTypeID and ::kAliHLTDataOriginAny definitions.
 * @ingroup alihlt_component_datatypes
 */
inline bool operator==( const AliHLTComponentDataType& dt1, const AliHLTComponentDataType& dt2 )
{
  if (MatchExactly(dt1, kAliHLTAllDataTypes)) return true;
  if (MatchExactly(dt2, kAliHLTAllDataTypes)) return true;

  bool any1=true, any2=true, void1=true, void2=true, match=true;
  for ( int i = 0; i < kAliHLTComponentDataTypefOriginSize; i++ ) {
    any1&=(dt1.fOrigin[i]==kAliHLTDataOriginAny[i]);
    any2&=(dt2.fOrigin[i]==kAliHLTDataOriginAny[i]);
    void1&=(dt1.fOrigin[i]==kAliHLTDataOriginVoid[i]);
    void2&=(dt2.fOrigin[i]==kAliHLTDataOriginVoid[i]);
    match&=dt1.fOrigin[i]==dt2.fOrigin[i];
    if (!(match || (any2 && !void1) || (any1 && !void2)))
      return false;
  }

  any1=true, any2=true, match=true;
  for ( int i = 0; i < kAliHLTComponentDataTypefIDsize; i++ ) {
    any1&=(dt1.fID[i]==kAliHLTAnyDataTypeID[i]);
    any2&=(dt2.fID[i]==kAliHLTAnyDataTypeID[i]);
    void1&=(dt1.fID[i]==kAliHLTVoidDataTypeID[i]);
    void2&=(dt2.fID[i]==kAliHLTVoidDataTypeID[i]);
    match&=dt1.fID[i]==dt2.fID[i];
    if (!(match || (any2 && !void1) || (any1 && !void2)))
      return false;
  }
  return true;
}

/** Comparison operator for HLT component data types
 * Invers of operator==
 * @ingroup alihlt_component_datatypes
 */
inline bool operator!=( const AliHLTComponentDataType& dt1, const AliHLTComponentDataType& dt2 )
{
  return !(dt1==dt2);
}

/** merge operator for HLT component data types and origins
 * @ingroup alihlt_component_datatypes
 */
inline AliHLTComponentDataType operator|(const AliHLTComponentDataType srcdt, const char origin[kAliHLTComponentDataTypefOriginSize])
{
  AliHLTComponentDataType dt=srcdt;
  for ( int i = 0; i < kAliHLTComponentDataTypefOriginSize; i++ )
    dt.fOrigin[i]=origin[i];
  return dt;
}

/**
 * Helper function to initialize a data type from an id char array and origin string.
 * @return data type structure initialized with the specified id and origin
 * @ingroup alihlt_component_datatypes
 */
inline AliHLTComponentDataType AliHLTComponentDataTypeInitializer(const char id[kAliHLTComponentDataTypefIDsize], const char* origin)
{
  AliHLTComponentDataType dt=kAliHLTVoidDataType;
  int i=0;
  for (i = 0; i < kAliHLTComponentDataTypefIDsize && id[i]!=0; i++)
    dt.fID[i]=id[i];
  for (i = 0; i < kAliHLTComponentDataTypefOriginSize && origin[i]!=0; i++ )
    dt.fOrigin[i]=origin[i];
  return dt;
}


/**
 * Helper function as above, but takes 0 terminates string input and pads with  spaces on the right
 */
 
inline AliHLTComponentDataType AliHLTComponentDataTypeInitializerWithPadding(const char* ID, const char* origin)
{
  char src[kAliHLTComponentDataTypefIDsize + 1];
  char org[kAliHLTComponentDataTypefOriginSize + 1];
  int j;
  int max = kAliHLTComponentDataTypefIDsize < strlen(ID) ? kAliHLTComponentDataTypefIDsize : strlen(ID);
  for (j = 0;j < max;j++) src[j] = ID[j];
  for (;j < kAliHLTComponentDataTypefIDsize;j++) src[j] = ' ';
  src[j] = 0;
  max = kAliHLTComponentDataTypefOriginSize < strlen(origin) ? kAliHLTComponentDataTypefOriginSize : strlen(origin);
  for (j = 0;j < max;j++) org[j] = origin[j];
  for (;j < kAliHLTComponentDataTypefOriginSize;j++) org[j] = ' ';
  org[j] = 0;
  return AliHLTComponentDataTypeInitializer(src, org);
}

/**
 * Helper function to initialize a data type from a default data type and
 * an origin string. Basically it merges the specified origin into the data
 * type.
 * @return data type structure initialized with the id from specified data type
 *         and origin
 * @ingroup alihlt_component_datatypes
 */
inline AliHLTComponentDataType AliHLTComponentDataTypeInitializer(const AliHLTComponentDataType src, const char* origin)
{
  return AliHLTComponentDataTypeInitializer(src.fID, origin);
}

#endif <|MERGE_RESOLUTION|>--- conflicted
+++ resolved
@@ -81,10 +81,7 @@
  *  21       Add AliHLTDataTopic struct for ZMQ communication (as header).
  *  22       Add kAliHLTDataOriginPTR for passing pointers between threads
  *  23       Add Calo Trigger definitions
-<<<<<<< HEAD
-=======
  *  24       Add CONFIG,INFO and CDBEntry data block types
->>>>>>> b50665b2
  */
 #define ALIHLT_DATA_TYPES_VERSION 23
 
