#include "zmq.h"
#include <iostream>
#include "AliHLTDataTypes.h"
#include "AliHLTComponent.h"
#include "AliHLTMessage.h"
#include "TClass.h"
#include "TMap.h"
#include "TPRegexp.h"
#include "TObjString.h"
#include "TH1.h"
#include "TList.h"
#include "TMessage.h"
#include "TRint.h"
#include "TApplication.h"
#include <time.h>
#include <string>
#include <map>
#include "AliZMQhelpers.h"
#include "TTimeStamp.h"

//this is meant to become a class, hence the structure with global vars etc.
//Also the code is rather flat - it is a bit of a playground to test ideas.
//TODO structure this at some point, e.g. introduce a SIMPLE unified way of handling
//zmq payloads, maybe a AliZMQmessage class which would by default be multipart and provide
//easy access to payloads based on topic or so (a la HLT GetFirstInputObject() etc...)

//methods
Int_t ProcessOptionString(TString arguments);
Int_t InitZMQ();
void* work(void* param);
Int_t Run();

Int_t HandleDataIn(aliZMQmsg::iterator block, void* /*socket*/=NULL);
Int_t HandleRequest(aliZMQmsg::iterator block, void* /*socket*/=NULL);

Int_t DoReceive(aliZMQmsg::iterator block, void* socket);
Int_t DoSend(void* socket);
Int_t DoReply(aliZMQmsg::iterator block, void* socket);
Int_t DoRequest(void* /*socket*/);
Int_t DoControl(aliZMQmsg::iterator block, void* socket);

//merger private functions
int ResetOutputData(Bool_t force=kFALSE);
int ClearOutputData();
Int_t Merge(TObject* object, TCollection* list);
int AddNewObject(TObject* object);
int RemoveEntry(TObject* object);

//configuration vars
Bool_t  fVerbose = kFALSE;
TString fZMQconfigIN  = "PULL";
TString fZMQsubscriptionIN = "";
TString fZMQconfigOUT  = "PUSH";
TString fZMQconfigMON  = "REP";
TString fZMQconfigSYNC  = "";
Int_t   fZMQmaxQueueSize = 10;
Int_t   fZMQtimeout = -1;

Bool_t  fResetOnSend = kFALSE;      //reset on each send (also on scheduled pushing)
Bool_t  fResetOnRequest = kFALSE;   //reset once after a single request

Bool_t  fAllowGlobalReset=kTRUE;
Bool_t  fAllowControlSequences=kTRUE;
Bool_t  fAllowResetOnRequest=kTRUE;
Bool_t  fAllowResetAtSOR=kTRUE;
Bool_t  fAllowClearAtSOR=kFALSE;

TPRegexp* fSendSelection = NULL;
TPRegexp* fUnSendSelection = NULL;
TString fTitleAnnotation = "";

Int_t fRunNumber = 0;
std::string fInfo;           //cache for the info string
stringMap fInfoMap;

//internal state
TMap fMergeObjectMap;        //map of the merged objects, all incoming stuff is merged into these
TMap fMergeListMap;          //map with the lists of objects to be merged in
Int_t fMaxObjects = 1;        //trigger merge after this many messages

long fPushbackPeriod = -1;        //in seconds, -1 means never
TTimeStamp fLastPushBackTime;
Bool_t fCacheOnly = kFALSE;
aliZMQrootStreamerInfo* fSchema = NULL;
bool fSchemaOnRequest = false;
bool fSchemaOnSend = false;
int fCompression = 1;

//ZMQ stuff
void* fZMQcontext = NULL;    //ze zmq context

void* fZMQmon = NULL;        //the request-reply socket, here we request the merged data
void* fZMQout = NULL;        //the monitoring socket, here we publish a copy of the data
void* fZMQin  = NULL;        //the in socket - entry point for the data to be merged.
void* fZMQsync = NULL;

const char* fUSAGE = 
    "ZMQROOTmerger options: Merge() all ROOT mergeables in the message.\n"
    "merge based on what GetName() returns, the merged data can be retrieved at any time.\n"
    " -in : data in, zmq config string, e.g. PUSH>tcp://localhost:123123\n"
    " -out : data out\n"
    " -mon : monitoring socket\n"
    " -sync : sync socket, will send the INFO block on run change, has to be PUB or SUB\n"
    " -Verbose : print some info\n"
    " -pushback-period : push the merged data once every n seconds\n"
    " -ResetOnSend : always reset after send\n"
    " -ResetOnRequest : reset once after reply\n"
    " -AllowGlobalReset :  allow a global \'reset\' on request\n"
    " -AllowResetOnRequest : allow reset on request\n"
    " -AllowResetAtSOR : allow reset at change of run\n"
    " -AllowClearAtSOR : clear the histograms at change of run, works only if AllowResetAtSOR=0\n"
    " -AllowControlSequences : allow control seqs (CONFIG messages)\n"
    " -MaxObjects : merge after this many objects are in (default 1)\n"
    " -reset : reset NOW\n"
    " -select : set the selection regex for sending out objects,\n" 
    "           valid for one reply if used in a request,\n"
    " -unselect : as above, only inverted\n"
    " -cache : don't merge, only cache (i.e. replace)\n"
    " -annotateTitle : prepend string to title (if applicable)\n"
    " -ZMQtimeout: when to timeout the sockets\n"
    " -schema : include the ROOT streamer infos in the messages containing ROOT objects\n"
    " -SchemaOnRequest : include streamers ONCE (after a request)\n"
    " -SchemaOnSend : include streamers ALWAYS in each sent message\n"
    ;

void* work(void* /*param*/)
{
  return NULL;
}

//_______________________________________________________________________________________
Int_t Run()
{
  //main loop
  while(1)
  {
    Int_t nSockets=4;
    zmq_pollitem_t sockets[] = { 
      { fZMQin, 0, ZMQ_POLLIN, 0 },
      { fZMQout, 0, ZMQ_POLLIN, 0 },
      { fZMQmon, 0, ZMQ_POLLIN, 0 },
      { fZMQsync, 0, ZMQ_POLLIN, 0 },
    };

    Int_t rc = 0;
    errno=0;

    Int_t inType=alizmq_socket_type(fZMQin);
    Int_t outType=alizmq_socket_type(fZMQout);
    Int_t monType=alizmq_socket_type(fZMQmon);
    Int_t syncType=alizmq_socket_type(fZMQsync);
    
    //request first
    if (inType==ZMQ_REQ) DoRequest(fZMQin);
    if (outType==ZMQ_REQ) DoRequest(fZMQout);
    if (monType==ZMQ_REQ) DoRequest(fZMQmon);

    //wait for the data
    //poll sockets - we want to take action on one of two conditions:
    //  1 - request comes in - then we merge whatever is not yet merged and send
    //  2 - data comes in - then we add it to the merging list
    rc = zmq_poll(sockets, nSockets, fZMQtimeout); //poll sockets
    if (rc==-1 && errno==ETERM)
    {
      //this can only happen it the context was terminated, one of the sockets are
      //not valid or operation was interrupted
      Printf("zmq_poll was interrupted! rc = %i, %s", rc, zmq_strerror(errno));
      break;
    }

    //if we time out (waiting for a response) reinit the REQ socket(s)
    if (rc==0)
    {
      if (inType==ZMQ_REQ) {
        if (fVerbose) printf("no reply from %s in %i ms, server died?\n", fZMQconfigIN.Data(), fZMQtimeout);
        rc = alizmq_socket_init(fZMQin, fZMQcontext, fZMQconfigIN.Data(), fZMQtimeout, fZMQmaxQueueSize);
      }
      if (outType==ZMQ_REQ) {
        if (fVerbose) printf("no reply from %s in %i ms, server died?\n", fZMQconfigOUT.Data(), fZMQtimeout);
        alizmq_socket_init(fZMQout, fZMQcontext, fZMQconfigOUT.Data(), fZMQtimeout, fZMQmaxQueueSize);
      }
      if (monType==ZMQ_REQ) {
        if (fVerbose) printf("no reply from %s in %i ms, server died?\n", fZMQconfigMON.Data(), fZMQtimeout);
        alizmq_socket_init(fZMQmon, fZMQcontext, fZMQconfigMON.Data(), fZMQtimeout, fZMQmaxQueueSize);
      }
    }

    //data present socket 0 - in
    if (sockets[0].revents & ZMQ_POLLIN)
    {
      aliZMQmsg message;
      alizmq_msg_recv(&message, fZMQin, 0);
      for (aliZMQmsg::iterator i=message.begin(); i!=message.end(); ++i)
      {
        if (alizmq_socket_type(fZMQin)==ZMQ_REP) 
        { HandleRequest(i, fZMQin); }
        else
        { HandleDataIn(i, fZMQout); }
      }
      alizmq_msg_close(&message);
    } //socket 0

    //data present socket 1 - out
    if (sockets[1].revents & ZMQ_POLLIN)
    {
      aliZMQmsg message;
      alizmq_msg_recv(&message, fZMQout, 0);
      for (aliZMQmsg::iterator i=message.begin(); i!=message.end(); ++i)
      {
        if (alizmq_socket_type(fZMQout)==ZMQ_REP) 
        { HandleRequest(i, fZMQout); }
        else
        { HandleDataIn(i, fZMQin); }
      }
      alizmq_msg_close(&message);
    }//socket 1
    
    //data present socket 2 - mon
    if (sockets[2].revents & ZMQ_POLLIN)
    {
      aliZMQmsg message;
      alizmq_msg_recv(&message, fZMQmon, 0);
      for (aliZMQmsg::iterator i=message.begin(); i!=message.end(); ++i)
      {
        if (alizmq_socket_type(fZMQmon)==ZMQ_REP) 
        { HandleRequest(i, fZMQmon); }
        else
        { HandleDataIn(i, fZMQmon); }
      }
      alizmq_msg_close(&message);
    }//socket 2
    
    //data present socket 3 - mon
    if (sockets[3].revents & ZMQ_POLLIN)
    {
      aliZMQmsg message;
      alizmq_msg_recv(&message, fZMQsync, 0);
      for (aliZMQmsg::iterator i=message.begin(); i!=message.end(); ++i)
      {
        HandleDataIn(i, fZMQsync);
      }
      alizmq_msg_close(&message);
    }//socket 3
  }//main loop

  return 0;
}

//_____________________________________________________________________
Int_t DoControl(aliZMQmsg::iterator block, void* socket)
{
  AliHLTDataTopic topic;
  alizmq_msg_iter_topic(block, topic);

  if (topic.GetID().compare(0,kAliHLTComponentDataTypefIDsize,kAliHLTDataTypeCDBEntry.fID,kAliHLTComponentDataTypefIDsize)==0)
  {
    //dont merge CDB entries, just cache them
  }
  else if (topic.GetID().compare(0,kAliHLTComponentDataTypefIDsize,kAliHLTDataTypeStreamerInfo.fID,kAliHLTComponentDataTypefIDsize)==0)
  {
    //extract the streamer infos
    if (fVerbose) printf("unpacking ROOT streamer infos... %s\n", topic.GetID().c_str());
    alizmq_msg_iter_init_streamer_infos(block);
    return 1;
  }
  else if (fAllowControlSequences && topic.GetID().compare(0,6,"CONFIG")==0)
  {
    //reconfigure (first send a reply to not cause problems on the other end)
    std::string requestBody;
    alizmq_msg_iter_data(block, requestBody);
    if (fVerbose) printf("received CONFIG %s\n", requestBody.c_str());
    ProcessOptionString(requestBody.c_str());
    return 1;
  }
  else if (topic.GetID().compare(0,4,"INFO")==0)
  {
    //check if we have a runnumber in the string
    alizmq_msg_iter_data(block, fInfo);
    fInfoMap = ParseParamString(fInfo);
    int runnumber = atoi(fInfoMap["run"].c_str());

    if (fVerbose) printf("received run=%i\n",runnumber);

    if (runnumber!=fRunNumber && fAllowResetAtSOR) 
    {
      if (ResetOutputData(fAllowResetAtSOR)>0)
      {
        if (fVerbose) printf("Run changed, merger reset!\n");
      }
    }
    else if (runnumber!=fRunNumber && fAllowClearAtSOR)
    {
      if (ClearOutputData()>0)
      {
        if (fVerbose) printf("Run changed, objects cleared!\n");
      }
    }
    if (runnumber != fRunNumber && fZMQsync)
    {
      alizmq_msg_send(kAliHLTDataTypeInfo, fInfo, fZMQsync, ZMQ_DONTWAIT);
    }
   fRunNumber = runnumber; 

    return 1;
  }
  
  return 0;
}

//_____________________________________________________________________
Int_t HandleRequest(aliZMQmsg::iterator block, void* socket)
{
  DoControl(block, socket);
  return DoReply(block, socket);
}

//_____________________________________________________________________
Int_t HandleDataIn(aliZMQmsg::iterator block, void* socket)
{
  if (DoControl(block, socket)>0) return 0;
  return DoReceive(block, socket);
}

//_____________________________________________________________________
Int_t DoReply(aliZMQmsg::iterator block, void* socket)
{
  if (fVerbose) printf("replying!\n");
  int rc = DoSend(socket);

  //reset the "one shot" options to default values
  fResetOnRequest = kFALSE;
  fSchemaOnRequest = false;
  if (fVerbose && (fSendSelection || fUnSendSelection)) 
  {
    Printf("unsetting include=%s, exclude=%s",
        (fSendSelection)?fSendSelection->GetPattern().Data():"", 
        (fUnSendSelection)?fUnSendSelection->GetPattern().Data():"");
  }
  delete fSendSelection; fSendSelection=NULL;
  delete fUnSendSelection; fUnSendSelection=NULL;
  return rc;
}

//_____________________________________________________________________
int AddNewObject(const char* name, TObject* object, TMap* map)
{
  map->Add(new TObjString(name), object);
  if (!fTitleAnnotation.IsNull())
  {
    TNamed* named = dynamic_cast<TNamed*>(object);
    if (!named) return 0;
    
    TString title = named->GetTitle();
    title = fTitleAnnotation + " " + title;
    named->SetTitle(title);
  }
  return 0;
}

//_____________________________________________________________________
int RemoveEntry(TPair* entry, TMap* map)
{
  TObject* key = entry->Key();
  TPair* removedEntry = map->RemoveEntry(key);
  if (removedEntry != entry) return -1;
  delete entry->Key();
  delete entry->Value();
  delete entry;
  return 0;
}

//_____________________________________________________________________
Int_t DoReceive(aliZMQmsg::iterator block, void* socket)
{
  //handle the message
  //add to the list of objects to merge for each object type (by name)
  //topic
  AliHLTDataTopic dataTopic;
  alizmq_msg_iter_topic(block, dataTopic);

  if (fVerbose) Printf("in: data: %s, size: %zu bytes", dataTopic.Description().c_str(), zmq_msg_size(block->second));
  TObject* object = NULL;
  alizmq_msg_iter_data(block, object);

  if (object)
  {
    const char* name = object->GetName();
    TList* mergingList = static_cast<TList*>(fMergeListMap.GetValue(name));
    TPair* entry = static_cast<TPair*>(fMergeObjectMap.FindObject(name));
    if (!entry)
    {
      if (fVerbose) Printf("adding %s to fMergeObjectMap as first instance", name);
      AddNewObject(name, object, &fMergeObjectMap);
    }
    else if (!mergingList && !fCacheOnly) 
    {
      if (fVerbose) Printf("adding a new list %s to fMergeListMap", name);
      mergingList = new TList();
      mergingList->SetOwner();
      AddNewObject(name, mergingList, &fMergeListMap);
    }
    else
    {
      //add object and maybe merge
      if (fCacheOnly)
      {
        if (fVerbose) Printf("caching  %s's",name);
        RemoveEntry(entry, &fMergeObjectMap);
        AddNewObject(name, object, &fMergeObjectMap);
      }
      else
      {
        mergingList->AddLast(object);
        if (mergingList->GetEntries() >= fMaxObjects)
        {
          if (fVerbose) Printf("%i %s's in, merging",mergingList->GetEntries(),name);
          TObject* mergingObject = entry->Value();
          int rc = Merge(mergingObject, mergingList);
          if (rc<0)
          {
            if (fVerbose) Printf("Merging failed, replacing with new object %s",name);
            RemoveEntry(entry, &fMergeObjectMap);
            mergingList->Remove(object);
            //if the merging list has more objects, flush the list to avoid problems
            if (mergingList->GetEntries()>0) mergingList->Delete();
            AddNewObject(name, object, &fMergeObjectMap);
          }
        }
      }
    }
  }
  else
  {
    if (fVerbose) Printf("no object!");
  }
  
  if (fPushbackPeriod>=0)
  {
    TTimeStamp time;
    if ((time.GetSec()-fLastPushBackTime.GetSec())>=fPushbackPeriod)
    {
      if (fVerbose) printf("pushback!\n");
      DoSend(socket);
      fLastPushBackTime.Set();
    }

  }

  return 0;
}

//______________________________________________________________________________
Int_t DoRequest(void* socket)
{
  //just send an empty request
  if (fVerbose) Printf("sending an empty request");
  alizmq_msg_send("", "", socket, 0);
  return 0;
}

//______________________________________________________________________________
Int_t DoSend(void* socket)
{
  //send back merged data, one object per frame

  aliZMQmsg message;
  //forward the (run-)info string
  alizmq_msg_add(&message, "INFO", fInfo);
  Int_t rc = 0;
  TObject* object = NULL;
  TObject* key = NULL;
  
  TIter mapIter(&fMergeObjectMap);
  while ((key = mapIter.Next()))
  {
    //the topic
    AliHLTDataTopic topic = kAliHLTDataTypeTObject|kAliHLTDataOriginOut;
    //the data
    object = fMergeObjectMap.GetValue(key);

    const char* objectName = object->GetName();
    Bool_t selected = kTRUE;
    Bool_t unselected = kFALSE;
    if (fSendSelection) selected = fSendSelection->Match(objectName);
    if (fUnSendSelection) unselected = fUnSendSelection->Match(objectName);
    if (!selected || unselected)
    {
      if (fVerbose) Printf("     object %s did NOT make the selection [%s] && ![%s]", 
                           objectName, (fSendSelection)?fSendSelection->GetPattern().Data():"",
                           (fUnSendSelection)?fUnSendSelection->GetPattern().Data():"");
      continue;
    }

    rc = alizmq_msg_add(&message, &topic, object, fCompression, fSchema);
    if (fResetOnSend || ( fResetOnRequest && fAllowResetOnRequest )) 
    {
      TPair* pair = fMergeObjectMap.RemoveEntry(key);
      delete pair->Key();
      delete pair->Value();
      delete pair;
    }
  }

  if ((fSchemaOnRequest || fSchemaOnSend) && fSchema) {
    alizmq_msg_prepend_streamer_infos(&message, fSchema);
  }

  //send
  int sentBytes = alizmq_msg_send(&message, socket, 0);
  if (fVerbose) Printf("merger sent %i bytes", sentBytes);
  alizmq_msg_close(&message);

  //always at least send an empty reply if we are replying
  if (sentBytes==0 && alizmq_socket_type(socket)==ZMQ_REP)
    alizmq_msg_send("INFO","NODATA",socket,0);

  return 0;
}

//______________________________________________________________________________
int ResetOutputData(Bool_t force)
{
  if (fAllowGlobalReset || force) 
  {
      if (fVerbose) Printf("Resetting the merger");
      fMergeObjectMap.DeleteAll();
      fMergeListMap.DeleteAll();
      return 1;
  }
  return 0;
}

//______________________________________________________________________________
int ClearOutputData()
{
  TObject* object = NULL;
  TObject* key = NULL;
  
  TIter mapIter(&fMergeObjectMap);
  while ((key = mapIter.Next()))
  {
    //the data
    object = fMergeObjectMap.GetValue(key);
    TH1* hist = dynamic_cast<TH1*>(object);
    if (!hist) continue;
    if (fVerbose) printf("clearing %s\n",hist->GetName());
    hist->Reset();
  }
  fMergeListMap.DeleteAll();
  return 1;
}

//_______________________________________________________________________________________
Int_t InitZMQ()
{
  //init or reinit stuff
  Int_t rc = 0;
  rc = alizmq_socket_init(fZMQin,  fZMQcontext, fZMQconfigIN.Data(), fZMQtimeout, fZMQmaxQueueSize);
  printf("in:  (%s) %s\n", alizmq_socket_name(rc), fZMQconfigIN.Data());
  rc = alizmq_socket_init(fZMQout, fZMQcontext, fZMQconfigOUT.Data(), fZMQtimeout, fZMQmaxQueueSize);
  printf("out: (%s) %s\n", alizmq_socket_name(rc), fZMQconfigOUT.Data());
  rc = alizmq_socket_init(fZMQmon, fZMQcontext, fZMQconfigMON.Data(), fZMQtimeout, fZMQmaxQueueSize);
  printf("mon: (%s) %s\n", alizmq_socket_name(rc) , fZMQconfigMON.Data());
  rc = alizmq_socket_init(fZMQsync, fZMQcontext, fZMQconfigSYNC.Data(), fZMQtimeout, fZMQmaxQueueSize);
  printf("sync: (%s) %s\n", alizmq_socket_name(rc) , fZMQconfigSYNC.Data());
  return 0;
}

//_______________________________________________________________________________________
Int_t Merge(TObject* object, TCollection* mergeList)
{
  int rc=0;
  TH1* hist = dynamic_cast<TH1*>(object);
  if (hist)
  {
    rc = hist->Merge(mergeList);
    if (rc<0)
    {
      return(-1);
    }
    mergeList->Delete();
    return rc;
  }
  else if (object->IsA()->GetMethodWithPrototype("Merge", "TCollection*"))
  {
    Int_t error = 0;
    TString listHargs;
    listHargs.Form("((TCollection*)0x%lx)", (ULong_t) mergeList);
    //Printf("listHargs: %s", listHargs.Data());
    object->Execute("Merge", listHargs.Data(), &error);
    if (error)
    {
      //Printf("Error %i running merge!", error);
      return(-1);
    }
    mergeList->Delete();
  }
  else if (!object->IsA()->GetMethodWithPrototype("Merge", "TCollection*"))
  {
    if (fVerbose) Printf("Object does not implement a merge function!");
    return(-1);
  }
  return 0;
}

//______________________________________________________________________________
Int_t ProcessOptionString(TString arguments)
{
  //process passed options
  Int_t nOptions=0;
  aliStringVec* options = AliOptionParser::TokenizeOptionString(arguments);
  for (aliStringVec::iterator i=options->begin(); i!=options->end(); ++i)
  {
    const TString& option = i->first; 
    const TString& value = i->second;
    if (option.EqualTo("reset")) 
    {
      ResetOutputData();
    }
    else if (option.EqualTo("ResetOnRequest"))
    {
      fResetOnRequest = value.Contains("0")?kFALSE:kTRUE;
    }
    else if (option.EqualTo("ResetOnSend"))
    {
      fResetOnSend = value.Contains("0")?kFALSE:kTRUE;
    }
    else if (option.EqualTo("MaxObjects"))
    {
      fMaxObjects = value.Atoi();
    }
    else if (option.EqualTo("ZMQconfigIN") || option.EqualTo("in"))
    {
      fZMQconfigIN = value;
    }
    else if (option.EqualTo("ZMQconfigOUT") || option.EqualTo("out"))
    {
      fZMQconfigOUT = value;
    }
    else if (option.EqualTo("ZMQconfigMON") || option.EqualTo("mon"))
    {
      fZMQconfigMON = value;
    }
    else if (option.EqualTo("ZMQconfigSYNC") || option.EqualTo("sync"))
    {
      int type = alizmq_socket_type(value.Data());
      if (type==ZMQ_PUB || type==ZMQ_SUB) {
        fZMQconfigSYNC = value;
      } else {
        printf("sync socket has to be PUB or SUB!\n");
        return -1;
      }
    }
    else if (option.EqualTo("Verbose"))
    {
      fVerbose=kTRUE;
    }
    else if (option.EqualTo("pushback-period"))
    {
      fPushbackPeriod=value.Atoi();
    }
    else if (option.EqualTo("ZMQmaxQueueSize"))
    {
      fZMQmaxQueueSize=value.Atoi();
    }
    else if (option.EqualTo("ZMQtimeout"))
    {
      fZMQtimeout=value.Atoi();
    }
    else if (option.EqualTo("select"))
    {
      delete fSendSelection;
      fSendSelection = new TPRegexp(value);
      if (fVerbose) Printf("setting new regex %s",fSendSelection->GetPattern().Data());
    }
    else if (option.EqualTo("unselect"))
    {
      delete fUnSendSelection;
      fUnSendSelection = new TPRegexp(value);
      if (fVerbose) Printf("setting new regex %s",fUnSendSelection->GetPattern().Data());
    }
    else if (option.EqualTo("cache"))
    {
      fCacheOnly = kTRUE;
    }
    else if (option.EqualTo("annotateTitle"))
    {
      fTitleAnnotation = value;
    }
    else if (option.EqualTo("AllowGlobalReset"))
    {
      fAllowGlobalReset=(value.Contains("0")||value.Contains("no"))?kFALSE:kTRUE;
    }
    else if (option.EqualTo("AllowControlSequences"))
    {
      fAllowControlSequences = (value.Contains("0")||value.Contains("no"))?kFALSE:kTRUE;
    }
    else if (option.EqualTo("AllowResetOnRequest"))
    {
      fAllowResetOnRequest = (value.Contains("0")||value.Contains("no"))?kFALSE:kTRUE;
    }
    else if (option.EqualTo("AllowResetAtSOR"))
    {
      fAllowResetAtSOR = (value.Contains("0")||value.Contains("no"))?kFALSE:kTRUE;
    }
<<<<<<< HEAD
=======
    else if (option.EqualTo("AllowClearAtSOR"))
    {
      fAllowClearAtSOR = (value.Contains("0")||value.Contains("no"))?kFALSE:kTRUE;
    }
>>>>>>> 74e4b7a7
    else if (option.EqualTo("schema"))
    {
      if (!fSchema) fSchema = new aliZMQrootStreamerInfo;
    }
    else if (option.EqualTo("SchemaOnRequest"))
    {
      if (!fSchema) fSchema = new aliZMQrootStreamerInfo;
      fSchemaOnRequest = true;
    }
    else if (option.EqualTo("SchemaOnSend"))
    {
      if (!fSchema) fSchema = new aliZMQrootStreamerInfo;
      fSchemaOnSend = (value.Contains("0"))?false:true;
    }
    else
    {
      Printf("unrecognized option |%s|",option.Data());
      nOptions=-1;
      break;
    }
    nOptions++;
  }
  delete options; //tidy up

  return nOptions; 
}

//_______________________________________________________________________________________
int main(Int_t argc, char** argv)
{
  Int_t mainReturnCode=0;

  //process args
  TString argString = AliOptionParser::GetFullArgString(argc,argv);
  if (ProcessOptionString(argString)<=0)
  {
    printf("%s",fUSAGE);
    return 1;
  }

  //the context
  fZMQcontext = alizmq_context();

  //init stuff
  if (InitZMQ()<0) {
    Printf("failed init");
    return 1;
  }

  Run();

  //destroy ZMQ sockets
  zmq_close(fZMQmon);
  zmq_close(fZMQin);
  zmq_close(fZMQout);
  zmq_close(fZMQsync);
  zmq_ctx_destroy(fZMQcontext);
  return mainReturnCode;
}
<|MERGE_RESOLUTION|>--- conflicted
+++ resolved
@@ -703,13 +703,10 @@
     {
       fAllowResetAtSOR = (value.Contains("0")||value.Contains("no"))?kFALSE:kTRUE;
     }
-<<<<<<< HEAD
-=======
     else if (option.EqualTo("AllowClearAtSOR"))
     {
       fAllowClearAtSOR = (value.Contains("0")||value.Contains("no"))?kFALSE:kTRUE;
     }
->>>>>>> 74e4b7a7
     else if (option.EqualTo("schema"))
     {
       if (!fSchema) fSchema = new aliZMQrootStreamerInfo;
