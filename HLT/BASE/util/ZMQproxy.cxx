#include "zmq.h"
#include <iostream>
#include "AliHLTDataTypes.h"
#include "AliHLTComponent.h"
#include "AliHLTMessage.h"
#include "TClass.h"
#include "TMap.h"
#include "TPRegexp.h"
#include "TObjString.h"
#include "TList.h"
#include "TMessage.h"
#include "TRint.h"
#include "TApplication.h"
#include <time.h>
#include <string>
#include <map>
#include "AliZMQhelpers.h"

//this is meant to become a class, hence the structure with global vars etc.
//Also the code is rather flat - it is a bit of a playground to test ideas.
//TODO structure this at some point, e.g. introduce a SIMPLE unified way of handling
//zmq payloads, maybe a AliZMQmessage class which would by default be multipart and provide
//easy access to payloads based on topic or so (a la HLT GetFirstInputObject() etc...)

//methods
int ProcessOptionString(TString arguments);
int InitZMQ();
void* work(void* param);
int Run();

//configuration vars
Bool_t  fVerbose = kFALSE;
TString fZMQconfigIN   = "PULL@tcp://*:60201";
TString fZMQconfigOUT  = "PUB@tcp://*:60211";
TString fZMQconfigMON  = "";

Bool_t  fSendOnMerge = kTRUE;
Bool_t  fResetOnSend = kFALSE;

//ZMQ stuff
void* fZMQcontext = NULL;    //ze zmq context

void* fZMQmon = NULL;        //the request-reply socket, here we request the merged data
void* fZMQout = NULL;        //the monitoring socket, here we publish a copy of the data
void* fZMQin  = NULL;        //the in socket - entry point for the data to be merged.

<<<<<<< HEAD
=======
int fZMQtimeout = -1;
int fSleep = 0;
std::string reqTopic;
std::string reqBody;

>>>>>>> b50665b2
const char* fUSAGE =
  "ZMQproxy: a simple monitored ZMQ proxy\n"
  "options:\n"
  " -in : socket in\n"
  " -out : socket out\n"
  " -mon : monitor socket\n"
<<<<<<< HEAD
=======
  " -sleep : sleep between polls\n"
  " -timeout : timeout for a poll\n"
  " -requestTopic : request topic\n"
  " -requestBody : request body\n"
>>>>>>> b50665b2
  ;

void* work(void* /*param*/)
{
  return NULL;
}

//_______________________________________________________________________________________
int Run()
{
  int rc = 0;

  rc = zmq_proxy(fZMQin, fZMQout, fZMQmon);

  return rc;
}

//______________________________________________________________________________
int ProcessOption(TString option, TString value)
{
  //process option
  //to be implemented by the user
  
  //if (option.EqualTo("ZMQpollIn"))
  //{
  //  fZMQpollIn = (value.EqualTo("0"))?kFALSE:kTRUE;
  //}
 
  return 1; 
}

//_______________________________________________________________________________________
int InitZMQ()
{
  //init or reinit stuff
  int rc = 0;
  rc += alizmq_socket_init(fZMQin,  fZMQcontext, fZMQconfigIN.Data(), 0);
  rc += alizmq_socket_init(fZMQout, fZMQcontext, fZMQconfigOUT.Data(), 0);
  rc += alizmq_socket_init(fZMQmon, fZMQcontext, fZMQconfigMON.Data(), 0);
  return rc;
}

//______________________________________________________________________________
int ProcessOptionString(TString arguments)
{
  //process passed options
<<<<<<< HEAD
  stringMap* options = AliOptionParser::TokenizeOptionString(arguments);
  int nOptions = 0;
  for (stringMap::iterator i=options->begin(); i!=options->end(); ++i)
=======
  aliStringVec* options = AliOptionParser::TokenizeOptionString(arguments);
  int nOptions = 0;
  for (aliStringVec::iterator i=options->begin(); i!=options->end(); ++i)
>>>>>>> b50665b2
  {
    const TString& option = i->first;
    const TString& value = i->second;
    if (option.EqualTo("ZMQconfigIN") || option.EqualTo("in"))
    {
      fZMQconfigIN = value;
    }
    else if (option.EqualTo("ZMQconfigOUT") || option.EqualTo("out"))
    {
      fZMQconfigOUT = value;
    }
    else if (option.EqualTo("ZMQconfigMON") || option.EqualTo("mon"))
    {
      fZMQconfigMON = value;
    }
    else
    {
      nOptions=-1;
      break;
    }
    nOptions++;
  }
  delete options; //tidy up

  return nOptions; 
}

//_______________________________________________________________________________________
int main(int argc, char** argv)
{
  int mainReturnCode=0;

  //process args
  TString argString = AliOptionParser::GetFullArgString(argc,argv);
  if (ProcessOptionString(argString)<=0)
  {
    printf("%s",fUSAGE);
    return 1;
  }

  //globally enable schema evolution for serializing ROOT objects
  TMessage::EnableSchemaEvolutionForAll(kTRUE);
  //the context
  fZMQcontext = zmq_ctx_new();

  //init stuff
  if (InitZMQ()<0) {
    Printf("failed init");
    return 1;
  }

  Run();

  //destroy ZMQ sockets
  zmq_close(fZMQmon);
  zmq_close(fZMQin);
  //zmq_close(fZMQout);
  zmq_ctx_destroy(fZMQcontext);
  return mainReturnCode;
}
<|MERGE_RESOLUTION|>--- conflicted
+++ resolved
@@ -44,27 +44,21 @@
 void* fZMQout = NULL;        //the monitoring socket, here we publish a copy of the data
 void* fZMQin  = NULL;        //the in socket - entry point for the data to be merged.
 
-<<<<<<< HEAD
-=======
 int fZMQtimeout = -1;
 int fSleep = 0;
 std::string reqTopic;
 std::string reqBody;
 
->>>>>>> b50665b2
 const char* fUSAGE =
   "ZMQproxy: a simple monitored ZMQ proxy\n"
   "options:\n"
   " -in : socket in\n"
   " -out : socket out\n"
   " -mon : monitor socket\n"
-<<<<<<< HEAD
-=======
   " -sleep : sleep between polls\n"
   " -timeout : timeout for a poll\n"
   " -requestTopic : request topic\n"
   " -requestBody : request body\n"
->>>>>>> b50665b2
   ;
 
 void* work(void* /*param*/)
@@ -111,15 +105,9 @@
 int ProcessOptionString(TString arguments)
 {
   //process passed options
-<<<<<<< HEAD
-  stringMap* options = AliOptionParser::TokenizeOptionString(arguments);
-  int nOptions = 0;
-  for (stringMap::iterator i=options->begin(); i!=options->end(); ++i)
-=======
   aliStringVec* options = AliOptionParser::TokenizeOptionString(arguments);
   int nOptions = 0;
   for (aliStringVec::iterator i=options->begin(); i!=options->end(); ++i)
->>>>>>> b50665b2
   {
     const TString& option = i->first;
     const TString& value = i->second;
