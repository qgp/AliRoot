--- conflicted
+++ resolved
@@ -21,10 +21,7 @@
 #include <map>
 #include "TFile.h"
 #include "TSystem.h"
-<<<<<<< HEAD
-=======
 #include "TStyle.h"
->>>>>>> b50665b2
 #include "signal.h"
 class MySignalHandler;
 
@@ -62,11 +59,6 @@
 TCanvas* fCanvas;
 TObjArray fDrawables;
 
-<<<<<<< HEAD
-TPRegexp* fSelectionRegexp = NULL;
-TString fDrawOptions;
-Bool_t fResetOnRequest = kFALSE;
-=======
 TString fStatus = "";
 Int_t fRunNumber = 0;
 TPRegexp* fSelectionRegexp = NULL;
@@ -79,7 +71,6 @@
 Int_t fHistStats = 0;
 
 Bool_t fAllowResetAtSOR = kTRUE;
->>>>>>> b50665b2
 
 ULong64_t iterations=0;
 
@@ -91,17 +82,12 @@
     " -timeout : how long to wait for the server to reply (s)\n"
     " -Verbose : be verbose\n"
     " -select : only show selected histograms (by regexp)\n"
-<<<<<<< HEAD
-    " -drawoptions : what draw option to use\n"
-    " -file : dump input to file and exit\n"
-=======
     " -unselect : as select, only inverted\n"
     " -drawoptions : what draw option to use\n"
     " -file : dump input to file and exit\n"
     " -log[xyz] : use log scale on [xyz] dimension\n"
     " -histstats : histogram stat box options (default 0)\n"
     " -AllowResetAtSOR : 0/1 to reset at change of run\n"
->>>>>>> b50665b2
     ;
 //_______________________________________________________________________________________
 class MySignalHandler : public TSignalHandler
@@ -136,23 +122,6 @@
     //send a request if we are using REQ
     if (fZMQsocketModeIN==ZMQ_REQ)
     {
-<<<<<<< HEAD
-      TString request;
-      TString requestTopic;
-      
-      if (fSelectionRegexp) 
-      {
-        requestTopic = "CONFIG";
-        request = "select="+fSelectionRegexp->GetPattern();
-        if (fResetOnRequest) request += " ResetOnRequest";
-        zmq_send(fZMQin, requestTopic.Data(), requestTopic.Length(), ZMQ_SNDMORE);
-        zmq_send(fZMQin, request.Data(), request.Length(), ZMQ_SNDMORE);
-      }
-
-      if (fVerbose) Printf("sending request %s %s",requestTopic.Data(), request.Data());
-      zmq_send(fZMQin, "", 0, ZMQ_SNDMORE);
-      zmq_send(fZMQin, "", 0, 0);
-=======
       string request;
       
       if (fSelectionRegexp || fUnSelectionRegexp) 
@@ -165,7 +134,6 @@
 
       if (fVerbose) Printf("sending request CONFIG %s", request.c_str());
       alizmq_msg_send("", "", fZMQin, 0);
->>>>>>> b50665b2
     }
     
     //wait for the data
@@ -231,11 +199,7 @@
 
         if (!fFileName.IsNull()) 
         {
-<<<<<<< HEAD
-          DumpToFile(object);
-=======
           if (object) DumpToFile(object);
->>>>>>> b50665b2
         }
       }
       alizmq_msg_close(&message);
@@ -264,10 +228,7 @@
   gApp->SetReturnFromRun(true);
   //gApp->Run();
   
-<<<<<<< HEAD
-=======
   gStyle->SetOptStat(fHistStats);
->>>>>>> b50665b2
   fCanvas = new TCanvas();
   gSystem->ProcessEvents();
   
@@ -328,12 +289,6 @@
   TObject* drawable = fDrawables.FindObject(name);
   int padIndex = fDrawables.IndexOf(drawable);
 
-<<<<<<< HEAD
-  if (fVerbose) Printf("in: %s", name);
-  Bool_t selected = kTRUE;
-  if (fSelectionRegexp) selected = fSelectionRegexp->Match(name);
-  if (!selected) return 0;
-=======
   if (fVerbose) Printf("in: %s (%s)", name, object->ClassName());
   Bool_t selected = kTRUE;
   Bool_t unselected = kFALSE;
@@ -344,7 +299,6 @@
       delete object;
       return 0;
   }
->>>>>>> b50665b2
  
   if (drawable)
   {
@@ -410,15 +364,9 @@
 int ProcessOptionString(TString arguments)
 {
   //process passed options
-<<<<<<< HEAD
-  stringMap* options = AliOptionParser::TokenizeOptionString(arguments);
-  int nOptions = 0;
-  for (stringMap::iterator i=options->begin(); i!=options->end(); ++i)
-=======
   aliStringVec* options = AliOptionParser::TokenizeOptionString(arguments);
   int nOptions = 0;
   for (aliStringVec::iterator i=options->begin(); i!=options->end(); ++i)
->>>>>>> b50665b2
   {
     //Printf("  %s : %s", i->first.data(), i->second.data());
     const TString& option = i->first;
@@ -444,14 +392,11 @@
       delete fSelectionRegexp;
       fSelectionRegexp=new TPRegexp(value);
     }
-<<<<<<< HEAD
-=======
     else if (option.EqualTo("unselect"))
     {
       delete fUnSelectionRegexp;
       fUnSelectionRegexp=new TPRegexp(value);
     }
->>>>>>> b50665b2
     else if (option.EqualTo("ResetOnRequest"))
     {
       fResetOnRequest = kTRUE;
@@ -460,8 +405,6 @@
     {
       fDrawOptions = value;
     }
-<<<<<<< HEAD
-=======
     else if (option.EqualTo("logx"))
     {
       fScaleLogX=kTRUE;
@@ -474,13 +417,10 @@
     {
       fScaleLogZ=kTRUE;
     }
->>>>>>> b50665b2
     else if (option.EqualTo("file"))
     {
       fFileName = value;
     }
-<<<<<<< HEAD
-=======
     else if (option.EqualTo("sort"))
     {
       fSort=value.Contains(0)?kFALSE:kTRUE;
@@ -493,7 +433,6 @@
     {
       fAllowResetAtSOR = (option.Contains("0")||option.Contains("no"))?kFALSE:kTRUE;
     }
->>>>>>> b50665b2
     else
     {
       nOptions=-1;
