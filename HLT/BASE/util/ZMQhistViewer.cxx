#include <TApplication.h>
#include <TGClient.h>
#include "AliZMQMTviewerGUI.h"

int main(int argc, char **argv) {
<<<<<<< HEAD
   TApplication theApp("App", &argc, argv);
=======
   TApplication theApp("App", NULL, NULL);
>>>>>>> cda87746
   AliZMQMTviewerGUI viewer(gClient->GetRoot(), 200, 200, argc, argv);
   if (viewer.GetInitStatus()<0) {
     printf("%s",viewer.fUSAGE);
     return 1;
   }
   theApp.Run();
   return 0;
}
<|MERGE_RESOLUTION|>--- conflicted
+++ resolved
@@ -3,11 +3,7 @@
 #include "AliZMQMTviewerGUI.h"
 
 int main(int argc, char **argv) {
-<<<<<<< HEAD
-   TApplication theApp("App", &argc, argv);
-=======
    TApplication theApp("App", NULL, NULL);
->>>>>>> cda87746
    AliZMQMTviewerGUI viewer(gClient->GetRoot(), 200, 200, argc, argv);
    if (viewer.GetInitStatus()<0) {
      printf("%s",viewer.fUSAGE);
