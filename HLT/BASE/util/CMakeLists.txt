--- conflicted
+++ resolved
@@ -132,11 +132,7 @@
   add_executable(ZMQhistSource ZMQhistSource.cxx)
   target_link_libraries(ZMQhistSource HLTbase AliHLTGlobal RAWDatabase Geom Graf MathCore Net Tree EG Gpad Matrix Minuit Physics VMC Thread STEERBase XMLParser Graf3d RIO Hist Core)
   add_executable(ZMQhistViewer ZMQhistViewer.cxx)
-<<<<<<< HEAD
-  target_link_libraries(ZMQhistViewer HLTbase AliHLTGlobal AliHLTUtil RAWDatabase Geom Graf MathCore Net Tree EG Gpad Matrix Minuit Physics VMC Thread STEERBase XMLParser Graf3d RIO Hist Core Cint Hist Rint)
-=======
   target_link_libraries(ZMQhistViewer HLTbase AliHLTGlobal AliHLTUtil RAWDatabase Geom Graf MathCore Net Tree EG Gpad Matrix Minuit Physics VMC Thread STEERBase XMLParser Graf3d RIO Hist Core Hist Rint)
->>>>>>> cda87746
   add_executable(ZMQproxy ZMQproxy.cxx)
   target_link_libraries(ZMQproxy HLTbase AliHLTGlobal RAWDatabase Geom Graf MathCore Net Tree EG Gpad Matrix Minuit Physics VMC Thread STEERBase XMLParser Graf3d RIO Hist Core)
   add_executable(ZMQHLTchain ZMQHLTchain.cxx)
