# **************************************************************************
# * Copyright(c) 1998-2014, ALICE Experiment at CERN, All rights reserved. *
# *                                                                        *
# * Author: The ALICE Off-line Project.                                    *
# * Contributors are mentioned in the code where appropriate.              *
# *                                                                        *
# * Permission to use, copy, modify and distribute this software and its   *
# * documentation strictly for non-commercial purposes is hereby granted   *
# * without fee, provided that the above copyright notice appears in all   *
# * copies and that both the copyright notice and this permission notice   *
# * appear in the supporting documentation. The authors make no claims     *
# * about the suitability of this software for any purpose. It is          *
# * provided "as is" without express or implied warranty.                  *
# **************************************************************************

# Module
set(MODULE AliHLTUtil)

# Module include folder
include_directories(${AliRoot_SOURCE_DIR}/HLT/BASE/util
                   )

# Additional include folders in alphabetical order except ROOT
include_directories(${ROOT_INCLUDE_DIR}
                    ${AliRoot_SOURCE_DIR}/ANALYSIS/ANALYSISalice
                    ${AliRoot_SOURCE_DIR}/HLT/BASE
                    ${AliRoot_SOURCE_DIR}/RAW/RAWDatabase
                    ${AliRoot_SOURCE_DIR}/RAW/RAWDatarec
                    ${AliRoot_SOURCE_DIR}/STEER/AOD
                    ${AliRoot_SOURCE_DIR}/STEER/CDB
                    ${AliRoot_SOURCE_DIR}/STEER/ESD
                    ${AliRoot_SOURCE_DIR}/STEER/STEER
                    ${AliRoot_SOURCE_DIR}/STEER/STEERBase
                   )

# Sources in alphabetical order
set(SRCS
    AliHLTAgentUtil.cxx
    AliHLTBlockFilterComponent.cxx
    AliHLTCaloClusterReader.cxx
    AliHLTCompStatCollector.cxx
    AliHLTCorruptorComponent.cxx
    AliHLTDataGenerator.cxx
    AliHLTESDCaloClusterMaker.cxx
    AliHLTEsdCollectorComponent.cxx
    AliHLTESDMCEventPublisherComponent.cxx
    AliHLTESDTrackCuts.cxx
    AliHLTFilePublisher.cxx
    AliHLTFileWriter.cxx
    AliHLTFXSFileWriter.cxx
    AliHLTFXSWriterComponent.cxx
    AliHLTGlobalBarrelTrack.cxx
    AliHLTJets.cxx
    AliHLTLoaderPublisherComponent.cxx
    AliHLTMCEvent.cxx
    AliHLTMonitoringRelay.cxx
    AliHLTObjectCompressionComponent.cxx
    AliHLTOUTPublisherComponent.cxx
    AliHLTRawReaderPublisherComponent.cxx
    AliHLTReadoutListDumpComponent.cxx
    AliHLTRecoParamComponent.cxx
    AliHLTRootFilePublisherComponent.cxx
    AliHLTRootFileStreamerComponent.cxx
    AliHLTRootFileWriterComponent.cxx
    AliHLTRootSchemaEvolutionComponent.cxx
    AliHLTObjectRenamer.cxx
   )

if(ZEROMQ_FOUND) 
  include_directories(
                      ${ZEROMQ_INCLUDE_DIR}
                      )

  set(SRCS
      ${SRCS}
      AliZMQhelpers.cxx
      AliZMQhistViewer.cxx
      AliZMQMTviewerGUI.cxx
     )
endif(ZEROMQ_FOUND)

# Headers from sources
string(REPLACE ".cxx" ".h" HDRS "${SRCS}")

# Generate the dictionary
# It will create G_ARG1.cxx and G_ARG1.h / ARG1 = function first argument
get_directory_property(incdirs INCLUDE_DIRECTORIES)
generate_dictionary("${MODULE}" "${MODULE}LinkDef.h" "${HDRS}" "${incdirs}")

# Generate the ROOT map
# Dependecies
set(LIBDEPS STEERBase STEER AOD CDB ESD RAWDatabase RAWDatarec ANALYSISalice HLTbase Graf)
generate_rootmap("${MODULE}" "${LIBDEPS}" "${CMAKE_CURRENT_SOURCE_DIR}/${MODULE}LinkDef.h")

if(ZEROMQ_FOUND)
  set(LIBDEPS ${LIBDEPS} ${ZEROMQ_LIBRARIES})
endif(ZEROMQ_FOUND)

# Add a library to the project using the specified source files
add_library(${MODULE} SHARED ${SRCS} G__${MODULE}.cxx)
target_link_libraries(${MODULE} ${LIBDEPS})

# Additional compilation flags
set_target_properties(${MODULE} PROPERTIES COMPILE_FLAGS "")

# System dependent: Modify the way the library is build
if(${CMAKE_SYSTEM} MATCHES Darwin)
    set_target_properties(${MODULE} PROPERTIES LINK_FLAGS "-undefined dynamic_lookup")
endif(${CMAKE_SYSTEM} MATCHES Darwin)

# Installation
install(TARGETS ${MODULE}
        ARCHIVE DESTINATION lib
        LIBRARY DESTINATION lib)

install(FILES ${HDRS} DESTINATION include)

if(ZEROMQ_FOUND) 

  # Additional include folders in alphabetical order except ROOT
  include_directories(
                      ${AliRoot_SOURCE_DIR}/HLT/BASE/HOMER
                      ${ZEROMQ_INCLUDE_DIR}
                      )

  add_executable(ZMQfileProxy ZMQfileProxy.cxx)
  target_link_libraries(ZMQfileProxy HLTbase AliHLTHOMER AliHLTGlobal RAWDatabase Geom Graf MathCore Net Tree EG Gpad Matrix Minuit Physics VMC Thread STEERBase XMLParser Graf3d RIO Hist Core)
  add_executable(ZMQHOMERproxy ZMQHOMERproxy.cxx)
  target_link_libraries(ZMQHOMERproxy HLTbase AliHLTHOMER AliHLTGlobal RAWDatabase Geom Graf MathCore Net Tree EG Gpad Matrix Minuit Physics VMC Thread STEERBase XMLParser Graf3d RIO Hist Core)
  add_executable(ZMQROOTmerger ZMQROOTmerger.cxx)
  target_link_libraries(ZMQROOTmerger HLTbase AliHLTGlobal RAWDatabase Geom Graf MathCore Net Tree EG Gpad Matrix Minuit Physics VMC Thread STEERBase XMLParser Graf3d RIO Hist Core)
  add_executable(ZMQhistSource ZMQhistSource.cxx)
  target_link_libraries(ZMQhistSource HLTbase AliHLTGlobal RAWDatabase Geom Graf MathCore Net Tree EG Gpad Matrix Minuit Physics VMC Thread STEERBase XMLParser Graf3d RIO Hist Core)
  add_executable(ZMQhistViewer ZMQhistViewer.cxx)
  target_link_libraries(ZMQhistViewer HLTbase AliHLTGlobal AliHLTUtil RAWDatabase Geom Graf MathCore Net Tree EG Gpad Matrix Minuit Physics VMC Thread STEERBase XMLParser Graf3d RIO Hist Core Cint Hist Rint)
  add_executable(ZMQproxy ZMQproxy.cxx)
  target_link_libraries(ZMQproxy HLTbase AliHLTGlobal RAWDatabase Geom Graf MathCore Net Tree EG Gpad Matrix Minuit Physics VMC Thread STEERBase XMLParser Graf3d RIO Hist Core)
  add_executable(ZMQHLTchain ZMQHLTchain.cxx)
  target_link_libraries(ZMQHLTchain HLTbase AliHLTGlobal RAWDatabase Geom Graf MathCore Net Tree EG Gpad Matrix Minuit Physics VMC Thread STEERBase XMLParser Graf3d RIO Hist Core)
  add_executable(ZMQexample ZMQexample.cxx)
  target_link_libraries(ZMQexample HLTbase AliHLTGlobal RAWDatabase Geom Graf MathCore Net Tree EG Gpad Matrix Minuit Physics VMC Thread STEERBase XMLParser Graf3d RIO Hist Core)
  
  # Installation of 
<<<<<<< HEAD
  install(TARGETS ZMQfileProxy ZMQHOMERproxy ZMQROOTmerger ZMQhistSource ZMQhistViewer ZMQproxy ZMQHLTchain RUNTIME DESTINATION bin)
=======
  install(TARGETS ZMQexample ZMQfileProxy ZMQHOMERproxy ZMQROOTmerger ZMQhistSource ZMQhistViewer ZMQproxy ZMQHLTchain RUNTIME DESTINATION bin)
>>>>>>> f57d2758
  install(PROGRAMS ZMQmonitor.py DESTINATION bin)
endif(ZEROMQ_FOUND)<|MERGE_RESOLUTION|>--- conflicted
+++ resolved
@@ -141,10 +141,6 @@
   target_link_libraries(ZMQexample HLTbase AliHLTGlobal RAWDatabase Geom Graf MathCore Net Tree EG Gpad Matrix Minuit Physics VMC Thread STEERBase XMLParser Graf3d RIO Hist Core)
   
   # Installation of 
-<<<<<<< HEAD
-  install(TARGETS ZMQfileProxy ZMQHOMERproxy ZMQROOTmerger ZMQhistSource ZMQhistViewer ZMQproxy ZMQHLTchain RUNTIME DESTINATION bin)
-=======
   install(TARGETS ZMQexample ZMQfileProxy ZMQHOMERproxy ZMQROOTmerger ZMQhistSource ZMQhistViewer ZMQproxy ZMQHLTchain RUNTIME DESTINATION bin)
->>>>>>> f57d2758
   install(PROGRAMS ZMQmonitor.py DESTINATION bin)
 endif(ZEROMQ_FOUND)