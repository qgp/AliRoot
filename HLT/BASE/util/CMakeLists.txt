--- conflicted
+++ resolved
@@ -134,11 +134,7 @@
   add_executable(ZMQhistSource ZMQhistSource.cxx)
   target_link_libraries(ZMQhistSource HLTbase AliHLTGlobal AliZMQhelpers RAWDatabase Geom Graf MathCore Net Tree EG Gpad Matrix Minuit Physics VMC Thread STEERBase XMLParser Graf3d RIO Hist Core)
   add_executable(ZMQhistViewer ZMQhistViewer.cxx)
-<<<<<<< HEAD
-  target_link_libraries(ZMQhistViewer HLTbase AliHLTGlobal AliHLTUtil RAWDatabase Geom Graf MathCore Net Tree EG Gpad Matrix Minuit Physics VMC Thread STEERBase XMLParser Graf3d RIO Hist Core Hist Rint X11)
-=======
   target_link_libraries(ZMQhistViewer HLTbase AliHLTGlobal AliZMQhelpers AliHLTUtil RAWDatabase Geom Graf MathCore Net Tree EG Gpad Matrix Minuit Physics VMC Thread STEERBase XMLParser Graf3d RIO Hist Core Hist Rint X11)
->>>>>>> efed7c11
   add_executable(ZMQproxy ZMQproxy.cxx)
   target_link_libraries(ZMQproxy HLTbase AliHLTGlobal AliZMQhelpers RAWDatabase Geom Graf MathCore Net Tree EG Gpad Matrix Minuit Physics VMC Thread STEERBase XMLParser Graf3d RIO Hist Core)
   add_executable(ZMQHLTchain ZMQHLTchain.cxx)
