/**************************************************************************
 * Copyright(c) 1998-2011, ALICE Experiment at CERN, All rights reserved. *
 *                                                                        *
 * Permission to use, copy, modify and distribute this software and its   *
 * documentation strictly for non-commercial purposes is hereby granted   *
 * without fee, provided that the above copyright notice appears in all   *
 * copies and that both the copyright notice and this permission notice   *
 * appear in the supporting documentation. The authors make no claims     *
 * about the suitability of this software for any purpose. It is          *
 * provided "as is" without express or implied warranty.                  *
 **************************************************************************/

/**
 */

#include "AliHLTOUT.h"
#include "AliHLTMisc.h"
#include "AliHLTSystem.h"
#include "AliHLTComponentHandler.h"
#include "AliHLTPluginBase.h"
#include "AliHLTConfiguration.h"
#include "AliHLTHOMERLibManager.h"
#include "AliHLTHOMERBlockDesc.h"
#include "AliHLTDataSource.h"
#include "AliHLTProcessor.h"
#include "AliHLTDataSink.h"
#include "AliHLTMessage.h"
#include "AliHLTGlobalTriggerDecision.h"
#include "AliHLTCTPData.h"
#include "AliCDBManager.h"
#include "AliCDBStorage.h"
#include "AliDAQ.h"
#include "TROOT.h"
#include "TServerSocket.h"
#include "TObjArray.h"
#include "TSystem.h"
#include "TTimeStamp.h"
#include "zmq.h"
#include "AliZMQhelpers.h"
#include <vector>
#include <iostream>
#include <sys/ioctl.h>
#include "AliCDBEntry.h"
#include "TString.h"
#include "AliGRPObject.h"
#include "AliGRPManager.h"

using namespace std;

//configuration vars
Bool_t  fVerbose = kFALSE;
TString fZMQconfigIN  = "PULL";
TString fZMQsubscriptionIN = "";
TString fZMQconfigForward  = "PUSH@inproc://source";
Int_t   fZMQmaxQueueSize = 100;
Int_t   fZMQtimeout = 100000;

//ZMQ stuff
void* fZMQcontext = NULL;    //ze zmq context
void* fZMQforward = NULL;        //the monitoring socket, here we publish a copy of the data
void* fZMQin  = NULL;        //the in socket - entry point for the data to be merged.

double fSleep = 1;  // seconds
TString fCDBpath = "local://$ALICE_ROOT/OCDB";

string fECSstring;
string fINFOstring;
string fConfigMacro;

bool fRequestGRP = false;
bool fUsePromptCDBcache = false;
std::string fLocalCDBcache = "local://OCDB";

Bool_t fInterruptOnSOR = kFALSE;

AliHLTUInt32_t fParticipatingDetectors = 0;
int fRunNumber = -1;
bool fMagfieldIsSet = kFALSE;

const char* fUSAGE = 
    "ZMQHLTchain: run an HLT chain.\n"
    " -in : data in, zmq config string, e.g. PUSH>tcp://localhost:123123\n"
    " -sleep : how long to sleep between requests (events)\n"
    " -Verbose : be verbose\n"
    " -ZMQtimeout : when to timeout a socket when no reply comes\n"
    " -ZMQmaxQueueSize : max size of the input queue\n"
    " -ExitOnSOR : quit on change of run\n"
    " -requestGRP : request an on-the-fly GRP from upstream\n"
    " -cdbPath : the path to the default CDB storage\n"
    " -localGRPcache : location of prompt GRP storage (local://OCDB)\n"
    " -config : ROOT macro defining the HLT chain.\n"
    "           a \"source\" component is provided, use as first parent\n"
    "           a \"sink\" component needs to be defined (last in chain)\n"
    "\n"
    "           example MINIMAL config is:\n"
    "\n"
    "           void config() {\n"
    "             AliHLTSystem* system = AliHLTPluginBase::GetInstance();\n"
    "             system->LoadComponentLibraries(\"libAliHLTGlobal.so\");\n"
    "             AliHLTConfiguration sink(\"sink\",\"ZMQsink\", \"source\", \"out=PUSH@ipc:///tmp/chainOut\");\n"
    "           }\n"
    ;

Int_t ProcessOptionString(TString arguments);
Int_t InitZMQ();
Int_t Run();
void DoRequest(void* socket);

//_______________________________________________________________________________________
Int_t InitZMQ()
{
  //init or reinit stuff
  Int_t rc = 0;
  rc = alizmq_socket_init(fZMQin,  fZMQcontext, fZMQconfigIN.Data(), fZMQtimeout, fZMQmaxQueueSize);
  printf("in:  (%s) %s\n", alizmq_socket_name(rc), fZMQconfigIN.Data());
  rc = alizmq_socket_init(fZMQforward, fZMQcontext, fZMQconfigForward.Data(), fZMQtimeout, fZMQmaxQueueSize);
  printf("forward: (%s) %s\n", alizmq_socket_name(rc), fZMQconfigForward.Data());
  return 0;
}

//_______________________________________________________________________________________
AliHLTTriggerMask_t GetTriggerClasses(TObject* obj)
{
  AliHLTTriggerMask_t trigMask = 0;
  AliHLTLogging log;
  long long unsigned int eventID = 0;

  AliHLTGlobalTriggerDecision* decision;
  if(obj && (decision=dynamic_cast<AliHLTGlobalTriggerDecision*>(obj) ) ) 
  {
    const TObject* ctpobj = decision->InputObjects().FindObject("AliHLTCTPData");
    const AliHLTCTPData* ctpdata = (ctpobj != NULL ? dynamic_cast<const AliHLTCTPData*>(ctpobj) : NULL);
    if (ctpdata != NULL)
    {
      trigMask = ctpdata->Triggers();
    }
    else
    {
      printf("no CTPData!\n");
    }
  }

  return trigMask;
}

//_______________________________________________________________________________________
void DoRequest(void* socket)
{
  if (fECSstring.empty())
  {
    aliZMQmsg request;
    if (fVerbose) printf("requesting ECS param\n");
    alizmq_msg_add(&request,"ECSPARAM","");
    if (fRequestGRP) {
      if (fVerbose) printf("requesting CDB entry\n");
      alizmq_msg_add(&request,"CDBENTRY","GRP/GRP/Data");
    }
    alizmq_msg_send(&request, socket, 0);
    alizmq_msg_close(&request);
  }
  else
  {
    if (fVerbose) printf("requesting some data\n");
    alizmq_msg_send("","",socket,0);
  }
}

int Run()
{
  printf("setting CDB to: %s\n", fCDBpath.Data());
  AliCDBManager::Instance()->SetDefaultStorage(fCDBpath.Data());

  //make the source configuration
  AliHLTSystem* system = AliHLTPluginBase::GetInstance();  
  system->LoadComponentLibraries("libAliHLTGlobal.so");

  //make a source component
  AliHLTConfiguration reader("source","ZMQsource","",
      "in=PULL+inproc://source ZMQneverBlock=0 ZMQrequestTimeout=1000000 OutputBufferSize=300000000");

  //load the chain definition
  gROOT->Macro(fConfigMacro.c_str());

  //build the sink configuration
  system->BuildTaskList("sink");

  //now loop over events
  bool interrupted = false;
  while (!interrupted)
  {
    double startTime =  TTimeStamp().AsDouble();

    Int_t nSockets=1;
    zmq_pollitem_t sockets[] = { 
      { fZMQin, 0, ZMQ_POLLIN, 0 },
    };

    Int_t rc = 0;
    errno=0;

    Int_t inType=alizmq_socket_type(fZMQin);

    //request first
    if (inType==ZMQ_REQ) DoRequest(fZMQin);

    //wait for the data
    rc = zmq_poll(sockets, nSockets, fZMQtimeout); //poll sockets
    if (rc==-1 && errno==ETERM)
    {
      //this can only happen if the context was terminated, one of the sockets are
      //not valid or operation was interrupted
      Printf("zmq_poll was interrupted! rc = %i, %s", rc, zmq_strerror(errno));
      break;
    }

    //if we time out (waiting for a response) reinit the REQ socket(s)
    if (rc==0)
    {
      if (inType==ZMQ_REQ) {
        if (fVerbose) printf("no reply from %s in %i ms, server died?\n",
            fZMQconfigIN.Data(), fZMQtimeout);
        rc = alizmq_socket_init(fZMQin, fZMQcontext, fZMQconfigIN.Data(), 
            fZMQtimeout, fZMQmaxQueueSize);
        continue;
      }
    }

    AliHLTTriggerMask_t trgMask = 0;
    AliHLTUInt32_t eventType = 0;

    //data present socket 0 - in
    if (sockets[0].revents & ZMQ_POLLIN)
    {
      aliZMQmsg message;
      //get the incoming data
      alizmq_msg_recv(&message, fZMQin, 0);

      int infoRunNumber = -1;
      int ecsRunNumber = -1;
      bool isNewRun = false;
      TObject* grpEntry = NULL;

      //extract infromation from message
      for (aliZMQmsg::iterator i=message.begin(); i!=message.end(); ++i)
      {
        {
          AliHLTDataTopic topic;
          alizmq_msg_iter_topic(i, topic);
          string topicstr = topic.Description();
          //if (fVerbose) printf("in block type: %s\n",topicstr.c_str());
        }
        //get the trigger mask
        if (alizmq_msg_iter_check_id(i, kAliHLTDataTypeGlobalTrigger)==0)
        {
          TObject* obj = NULL;
          alizmq_msg_iter_data(i, obj);
          if (obj) { trgMask = GetTriggerClasses(obj); }
          delete obj;
          if (fVerbose) printf("block kAliHLTDataTypeGlobalTrigger found\n");
        }
        //get the ECS param string
        else if (alizmq_msg_iter_check_id(i, kAliHLTDataTypeECSParam)==0)
        {
          alizmq_msg_iter_data(i, fECSstring);
          stringMap ecsParamMap = ParseParamString(fECSstring);
          TString detectorList = ecsParamMap["DETECTOR_LIST"];
          detectorList.ReplaceAll(",", " ");
          fParticipatingDetectors = AliDAQ::DetectorPatternOffline(detectorList)
            xor AliDAQ::DetectorPatternOffline("DAQ_TEST");
          if (fVerbose) {
            printf("block kAliHLTDataTypeECSParam found\n");
            printf("ECS string: %s\n", fECSstring.c_str());
            printf("participating detectors (%i) %s\n", 
                fParticipatingDetectors, detectorList.Data());
          }

          TString opt = "ECS=";
          opt += fECSstring;
          system->ScanOptions(opt.Data());

          ecsRunNumber = atoi(ecsParamMap["RUN_NUMBER"].c_str());
          if (fVerbose) printf("ECS string RUN_NUMBER: %i\n", ecsRunNumber);
          printf("--set run number in CDB manager\n");
          fRunNumber = ecsRunNumber;
        }
        //get the GRP
<<<<<<< HEAD
        else if (alizmq_msg_iter_check(i, kAliHLTDataTypeCDBEntry)==0)
=======
        else if (alizmq_msg_iter_check_id(i, kAliHLTDataTypeCDBEntry)==0)
>>>>>>> cda87746
        {
          printf("GRP received\n");
          alizmq_msg_iter_data(i, grpEntry);
        }
        //get the INFO block
<<<<<<< HEAD
        else if (alizmq_msg_iter_check(i, "INFO")==0)
=======
        else if (alizmq_msg_iter_check_id(i, "INFO")==0)
>>>>>>> cda87746
        {
          alizmq_msg_iter_data(i, fINFOstring);
          stringMap infoParams = ParseParamString(fINFOstring);
          infoRunNumber = atoi(infoParams["run"].c_str());
          if (fVerbose) printf("block kAliHLTDataTypeInfo found with run=%i\n",infoRunNumber);
          if (infoRunNumber!=fRunNumber && fRunNumber>0)
          {
            isNewRun = true;
          }
        }
        //get the event info
<<<<<<< HEAD
        else if (alizmq_msg_iter_check(i, "EVENTTYP")==0)
=======
        else if (alizmq_msg_iter_check_id(i, "EVENTTYP")==0)
>>>>>>> cda87746
        {
          AliHLTDataTopic topic;
          alizmq_msg_iter_topic(i, topic);
          eventType = topic.fSpecification;
          if (fVerbose) printf("block kAliHLTDataTypeEvent found, event type = %i\n",eventType);
        }
      }//for message::iterator

      //if run number not set from ECS string, set it from the info string
      if (infoRunNumber>=0 && fRunNumber==-1) {
        fRunNumber = infoRunNumber;
      }

      //if run changes, invalidate all params, new ones will be requested
      //if we change run number, we skip processing, reset stuff and go back
      //to request new ECS, GRP etc.
      if (isNewRun)
      {
        if (fVerbose) printf("run changed! old: %i, new: %i\n", fRunNumber, infoRunNumber);
        fRunNumber = infoRunNumber;
        fECSstring.erase();
        fMagfieldIsSet=kFALSE;
        
        alizmq_msg_close(&message);
        if (fInterruptOnSOR) {
          printf("exiting on run change! old run: %i, new run: %i\n",fRunNumber,infoRunNumber);
          interrupted=kTRUE;
          break;
        }
        continue;
      }

      //init the OCDB stuff
      printf("setting run=%i in the CDB manager\n",fRunNumber);
      AliCDBManager::Instance()->SetRun(fRunNumber);
      AliGRPObject* grp = NULL;
      if (grpEntry) {
        AliCDBEntry* entry = dynamic_cast<AliCDBEntry*>(grpEntry);
        if (entry) {
          if (fUsePromptCDBcache) {
            printf("--putting the on-the-fly GRP into the CDB prompt cache\n");
            AliCDBManager::Instance()->PromptCacheEntry("GRP/GRP/Data",entry);
          } else {
            printf("--putting the on-the-fly GRP into %s\n",fLocalCDBcache.c_str());
            AliCDBStorage* localStorage = 
              AliCDBManager::Instance()->GetStorage(fLocalCDBcache.c_str());
            localStorage->Put(entry);
            AliCDBManager* man = AliCDBManager::Instance();
            man->SetSpecificStorage("GRP/GRP/Data",fLocalCDBcache.c_str());
          }
          if (fVerbose) {
            printf("some info from the GRP entry: %p, object: %p\n",entry,entry->GetObject());
            grp = dynamic_cast<AliGRPObject*>(entry->GetObject());
            if (grp) {
              printf("BeamEnergy %f\n",grp->GetBeamEnergy());
              printf("BeamType %s\n",grp->GetBeamType().Data());
              printf("DetectorMask %ui\n",grp->GetDetectorMask());
              printf("LHCperiod %s\n",grp->GetLHCPeriod().Data());
              printf("LHCstate %s\n",grp->GetLHCState().Data());
              Int_t activeDetectors = grp->GetDetectorMask();
              TString detStr = AliDAQ::ListOfTriggeredDetectors(activeDetectors);
              printf("DetectorMask: %s\n", detStr.Data());
            }
          }
        }
      }
      if (!fMagfieldIsSet) {
        printf("--init mag field\n");
        AliHLTMisc::Instance().InitMagneticField();
        fMagfieldIsSet=kTRUE;
      }
      
      //forward the data to the chain, force non blocking mode
      if (fVerbose) printf("forwarding message to %s\n", fZMQconfigForward.Data());
      int rc = alizmq_msg_send(&message, fZMQforward, ZMQ_DONTWAIT);
      if (fVerbose) printf("...forwarded, rc=%i\n",rc);
      //close the message
      alizmq_msg_close(&message);

      int nEvents = 1;
      int stop = 0;

      if (fVerbose) {
        printf("running chain\n");
      }
      AliHLTUInt32_t timestamp = AliHLTUInt32_t( TTimeStamp().AsDouble() );
      system->Run(nEvents, stop, trgMask, timestamp, eventType, fParticipatingDetectors);
      if (fVerbose) {
        printf("done running chain\n");
      }
    }

    double endTime = TTimeStamp().AsDouble();
    double timeDiff = endTime - startTime;
    if (timeDiff < 1.0 and timeDiff < fSleep && inType==ZMQ_REQ) {
      gSystem->Sleep(int((fSleep - timeDiff)*1000));
    }
  }
  system->StopTasks();
  system->DeinitTasks();
  printf("done, exiting Run()\n");
  return 0;
}

//______________________________________________________________________________
Int_t ProcessOptionString(TString arguments)
{
  //process passed options
  Int_t nOptions=0;
  aliStringVec* options = AliOptionParser::TokenizeOptionString(arguments);
  for (aliStringVec::iterator i=options->begin(); i!=options->end(); ++i)
  {
    //Printf("  %s : %s", i->first.data(), i->second.data());
    const TString& option = i->first; 
    const TString& value = i->second;
    if (option.EqualTo("in"))
    {
      fZMQconfigIN = value;
    }
    else if (option.EqualTo("Verbose"))
    {
      fVerbose=kTRUE;
    }
    else if (option.EqualTo("ZMQmaxQueueSize"))
    {
      fZMQmaxQueueSize=value.Atoi();
    }
    else if (option.EqualTo("ZMQtimeout"))
    {
      fZMQtimeout=value.Atoi();
    }
    else if (option.EqualTo("sleep"))
    {
      fSleep=value.Atoi();
    }
    else if (option.EqualTo("config"))
    {
      fConfigMacro = value;
    }
    else if (option.EqualTo("requestGRP"))
    {
      fRequestGRP = true;
    }
    else if (option.EqualTo("cdbPath"))
    {
      fCDBpath=value.Data();
    }
    else if (option.EqualTo("localGRPcache"))
    {
      fLocalCDBcache = value.Data();
    }
    else if (option.EqualTo("ExitOnSOR"))
    {
      fInterruptOnSOR = (value.Contains("0"))?kFALSE:kTRUE;
    }
    else
    {
      Printf("unrecognized option |%s|",option.Data());
      nOptions=-1;
      break;
    }
    nOptions++;
  }
  delete options; //tidy up

  return nOptions; 
}

//_______________________________________________________________________________________
int main(Int_t argc, char** argv)
{
  Int_t mainReturnCode=0;

  //process args
  TString argString = AliOptionParser::GetFullArgString(argc,argv);
  if (ProcessOptionString(argString)<=0)
  {
    printf("%s",fUSAGE);
    return 1;
  }

  //the context
  fZMQcontext = alizmq_context();

  //init stuff
  if (InitZMQ()<0) {
    Printf("failed init");
    return 1;
  }

  Run();

  //destroy ZMQ sockets
  alizmq_socket_close(fZMQin);
  alizmq_socket_close(fZMQforward);
  zmq_ctx_destroy(fZMQcontext);
  return mainReturnCode;
}<|MERGE_RESOLUTION|>--- conflicted
+++ resolved
@@ -284,21 +284,13 @@
           fRunNumber = ecsRunNumber;
         }
         //get the GRP
-<<<<<<< HEAD
-        else if (alizmq_msg_iter_check(i, kAliHLTDataTypeCDBEntry)==0)
-=======
         else if (alizmq_msg_iter_check_id(i, kAliHLTDataTypeCDBEntry)==0)
->>>>>>> cda87746
         {
           printf("GRP received\n");
           alizmq_msg_iter_data(i, grpEntry);
         }
         //get the INFO block
-<<<<<<< HEAD
-        else if (alizmq_msg_iter_check(i, "INFO")==0)
-=======
         else if (alizmq_msg_iter_check_id(i, "INFO")==0)
->>>>>>> cda87746
         {
           alizmq_msg_iter_data(i, fINFOstring);
           stringMap infoParams = ParseParamString(fINFOstring);
@@ -310,11 +302,7 @@
           }
         }
         //get the event info
-<<<<<<< HEAD
-        else if (alizmq_msg_iter_check(i, "EVENTTYP")==0)
-=======
         else if (alizmq_msg_iter_check_id(i, "EVENTTYP")==0)
->>>>>>> cda87746
         {
           AliHLTDataTopic topic;
           alizmq_msg_iter_topic(i, topic);
