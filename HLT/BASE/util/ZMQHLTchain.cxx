/**************************************************************************
 * Copyright(c) 1998-2011, ALICE Experiment at CERN, All rights reserved. *
 *                                                                        *
 * Permission to use, copy, modify and distribute this software and its   *
 * documentation strictly for non-commercial purposes is hereby granted   *
 * without fee, provided that the above copyright notice appears in all   *
 * copies and that both the copyright notice and this permission notice   *
 * appear in the supporting documentation. The authors make no claims     *
 * about the suitability of this software for any purpose. It is          *
 * provided "as is" without express or implied warranty.                  *
 **************************************************************************/

/**
 */

#include "AliHLTOUT.h"
#include "AliHLTMisc.h"
#include "AliHLTSystem.h"
#include "AliHLTComponentHandler.h"
#include "AliHLTPluginBase.h"
#include "AliHLTConfiguration.h"
#include "AliHLTHOMERLibManager.h"
#include "AliHLTHOMERBlockDesc.h"
#include "AliHLTDataSource.h"
#include "AliHLTProcessor.h"
#include "AliHLTDataSink.h"
#include "AliHLTMessage.h"
#include "AliHLTGlobalTriggerDecision.h"
#include "AliHLTCTPData.h"
#include "AliCDBManager.h"
#include "AliCDBStorage.h"
#include "AliDAQ.h"
#include "TROOT.h"
#include "TServerSocket.h"
#include "TObjArray.h"
#include "TSystem.h"
#include "TTimeStamp.h"
#include "zmq.h"
#include "AliZMQhelpers.h"
#include <vector>
#include <iostream>
#include <sys/ioctl.h>
#include "AliCDBEntry.h"
#include "TString.h"
#include "AliGRPObject.h"
#include "AliGRPManager.h"

using namespace std;

//configuration vars
Bool_t  fVerbose = kFALSE;
TString fZMQconfigIN  = "PULL";
TString fZMQsubscriptionIN = "";
TString fZMQconfigForward  = "PUSH@inproc://source";
Int_t   fZMQmaxQueueSize = 100;
Int_t   fZMQtimeout = 100000;

//ZMQ stuff
void* fZMQcontext = NULL;    //ze zmq context
void* fZMQforward = NULL;        //the monitoring socket, here we publish a copy of the data
void* fZMQin  = NULL;        //the in socket - entry point for the data to be merged.

double fSleep = 1;  // seconds
TString fCDBpath = "local://$ALICE_ROOT/OCDB";

string fECSstring;
string fINFOstring;
string fConfigMacro;

bool fRequestGRP = false;
<<<<<<< HEAD
=======
bool fUsePromptCDBcache = false;
std::string fLocalCDBcache = "local://OCDB";
>>>>>>> 74e4b7a7

Bool_t fInterruptOnSOR = kFALSE;

AliHLTUInt32_t fParticipatingDetectors = 0;
int fRunNumber = -1;
bool fMagfieldIsSet = kFALSE;

const char* fUSAGE = 
    "ZMQHLTchain: run an HLT chain.\n"
    " -in : data in, zmq config string, e.g. PUSH>tcp://localhost:123123\n"
    " -sleep : how long to sleep between requests (events)\n"
    " -Verbose : be verbose\n"
    " -ZMQtimeout : when to timeout a socket when no reply comes\n"
    " -ZMQmaxQueueSize : max size of the input queue\n"
    " -ExitOnSOR : quit on change of run\n"
    " -requestGRP : request an on-the-fly GRP from upstream\n"
    " -cdbPath : the path to the default CDB storage\n"
<<<<<<< HEAD
=======
    " -localGRPcache : location of prompt GRP storage (local://OCDB)\n"
>>>>>>> 74e4b7a7
    " -config : ROOT macro defining the HLT chain.\n"
    "           a \"source\" component is provided, use as first parent\n"
    "           a \"sink\" component needs to be defined (last in chain)\n"
    "\n"
    "           example MINIMAL config is:\n"
    "\n"
    "           void config() {\n"
    "             AliHLTSystem* system = AliHLTPluginBase::GetInstance();\n"
    "             system->LoadComponentLibraries(\"libAliHLTGlobal.so\");\n"
    "             AliHLTConfiguration sink(\"sink\",\"ZMQsink\", \"source\", \"out=PUSH@ipc:///tmp/chainOut\");\n"
    "           }\n"
    ;

Int_t ProcessOptionString(TString arguments);
Int_t InitZMQ();
Int_t Run();
void DoRequest(void* socket);

//_______________________________________________________________________________________
Int_t InitZMQ()
{
  //init or reinit stuff
  Int_t rc = 0;
  rc = alizmq_socket_init(fZMQin,  fZMQcontext, fZMQconfigIN.Data(), fZMQtimeout, fZMQmaxQueueSize);
  printf("in:  (%s) %s\n", alizmq_socket_name(rc), fZMQconfigIN.Data());
  rc = alizmq_socket_init(fZMQforward, fZMQcontext, fZMQconfigForward.Data(), fZMQtimeout, fZMQmaxQueueSize);
  printf("forward: (%s) %s\n", alizmq_socket_name(rc), fZMQconfigForward.Data());
  return 0;
}

//_______________________________________________________________________________________
AliHLTTriggerMask_t GetTriggerClasses(TObject* obj)
{
  AliHLTTriggerMask_t trigMask = 0;
  AliHLTLogging log;
  long long unsigned int eventID = 0;

  AliHLTGlobalTriggerDecision* decision;
  if(obj && (decision=dynamic_cast<AliHLTGlobalTriggerDecision*>(obj) ) ) 
  {
    const TObject* ctpobj = decision->InputObjects().FindObject("AliHLTCTPData");
    const AliHLTCTPData* ctpdata = (ctpobj != NULL ? dynamic_cast<const AliHLTCTPData*>(ctpobj) : NULL);
    if (ctpdata != NULL)
    {
      trigMask = ctpdata->Triggers();
    }
    else
    {
      printf("no CTPData!\n");
    }
  }

  return trigMask;
}

//_______________________________________________________________________________________
void DoRequest(void* socket)
{
  if (fECSstring.empty())
  {
    aliZMQmsg request;
    if (fVerbose) printf("requesting ECS param\n");
    alizmq_msg_add(&request,"ECSPARAM","");
    if (fRequestGRP) {
      if (fVerbose) printf("requesting CDB entry\n");
      alizmq_msg_add(&request,"CDBENTRY","GRP/GRP/Data");
    }
    alizmq_msg_send(&request, socket, 0);
    alizmq_msg_close(&request);
  }
  else
  {
    if (fVerbose) printf("requesting some data\n");
    alizmq_msg_send("","",socket,0);
  }
}

int Run()
{
  printf("setting CDB to: %s\n", fCDBpath.Data());
  AliCDBManager::Instance()->SetDefaultStorage(fCDBpath.Data());

  //make the source configuration
  AliHLTSystem* system = AliHLTPluginBase::GetInstance();  
  system->LoadComponentLibraries("libAliHLTGlobal.so");

  //make a source component
  AliHLTConfiguration reader("source","ZMQsource","",
      "in=PULL+inproc://source ZMQneverBlock=0 ZMQrequestTimeout=1000000 OutputBufferSize=300000000");

  //load the chain definition
  gROOT->Macro(fConfigMacro.c_str());

  //build the sink configuration
  system->BuildTaskList("sink");

  //now loop over events
  bool interrupted = false;
  while (!interrupted)
  {
    double startTime =  TTimeStamp().AsDouble();

    Int_t nSockets=1;
    zmq_pollitem_t sockets[] = { 
      { fZMQin, 0, ZMQ_POLLIN, 0 },
    };

    Int_t rc = 0;
    errno=0;

    Int_t inType=alizmq_socket_type(fZMQin);

    //request first
    if (inType==ZMQ_REQ) DoRequest(fZMQin);

    //wait for the data
    rc = zmq_poll(sockets, nSockets, fZMQtimeout); //poll sockets
    if (rc==-1 && errno==ETERM)
    {
      //this can only happen if the context was terminated, one of the sockets are
      //not valid or operation was interrupted
      Printf("zmq_poll was interrupted! rc = %i, %s", rc, zmq_strerror(errno));
      break;
    }

    //if we time out (waiting for a response) reinit the REQ socket(s)
    if (rc==0)
    {
      if (inType==ZMQ_REQ) {
        if (fVerbose) printf("no reply from %s in %i ms, server died?\n",
            fZMQconfigIN.Data(), fZMQtimeout);
        rc = alizmq_socket_init(fZMQin, fZMQcontext, fZMQconfigIN.Data(), 
            fZMQtimeout, fZMQmaxQueueSize);
        continue;
      }
    }

    AliHLTTriggerMask_t trgMask = 0;
    AliHLTUInt32_t eventType = 0;

    //data present socket 0 - in
    if (sockets[0].revents & ZMQ_POLLIN)
    {
      aliZMQmsg message;
      //get the incoming data
      alizmq_msg_recv(&message, fZMQin, 0);

      int infoRunNumber = -1;
      int ecsRunNumber = -1;
      bool isNewRun = false;
      TObject* grpEntry = NULL;

      //extract infromation from message
      for (aliZMQmsg::iterator i=message.begin(); i!=message.end(); ++i)
      {
        {
          AliHLTDataTopic topic;
          alizmq_msg_iter_topic(i, topic);
          string topicstr = topic.Description();
          //if (fVerbose) printf("in block type: %s\n",topicstr.c_str());
        }
        //get the trigger mask
        if (alizmq_msg_iter_check_id(i, kAliHLTDataTypeGlobalTrigger)==0)
        {
          TObject* obj = NULL;
          alizmq_msg_iter_data(i, obj);
          if (obj) { trgMask = GetTriggerClasses(obj); }
          delete obj;
          if (fVerbose) printf("block kAliHLTDataTypeGlobalTrigger found\n");
        }
        //get the ECS param string
        else if (alizmq_msg_iter_check(i, kAliHLTDataTypeECSParam)==0)
        {
          alizmq_msg_iter_data(i, fECSstring);
          stringMap ecsParamMap = ParseParamString(fECSstring);
          TString detectorList = ecsParamMap["DETECTOR_LIST"];
          detectorList.ReplaceAll(",", " ");
          fParticipatingDetectors = AliDAQ::DetectorPatternOffline(detectorList)
            xor AliDAQ::DetectorPatternOffline("DAQ_TEST");
          if (fVerbose) {
            printf("block kAliHLTDataTypeECSParam found\n");
            printf("ECS string: %s\n", fECSstring.c_str());
            printf("participating detectors (%i) %s\n", 
                fParticipatingDetectors, detectorList.Data());
          }

          TString opt = "ECS=";
          opt += fECSstring;
          system->ScanOptions(opt.Data());

          ecsRunNumber = atoi(ecsParamMap["RUN_NUMBER"].c_str());
          if (fVerbose) printf("ECS string RUN_NUMBER: %i\n", ecsRunNumber);
          printf("--set run number in CDB manager\n");
          fRunNumber = ecsRunNumber;
        }
        //get the GRP
        else if (alizmq_msg_iter_check(i, kAliHLTDataTypeCDBEntry)==0)
        {
<<<<<<< HEAD
=======
          printf("GRP received\n");
>>>>>>> 74e4b7a7
          alizmq_msg_iter_data(i, grpEntry);
        }
        //get the INFO block
        else if (alizmq_msg_iter_check(i, "INFO")==0)
        {
          alizmq_msg_iter_data(i, fINFOstring);
          stringMap infoParams = ParseParamString(fINFOstring);
          infoRunNumber = atoi(infoParams["run"].c_str());
          if (fVerbose) printf("block kAliHLTDataTypeInfo found with run=%i\n",infoRunNumber);
          if (infoRunNumber!=fRunNumber && fRunNumber>0)
          {
            isNewRun = true;
          }
        }
        //get the event info
<<<<<<< HEAD
        else if (alizmq_msg_iter_check(i, kAliHLTDataTypeEvent)==0)
=======
        else if (alizmq_msg_iter_check(i, "EVENTTYP")==0)
>>>>>>> 74e4b7a7
        {
          AliHLTDataTopic topic;
          alizmq_msg_iter_topic(i, topic);
          eventType = topic.fSpecification;
          if (fVerbose) printf("block kAliHLTDataTypeEvent found, event type = %i\n",eventType);
        }
      }//for message::iterator

      //if run number not set from ECS string, set it from the info string
      if (infoRunNumber>=0 && fRunNumber==-1) {
        fRunNumber = infoRunNumber;
<<<<<<< HEAD
      }

      //if run changes, invalidate all params, new ones will be requested
      //if we change run number, we skip processing, reset stuff and go back
      //to request new ECS, GRP etc.
      if (isNewRun)
      {
        if (fVerbose) printf("run changed! old: %i, new: %i\n", fRunNumber, infoRunNumber);
        fRunNumber = infoRunNumber;
        fECSstring.erase();
        fMagfieldIsSet=kFALSE;
        
        alizmq_msg_close(&message);
        if (fInterruptOnSOR) {
          printf("exiting on run change! old run: %i, new run: %i\n",fRunNumber,infoRunNumber);
          interrupted=kTRUE;
          break;
        }
        continue;
      }

=======
      }

      //if run changes, invalidate all params, new ones will be requested
      //if we change run number, we skip processing, reset stuff and go back
      //to request new ECS, GRP etc.
      if (isNewRun)
      {
        if (fVerbose) printf("run changed! old: %i, new: %i\n", fRunNumber, infoRunNumber);
        fRunNumber = infoRunNumber;
        fECSstring.erase();
        fMagfieldIsSet=kFALSE;
        
        alizmq_msg_close(&message);
        if (fInterruptOnSOR) {
          printf("exiting on run change! old run: %i, new run: %i\n",fRunNumber,infoRunNumber);
          interrupted=kTRUE;
          break;
        }
        continue;
      }

>>>>>>> 74e4b7a7
      //init the OCDB stuff
      printf("setting run=%i in the CDB manager\n",fRunNumber);
      AliCDBManager::Instance()->SetRun(fRunNumber);
      AliGRPObject* grp = NULL;
      if (grpEntry) {
        AliCDBEntry* entry = dynamic_cast<AliCDBEntry*>(grpEntry);
        if (entry) {
<<<<<<< HEAD
          printf("--putting the on-the-fly GRP into the CDB manager\n");
          AliCDBManager::Instance()->PromptCacheEntry("GRP/GRP/Data",entry);
=======
          if (fUsePromptCDBcache) {
            printf("--putting the on-the-fly GRP into the CDB prompt cache\n");
            AliCDBManager::Instance()->PromptCacheEntry("GRP/GRP/Data",entry);
          } else {
            printf("--putting the on-the-fly GRP into %s\n",fLocalCDBcache.c_str());
            AliCDBStorage* localStorage = 
              AliCDBManager::Instance()->GetStorage(fLocalCDBcache.c_str());
            localStorage->Put(entry);
            AliCDBManager* man = AliCDBManager::Instance();
            man->SetSpecificStorage("GRP/GRP/Data",fLocalCDBcache.c_str());
          }
>>>>>>> 74e4b7a7
          if (fVerbose) {
            printf("some info from the GRP entry: %p, object: %p\n",entry,entry->GetObject());
            grp = dynamic_cast<AliGRPObject*>(entry->GetObject());
            if (grp) {
              printf("BeamEnergy %f\n",grp->GetBeamEnergy());
              printf("BeamType %s\n",grp->GetBeamType().Data());
              printf("DetectorMask %ui\n",grp->GetDetectorMask());
              printf("LHCperiod %s\n",grp->GetLHCPeriod().Data());
              printf("LHCstate %s\n",grp->GetLHCState().Data());
              Int_t activeDetectors = grp->GetDetectorMask();
              TString detStr = AliDAQ::ListOfTriggeredDetectors(activeDetectors);
              printf("DetectorMask: %s\n", detStr.Data());
<<<<<<< HEAD
              AliGRPObject* clone = dynamic_cast<AliGRPObject*>(grp->Clone());
              printf("cloned: %p\n",clone);
=======
>>>>>>> 74e4b7a7
            }
          }
        }
      }
      if (!fMagfieldIsSet) {
        printf("--init mag field\n");
<<<<<<< HEAD
        AliGRPManager grpMan;
        if (grp) {
          grpMan.SetGRPEntry(grp);
        } else {
          AliCDBEntry* entry = dynamic_cast<AliCDBEntry*>(AliCDBManager::Instance()->Get("GRP/GRP/Data"));
          grp = dynamic_cast<AliGRPObject*>(entry->GetObject());
          printf("getting GRP %p from the default OCDB\n",grp);
          grpMan.SetGRPEntry(grp);
        }
        grpMan.SetMagField();
=======
        AliHLTMisc::Instance().InitMagneticField();
>>>>>>> 74e4b7a7
        fMagfieldIsSet=kTRUE;
      }
      
      //forward the data to the chain, force non blocking mode
      if (fVerbose) printf("forwarding message to %s\n", fZMQconfigForward.Data());
      int rc = alizmq_msg_send(&message, fZMQforward, ZMQ_DONTWAIT);
      if (fVerbose) printf("...forwarded, rc=%i\n",rc);
      //close the message
      alizmq_msg_close(&message);

      int nEvents = 1;
      int stop = 0;

      if (fVerbose) {
        printf("running chain\n");
      }
      AliHLTUInt32_t timestamp = AliHLTUInt32_t( TTimeStamp().AsDouble() );
      system->Run(nEvents, stop, trgMask, timestamp, eventType, fParticipatingDetectors);
      if (fVerbose) {
        printf("done running chain\n");
      }
    }

    double endTime = TTimeStamp().AsDouble();
    double timeDiff = endTime - startTime;
    if (timeDiff < 1.0 and timeDiff < fSleep && inType==ZMQ_REQ) {
      gSystem->Sleep(int((fSleep - timeDiff)*1000));
    }
  }
  system->StopTasks();
  system->DeinitTasks();
  printf("done, exiting Run()\n");
  return 0;
}

//______________________________________________________________________________
Int_t ProcessOptionString(TString arguments)
{
  //process passed options
  Int_t nOptions=0;
  aliStringVec* options = AliOptionParser::TokenizeOptionString(arguments);
  for (aliStringVec::iterator i=options->begin(); i!=options->end(); ++i)
  {
    //Printf("  %s : %s", i->first.data(), i->second.data());
    const TString& option = i->first; 
    const TString& value = i->second;
    if (option.EqualTo("in"))
    {
      fZMQconfigIN = value;
    }
    else if (option.EqualTo("Verbose"))
    {
      fVerbose=kTRUE;
    }
    else if (option.EqualTo("ZMQmaxQueueSize"))
    {
      fZMQmaxQueueSize=value.Atoi();
    }
    else if (option.EqualTo("ZMQtimeout"))
    {
      fZMQtimeout=value.Atoi();
    }
    else if (option.EqualTo("sleep"))
    {
      fSleep=value.Atoi();
    }
    else if (option.EqualTo("config"))
    {
      fConfigMacro = value;
    }
    else if (option.EqualTo("requestGRP"))
    {
      fRequestGRP = true;
    }
    else if (option.EqualTo("cdbPath"))
    {
      fCDBpath=value.Data();
    }
<<<<<<< HEAD
=======
    else if (option.EqualTo("localGRPcache"))
    {
      fLocalCDBcache = value.Data();
    }
>>>>>>> 74e4b7a7
    else if (option.EqualTo("ExitOnSOR"))
    {
      fInterruptOnSOR = (value.Contains("0"))?kFALSE:kTRUE;
    }
    else
    {
      Printf("unrecognized option |%s|",option.Data());
      nOptions=-1;
      break;
    }
    nOptions++;
  }
  delete options; //tidy up

  return nOptions; 
}

//_______________________________________________________________________________________
int main(Int_t argc, char** argv)
{
  Int_t mainReturnCode=0;

  //process args
  TString argString = AliOptionParser::GetFullArgString(argc,argv);
  if (ProcessOptionString(argString)<=0)
  {
    printf("%s",fUSAGE);
    return 1;
  }

  //the context
  fZMQcontext = alizmq_context();

  //init stuff
  if (InitZMQ()<0) {
    Printf("failed init");
    return 1;
  }

  Run();

  //destroy ZMQ sockets
  alizmq_socket_close(fZMQin);
  alizmq_socket_close(fZMQforward);
  zmq_ctx_destroy(fZMQcontext);
  return mainReturnCode;
}<|MERGE_RESOLUTION|>--- conflicted
+++ resolved
@@ -68,11 +68,8 @@
 string fConfigMacro;
 
 bool fRequestGRP = false;
-<<<<<<< HEAD
-=======
 bool fUsePromptCDBcache = false;
 std::string fLocalCDBcache = "local://OCDB";
->>>>>>> 74e4b7a7
 
 Bool_t fInterruptOnSOR = kFALSE;
 
@@ -90,10 +87,7 @@
     " -ExitOnSOR : quit on change of run\n"
     " -requestGRP : request an on-the-fly GRP from upstream\n"
     " -cdbPath : the path to the default CDB storage\n"
-<<<<<<< HEAD
-=======
     " -localGRPcache : location of prompt GRP storage (local://OCDB)\n"
->>>>>>> 74e4b7a7
     " -config : ROOT macro defining the HLT chain.\n"
     "           a \"source\" component is provided, use as first parent\n"
     "           a \"sink\" component needs to be defined (last in chain)\n"
@@ -292,10 +286,7 @@
         //get the GRP
         else if (alizmq_msg_iter_check(i, kAliHLTDataTypeCDBEntry)==0)
         {
-<<<<<<< HEAD
-=======
           printf("GRP received\n");
->>>>>>> 74e4b7a7
           alizmq_msg_iter_data(i, grpEntry);
         }
         //get the INFO block
@@ -311,11 +302,7 @@
           }
         }
         //get the event info
-<<<<<<< HEAD
-        else if (alizmq_msg_iter_check(i, kAliHLTDataTypeEvent)==0)
-=======
         else if (alizmq_msg_iter_check(i, "EVENTTYP")==0)
->>>>>>> 74e4b7a7
         {
           AliHLTDataTopic topic;
           alizmq_msg_iter_topic(i, topic);
@@ -327,7 +314,6 @@
       //if run number not set from ECS string, set it from the info string
       if (infoRunNumber>=0 && fRunNumber==-1) {
         fRunNumber = infoRunNumber;
-<<<<<<< HEAD
       }
 
       //if run changes, invalidate all params, new ones will be requested
@@ -349,29 +335,6 @@
         continue;
       }
 
-=======
-      }
-
-      //if run changes, invalidate all params, new ones will be requested
-      //if we change run number, we skip processing, reset stuff and go back
-      //to request new ECS, GRP etc.
-      if (isNewRun)
-      {
-        if (fVerbose) printf("run changed! old: %i, new: %i\n", fRunNumber, infoRunNumber);
-        fRunNumber = infoRunNumber;
-        fECSstring.erase();
-        fMagfieldIsSet=kFALSE;
-        
-        alizmq_msg_close(&message);
-        if (fInterruptOnSOR) {
-          printf("exiting on run change! old run: %i, new run: %i\n",fRunNumber,infoRunNumber);
-          interrupted=kTRUE;
-          break;
-        }
-        continue;
-      }
-
->>>>>>> 74e4b7a7
       //init the OCDB stuff
       printf("setting run=%i in the CDB manager\n",fRunNumber);
       AliCDBManager::Instance()->SetRun(fRunNumber);
@@ -379,10 +342,6 @@
       if (grpEntry) {
         AliCDBEntry* entry = dynamic_cast<AliCDBEntry*>(grpEntry);
         if (entry) {
-<<<<<<< HEAD
-          printf("--putting the on-the-fly GRP into the CDB manager\n");
-          AliCDBManager::Instance()->PromptCacheEntry("GRP/GRP/Data",entry);
-=======
           if (fUsePromptCDBcache) {
             printf("--putting the on-the-fly GRP into the CDB prompt cache\n");
             AliCDBManager::Instance()->PromptCacheEntry("GRP/GRP/Data",entry);
@@ -394,7 +353,6 @@
             AliCDBManager* man = AliCDBManager::Instance();
             man->SetSpecificStorage("GRP/GRP/Data",fLocalCDBcache.c_str());
           }
->>>>>>> 74e4b7a7
           if (fVerbose) {
             printf("some info from the GRP entry: %p, object: %p\n",entry,entry->GetObject());
             grp = dynamic_cast<AliGRPObject*>(entry->GetObject());
@@ -407,31 +365,13 @@
               Int_t activeDetectors = grp->GetDetectorMask();
               TString detStr = AliDAQ::ListOfTriggeredDetectors(activeDetectors);
               printf("DetectorMask: %s\n", detStr.Data());
-<<<<<<< HEAD
-              AliGRPObject* clone = dynamic_cast<AliGRPObject*>(grp->Clone());
-              printf("cloned: %p\n",clone);
-=======
->>>>>>> 74e4b7a7
             }
           }
         }
       }
       if (!fMagfieldIsSet) {
         printf("--init mag field\n");
-<<<<<<< HEAD
-        AliGRPManager grpMan;
-        if (grp) {
-          grpMan.SetGRPEntry(grp);
-        } else {
-          AliCDBEntry* entry = dynamic_cast<AliCDBEntry*>(AliCDBManager::Instance()->Get("GRP/GRP/Data"));
-          grp = dynamic_cast<AliGRPObject*>(entry->GetObject());
-          printf("getting GRP %p from the default OCDB\n",grp);
-          grpMan.SetGRPEntry(grp);
-        }
-        grpMan.SetMagField();
-=======
         AliHLTMisc::Instance().InitMagneticField();
->>>>>>> 74e4b7a7
         fMagfieldIsSet=kTRUE;
       }
       
@@ -510,13 +450,10 @@
     {
       fCDBpath=value.Data();
     }
-<<<<<<< HEAD
-=======
     else if (option.EqualTo("localGRPcache"))
     {
       fLocalCDBcache = value.Data();
     }
->>>>>>> 74e4b7a7
     else if (option.EqualTo("ExitOnSOR"))
     {
       fInterruptOnSOR = (value.Contains("0"))?kFALSE:kTRUE;
