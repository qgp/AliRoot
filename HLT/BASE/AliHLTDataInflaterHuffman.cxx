--- conflicted
+++ resolved
@@ -157,18 +157,13 @@
     value = (fInput>>shiftval) & 0x1;
     fInput<<=1;
     fInputLength-=1;
-<<<<<<< HEAD
-=======
     HLTDebug("   code 0x%08x  length 1", value);
->>>>>>> 176c7dcf
     return true;
   }
 
   return AliHLTDataInflater::InputBit(value);
 }
 
-<<<<<<< HEAD
-=======
 void AliHLTDataInflaterHuffman::Pad8Bits()
 {
   /// special overload of Pad8Bits method to clear the
@@ -184,7 +179,6 @@
   fInput = 0;
 }
 
->>>>>>> 176c7dcf
 void AliHLTDataInflaterHuffman::Print(Option_t* option) const
 {
   /// Print info
