//-*- Mode: C++ -*-
#ifndef ALIHLTDATAINFLATERHUFFMAN_H
#define ALIHLTDATAINFLATERHUFFMAN_H
//* This file is property of and copyright by the ALICE HLT Project        * 
//* ALICE Experiment at CERN, All rights reserved.                         *
//* See cxx source for full Copyright notice                               *

/// @file   AliHLTDataInflaterHuffman.h
/// @author Matthias Richter
/// @date   2011-09-01
/// @brief  Data inflater implementation for huffman encoded data
/// @note   

#include "AliHLTDataInflater.h"

class AliHLTHuffman;
class TList;

class AliHLTDataInflaterHuffman : public AliHLTDataInflater
{
public:
  /// standard constructor
  AliHLTDataInflaterHuffman();
  /// destructor
  ~AliHLTDataInflaterHuffman();

  /// add a parameter definition to the configuration, return reference id
  int AddParameterDefinition(const char* name, unsigned bitLength);

  /// init list of decoders
  int InitDecoders(TList* decoderlist);

  /**
   * Retrieve next value from data stream
   * The next variable-length code is read from the stream and decoded
   * using the initialized Huffman instance. The maximum number of input
   * bits is always required for the Huffman decoder. Internal buffering
   * is implemented to avoid repetitive backward seek in the input stream
   * after decoding of a symbol when the length is known.
   *
   * overloaded from AliHLTDataInflater
   */
  virtual bool NextValue(AliHLTUInt64_t& value, AliHLTUInt32_t& length);

  /// switch to next parameter
  virtual int NextParameter() {
    if (fHuffmanCoders.size()==0) return -1;
    if (fLegacyMode>0) return fCurrentParameter;
    fLegacyMode=0;
    if ((++fCurrentParameter)>=(int)fHuffmanCoders.size()) fCurrentParameter=0;
    return fCurrentParameter;
  }

  /**
   * Read next bit from the input.
   * This overload of AliHLTDataInflater::InputBit handles the internal
   * buffer and forwards to the base class method if the buffer is empty.
   */
  bool InputBit( AliHLTUInt8_t & value );

<<<<<<< HEAD
=======
  /**
   * Pad read pointer to next 8 bit boundary
   * This overload first clears the internal register and rewinds the read
   * pointer appropriately, then calls Pad8Bits of the base class
   */
  void Pad8Bits();

  void RewindCache();

>>>>>>> 176c7dcf
  /// Print info
  void Print(Option_t* option = "") const;
  /// clear the object and reset pointer references
  virtual void Clear(Option_t * option ="");

protected:
private:
  /** copy constructor prohibited */
  AliHLTDataInflaterHuffman(const AliHLTDataInflaterHuffman&);
  /** assignment operator prohibited */
  AliHLTDataInflaterHuffman& operator=(const AliHLTDataInflaterHuffman&);

  /// index of the decoders in the decoder list
  vector<AliHLTHuffman*> fHuffmanCoders; //! index of decoders

  /// list of huffman coders identified by parameter name
  TList* fHuffmanCoderList; //! list of huffman coders

  /// current parameter during reading
  int fCurrentParameter; //!
  /// legacy mode to handle code not using NextParameter()
  int fLegacyMode;
  /// buffered input
  AliHLTUInt64_t fInput; //!
  /// valid MSBs in the buffered input
  AliHLTUInt32_t fInputLength; //!

  ClassDef(AliHLTDataInflaterHuffman, 0)
};

#endif //ALIHLTDATAINFLATERHUFFMAN_H<|MERGE_RESOLUTION|>--- conflicted
+++ resolved
@@ -58,8 +58,6 @@
    */
   bool InputBit( AliHLTUInt8_t & value );
 
-<<<<<<< HEAD
-=======
   /**
    * Pad read pointer to next 8 bit boundary
    * This overload first clears the internal register and rewinds the read
@@ -69,7 +67,6 @@
 
   void RewindCache();
 
->>>>>>> 176c7dcf
   /// Print info
   void Print(Option_t* option = "") const;
   /// clear the object and reset pointer references
