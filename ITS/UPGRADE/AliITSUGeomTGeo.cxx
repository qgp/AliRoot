--- conflicted
+++ resolved
@@ -751,43 +751,28 @@
     const char* name = nd->GetName();
     if (strstr(name,GetITSLayerPattern())) {
       numberOfLayers++;
-<<<<<<< HEAD
-      if (sscanf(name, Form("%s%%2d",AliITSUGeomTGeo::GetITSLayerPattern()),&lrID)!=1)
-	AliFatal(Form("Failed to extract layer ID from the %s",name));
-=======
       if ( (lrID=ExtractVolumeCopy(name,AliITSUGeomTGeo::GetITSLayerPattern()))<0 ) {
 	AliFatal(Form("Failed to extract layer ID from the %s",name));
 	exit(1);
       }
->>>>>>> a2e068f9
       //
       fLr2Wrapper[lrID] = -1; // not wrapped
     }
     else if (strstr(name,GetITSWrapVolPattern())) { // this is a wrapper volume, may cointain layers
       int wrID = -1;
-<<<<<<< HEAD
-      if (sscanf(name, Form("%s%%2d",AliITSUGeomTGeo::GetITSWrapVolPattern()),&wrID)!=1) 
-	AliFatal(Form("Failed to extract wrapper ID from the %s",name));
-=======
       if ( (wrID=ExtractVolumeCopy(name,AliITSUGeomTGeo::GetITSWrapVolPattern()))<0 ) {
 	AliFatal(Form("Failed to extract wrapper ID from the %s",name));
 	exit(1);
       }
->>>>>>> a2e068f9
       //
       TObjArray* nodesW = nd->GetNodes();
       int nNodesW = nodesW->GetEntriesFast();
       for (Int_t jw=0; jw<nNodesW; jw++) {
 	TGeoNode* ndW = (TGeoNode*)nodesW->At(jw);
 	if (strstr(ndW->GetName(),GetITSLayerPattern())) {
-<<<<<<< HEAD
-	  if (sscanf(ndW->GetName(), Form("%s%%2d",AliITSUGeomTGeo::GetITSLayerPattern()),&lrID)!=1) {
-	    AliFatal(Form("Failed to extract layer ID from the %s",ndW->GetName()));
-=======
 	  if ( (lrID=ExtractVolumeCopy(ndW->GetName(),AliITSUGeomTGeo::GetITSLayerPattern()))<0 ) {
 	    AliFatal(Form("Failed to extract layer ID from the %s",name));
 	    exit(1);
->>>>>>> a2e068f9
 	  }
 	  numberOfLayers++;
 	  fLr2Wrapper[lrID] = wrID;
