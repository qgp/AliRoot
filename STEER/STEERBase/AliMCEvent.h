--- conflicted
+++ resolved
@@ -152,10 +152,7 @@
   virtual AliVVZERO    *GetVZEROData() const {return 0;}
   virtual AliVZDC      *GetZDCData()   const {return 0;}
 
-<<<<<<< HEAD
-=======
   virtual AliVEvent::EDataLayoutType GetDataLayoutType() const;
->>>>>>> f92f0f6e
 
 private:
     virtual void      ReorderAndExpandTreeTR();
@@ -185,7 +182,9 @@
     static   Int_t        fgkBgLabelOffset;  // Standard branch name    
     mutable  AliVVertex*  fVertex;           // MC Vertex
     Int_t             fNBG;              //! Background particles in current event
+    
     ClassDef(AliMCEvent, 2)              // AliVEvent realisation for MC data
 };
 
+
 #endif 
