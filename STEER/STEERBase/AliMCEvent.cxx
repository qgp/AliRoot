/**************************************************************************
 * Copyright(c) 1998-2007, ALICE Experiment at CERN, All rights reserved. *
 *                                                                        *
 * Author: The ALICE Off-line Project.                                    *
 * Contributors are mentioned in the code where appropriate.              *
 *                                                                        *
 * Permission to use, copy, modify and distribute this software and its   *
 * documentation strictly for non-commercial purposes is hereby granted   *
 * without fee, provided that the above copyright notice appears in all   *
 * copies and that both the copyright notice and this permission notice   *
 * appear in the supporting documentation. The authors make no claims     *
 * about the suitability of this software for any purpose. It is          *
 * provided "as is" without express or implied warranty.                  *
 **************************************************************************/

/* $Id$ */

//-------------------------------------------------------------------------
//     Class for Kinematic Events
//     Author: Andreas Morsch, CERN
//-------------------------------------------------------------------------
#include <TArrow.h>
#include <TMarker.h>
#include <TH2F.h>
#include <TTree.h>
#include <TFile.h>
#include <TParticle.h>
#include <TClonesArray.h>
#include <TList.h>
#include <TArrayF.h>

#include "AliLog.h"
#include "AliMCEvent.h"
#include "AliMCVertex.h"
#include "AliStack.h"
#include "AliTrackReference.h"
#include "AliHeader.h"
#include "AliGenEventHeader.h"
#include "AliGenHijingEventHeader.h"
#include "AliGenCocktailEventHeader.h"


Int_t AliMCEvent::fgkBgLabelOffset(10000000);


AliMCEvent::AliMCEvent():
    AliVEvent(),
    fStack(0),
    fMCParticles(0),
    fMCParticleMap(0),
    fHeader(new AliHeader()),
    fAODMCHeader(0),
    fTRBuffer(0),
    fTrackReferences(new TClonesArray("AliTrackReference", 1000)),
    fTreeTR(0),
    fTmpTreeTR(0),
    fTmpFileTR(0),
    fNprimaries(-1),
    fNparticles(-1),
    fSubsidiaryEvents(0),
    fPrimaryOffset(0),
    fSecondaryOffset(0),
    fExternal(0),
    fVertex(0),
    fNBG(-1)
{
    // Default constructor
}

AliMCEvent::AliMCEvent(const AliMCEvent& mcEvnt) :
    AliVEvent(mcEvnt),
    fStack(mcEvnt.fStack),
    fMCParticles(mcEvnt.fMCParticles),
    fMCParticleMap(mcEvnt.fMCParticleMap),
    fHeader(mcEvnt.fHeader),
    fAODMCHeader(mcEvnt.fAODMCHeader),
    fTRBuffer(mcEvnt.fTRBuffer),
    fTrackReferences(mcEvnt.fTrackReferences),
    fTreeTR(mcEvnt.fTreeTR),
    fTmpTreeTR(mcEvnt.fTmpTreeTR),
    fTmpFileTR(mcEvnt.fTmpFileTR),
    fNprimaries(mcEvnt.fNprimaries),
    fNparticles(mcEvnt.fNparticles),
    fSubsidiaryEvents(0),
    fPrimaryOffset(0),
    fSecondaryOffset(0),
    fExternal(0),
    fVertex(mcEvnt.fVertex),
    fNBG(mcEvnt.fNBG)
{ 
// Copy constructor
}


AliMCEvent& AliMCEvent::operator=(const AliMCEvent& mcEvnt)
{
    // assignment operator
    if (this!=&mcEvnt) { 
	AliVEvent::operator=(mcEvnt); 
    }
  
    return *this; 
}

void AliMCEvent::ConnectTreeE (TTree* tree)
{
    // Connect the event header tree
    tree->SetBranchAddress("Header", &fHeader);
}

void AliMCEvent::ConnectTreeK (TTree* tree)
{
    // Connect Kinematics tree
    fStack = fHeader->Stack();
    fStack->ConnectTree(tree);
    //
    // Load the event
    fStack->GetEvent();
    
    UpdateEventInformation();
}

void AliMCEvent::ConnectHeaderAndStack(AliHeader* header)
{
  // fill MC event information from stack and header
  
  fHeader = header;
  fStack = fHeader->Stack();

  UpdateEventInformation();
}
 
void AliMCEvent::UpdateEventInformation()
{
    // bookkeeping for next event
  
    // Connect the kinematics tree to the stack
    if (!fMCParticles) fMCParticles = new TClonesArray("AliMCParticle",1000);

    // Initialize members
    fNparticles = fStack->GetNtrack();
    fNprimaries = fStack->GetNprimary();

    Int_t iev  = fHeader->GetEvent();
    Int_t ievr = fHeader->GetEventNrInRun();
    AliDebug(1, Form("AliMCEvent# %5d %5d: Number of particles: %5d (all) %5d (primaries)\n", 
		 iev, ievr, fNparticles, fNprimaries));
 
    // This is a cache for the TParticles converted to MCParticles on user request
    if (fMCParticleMap) {
	fMCParticleMap->Clear();
	fMCParticles->Delete();
	if (fNparticles>0) fMCParticleMap->Expand(fNparticles);
    }
    else
	fMCParticleMap = new TObjArray(fNparticles);
}

void AliMCEvent::ConnectTreeTR (TTree* tree)
{
    // Connect the track reference tree
    fTreeTR = tree;
    
    if (fTreeTR->GetBranch("AliRun")) {
	if (fTmpFileTR) {
	    fTmpFileTR->Close();
	    delete fTmpFileTR;
	}
	// This is an old format with one branch per detector not in synch with TreeK
	ReorderAndExpandTreeTR();
    } else {
	// New format 
	fTreeTR->SetBranchAddress("TrackReferences", &fTRBuffer);
    }
}

Int_t AliMCEvent::GetParticleAndTR(Int_t i, TParticle*& particle, TClonesArray*& trefs)
{
    // Retrieve entry i
    if (i < 0 || i >= fNparticles) {
	AliWarning(Form("AliMCEventHandler::GetEntry: Index out of range"));
	particle = 0;
	trefs    = 0;
	return (-1);
    }
    particle = fStack->Particle(i);
    if (fTreeTR) {
	fTreeTR->GetEntry(fStack->TreeKEntry(i));
	trefs    = fTRBuffer;
	return trefs->GetEntries();
    } else {
	trefs = 0;
	return -1;
    }
}


void AliMCEvent::Clean()
{
    // Clean-up before new trees are connected
    delete fStack; fStack = 0;

    // Clear TR
    if (fTRBuffer) {
	fTRBuffer->Delete();
	delete fTRBuffer;
	fTRBuffer = 0;
    }
}

#include <iostream>

void AliMCEvent::FinishEvent()
{
  // Clean-up after event
  //    
    if (fStack) fStack->Reset(0);
    fMCParticles->Delete();
    
    if (fMCParticleMap) 
      fMCParticleMap->Clear();
    if (fTRBuffer) {
      fTRBuffer->Delete();
    }
    //    fTrackReferences->Delete();
    fTrackReferences->Clear();
    fNparticles = -1;
    fNprimaries = -1;    
    fStack      =  0;
//    fSubsidiaryEvents->Clear();
    fSubsidiaryEvents = 0;
    fNBG = -1;
}



void AliMCEvent::DrawCheck(Int_t i, Int_t search)
{
    //
    // Simple event display for debugging
    if (!fTreeTR) {
	AliWarning("No Track Reference information available");
	return;
    } 
    
    if (i > -1 && i < fNparticles) {
	fTreeTR->GetEntry(fStack->TreeKEntry(i));
    } else {
	AliWarning("AliMCEvent::GetEntry: Index out of range");
    }
    
    Int_t nh = fTRBuffer->GetEntries();
    
    
    if (search) {
	while(nh <= search && i < fNparticles - 1) {
	    i++;
	    fTreeTR->GetEntry(fStack->TreeKEntry(i));
	    nh =  fTRBuffer->GetEntries();
	}
	printf("Found Hits at %5d\n", i);
    }
    TParticle* particle = fStack->Particle(i);
    
    TH2F*    h = new TH2F("", "", 100, -500, 500, 100, -500, 500);
    Float_t x0 = particle->Vx();
    Float_t y0 = particle->Vy();

    Float_t x1 = particle->Vx() + particle->Px() * 50.;
    Float_t y1 = particle->Vy() + particle->Py() * 50.;
    
    TArrow*  a = new TArrow(x0, y0, x1, y1, 0.01);
    h->Draw();
    a->SetLineColor(2);
    
    a->Draw();
    
    for (Int_t ih = 0; ih < nh; ih++) {
	AliTrackReference* ref = (AliTrackReference*) fTRBuffer->At(ih);
	TMarker* m = new TMarker(ref->X(), ref->Y(), 20);
	m->Draw();
	m->SetMarkerSize(0.4);
	
    }
}


void AliMCEvent::ReorderAndExpandTreeTR()
{
//
//  Reorder and expand the track reference tree in order to match the kinematics tree.
//  Copy the information from different branches into one
//
//  TreeTR

    fTmpFileTR = new TFile("TrackRefsTmp.root", "recreate");
    fTmpTreeTR = new TTree("TreeTR", "TrackReferences");
    if (!fTRBuffer)  fTRBuffer = new TClonesArray("AliTrackReference", 100);
    fTmpTreeTR->Branch("TrackReferences", "TClonesArray", &fTRBuffer, 64000, 0);
    

//
//  Activate the used branches only. Otherwisw we get a bad memory leak.
    if (fTreeTR) {
	fTreeTR->SetBranchStatus("*",        0);
	fTreeTR->SetBranchStatus("AliRun.*", 1);
	fTreeTR->SetBranchStatus("ITS.*",    1);
	fTreeTR->SetBranchStatus("TPC.*",    1);
	fTreeTR->SetBranchStatus("TRD.*",    1);
	fTreeTR->SetBranchStatus("TOF.*",    1);
	fTreeTR->SetBranchStatus("FRAME.*",  1);
	fTreeTR->SetBranchStatus("MUON.*",   1);
    }
    
//
//  Connect the active branches
    TClonesArray* trefs[7];
    for (Int_t i = 0; i < 7; i++) trefs[i] = 0;
    if (fTreeTR){
	// make branch for central track references
	if (fTreeTR->GetBranch("AliRun")) fTreeTR->SetBranchAddress("AliRun", &trefs[0]);
	if (fTreeTR->GetBranch("ITS"))    fTreeTR->SetBranchAddress("ITS",    &trefs[1]);
	if (fTreeTR->GetBranch("TPC"))    fTreeTR->SetBranchAddress("TPC",    &trefs[2]);
	if (fTreeTR->GetBranch("TRD"))    fTreeTR->SetBranchAddress("TRD",    &trefs[3]);
	if (fTreeTR->GetBranch("TOF"))    fTreeTR->SetBranchAddress("TOF",    &trefs[4]);
	if (fTreeTR->GetBranch("FRAME"))  fTreeTR->SetBranchAddress("FRAME",  &trefs[5]);
	if (fTreeTR->GetBranch("MUON"))   fTreeTR->SetBranchAddress("MUON",   &trefs[6]);
    }

    Int_t np = fStack->GetNprimary();
    Int_t nt = fTreeTR->GetEntries();
    
    //
    // Loop over tracks and find the secondaries with the help of the kine tree
    Int_t ifills = 0;
    Int_t it     = 0;
    Int_t itlast = 0;
    TParticle* part;

    for (Int_t ip = np - 1; ip > -1; ip--) {
	part = fStack->Particle(ip);
//	printf("Particle %5d %5d %5d %5d %5d %5d \n", 
//	       ip, part->GetPdgCode(), part->GetFirstMother(), part->GetFirstDaughter(), 
//	       part->GetLastDaughter(), part->TestBit(kTransportBit));

	// Determine range of secondaries produced by this primary during transport	
	Int_t dau1  = part->GetFirstDaughter();
	if (dau1 < np) continue;  // This particle has no secondaries produced during transport
	Int_t dau2  = -1;
	if (dau1 > -1) {
	    Int_t inext = ip - 1;
	    while (dau2 < 0) {
		if (inext >= 0) {
		    part = fStack->Particle(inext);
		    dau2 =  part->GetFirstDaughter();
		    if (dau2 == -1 || dau2 < np) {
			dau2 = -1;
		    } else {
			dau2--;
		    }
		} else {
		    dau2 = fStack->GetNtrack() - 1;
		}
		inext--;
	    } // find upper bound
	}  // dau2 < 0
	

//	printf("Check (1) %5d %5d %5d %5d %5d \n", ip, np, it, dau1, dau2);
//
// Loop over reference hits and find secondary label
// First the tricky part: find the entry in treeTR than contains the hits or
// make sure that no hits exist.
//
	Bool_t hasHits   = kFALSE;
	Bool_t isOutside = kFALSE;

	it = itlast;
	while (!hasHits && !isOutside && it < nt) {
	    fTreeTR->GetEntry(it++);
	    for (Int_t ib = 0; ib < 7; ib++) {
		if (!trefs[ib]) continue;
		Int_t nh = trefs[ib]->GetEntries();
		for (Int_t ih = 0; ih < nh; ih++) {
		    AliTrackReference* tr = (AliTrackReference*) trefs[ib]->At(ih);
		    Int_t label = tr->Label();
		    if (label >= dau1 && label <= dau2) {
			hasHits = kTRUE;
			itlast = it - 1;
			break;
		    }
		    if (label > dau2 || label < ip) {
			isOutside = kTRUE;
			itlast = it - 1;
			break;
		    }
		} // hits
		if (hasHits || isOutside) break;
	    } // branches
	} // entries

	if (!hasHits) {
	    // Write empty entries
	    for (Int_t id = dau1; (id <= dau2); id++) {
		fTmpTreeTR->Fill();
		ifills++;
	    } 
	} else {
	    // Collect all hits
	    fTreeTR->GetEntry(itlast);
	    for (Int_t id = dau1; (id <= dau2) && (dau1 > -1); id++) {
		for (Int_t ib = 0; ib < 7; ib++) {
		    if (!trefs[ib]) continue;
		    Int_t nh = trefs[ib]->GetEntries();
		    for (Int_t ih = 0; ih < nh; ih++) {
			AliTrackReference* tr = (AliTrackReference*) trefs[ib]->At(ih);
			Int_t label = tr->Label();
			// Skip primaries
			if (label == ip) continue;
			if (label > dau2 || label < dau1) 
			    printf("AliMCEventHandler::Track Reference Label out of range !: %5d %5d %5d %5d \n", 
				   itlast, label, dau1, dau2);
			if (label == id) {
			    // secondary found
			    tr->SetDetectorId(ib-1);
			    Int_t nref =  fTRBuffer->GetEntriesFast();
			    TClonesArray &lref = *fTRBuffer;
			    new(lref[nref]) AliTrackReference(*tr);
			}
		    } // hits
		} // branches
		fTmpTreeTR->Fill();
		fTRBuffer->Delete();
		ifills++;
	    } // daughters
	} // has hits
    } // tracks

    //
    // Now loop again and write the primaries
    //
    it = nt - 1;
    for (Int_t ip = 0; ip < np; ip++) {
	Int_t labmax = -1;
	while (labmax < ip && it > -1) {
	    fTreeTR->GetEntry(it--);
	    for (Int_t ib = 0; ib < 7; ib++) {
		if (!trefs[ib]) continue;
		Int_t nh = trefs[ib]->GetEntries();
		// 
		// Loop over reference hits and find primary labels
		for (Int_t ih = 0; ih < nh; ih++) {
		    AliTrackReference* tr = (AliTrackReference*)  trefs[ib]->At(ih);
		    Int_t label = tr->Label();
		    if (label < np && label > labmax) {
			labmax = label;
		    }
		    
		    if (label == ip) {
			tr->SetDetectorId(ib-1);
			Int_t nref = fTRBuffer->GetEntriesFast();
			TClonesArray &lref = *fTRBuffer;
			new(lref[nref]) AliTrackReference(*tr);
		    }
		} // hits
	    } // branches
	} // entries
	it++;
	fTmpTreeTR->Fill();
	fTRBuffer->Delete();
	ifills++;
    } // tracks
    // Check


    // Clean-up
    delete fTreeTR; fTreeTR = 0;
    
    for (Int_t ib = 0; ib < 7; ib++) {
	if (trefs[ib]) {
	    trefs[ib]->Clear();
	    delete trefs[ib];
	    trefs[ib] = 0;
	}
    }

    if (ifills != fStack->GetNtrack()) 
	printf("AliMCEvent:Number of entries in TreeTR (%5d) unequal to TreeK (%5d) \n", 
	       ifills, fStack->GetNtrack());

    fTmpTreeTR->Write();
    fTreeTR = fTmpTreeTR;
}

AliVParticle* AliMCEvent::GetTrack(Int_t i) const
{
    // Get MC Particle i
    //

    if (fExternal) {
       
  
	return ((AliVParticle*) (fMCParticles->At(i)));
  
    }
    
    //
    // Check first if this explicitely accesses the subsidiary event
    
    if (i >= BgLabelOffset()) {
	if (fSubsidiaryEvents) {
	    AliMCEvent* bgEvent = (AliMCEvent*) (fSubsidiaryEvents->At(1));
	    return (bgEvent->GetTrack(i - BgLabelOffset()));
	} else {
	    return 0;
	}
    }
    
    //
    AliMCParticle *mcParticle = 0;
    TParticle     *particle   = 0;
    TClonesArray  *trefs      = 0;
    Int_t          ntref      = 0;
    TObjArray     *rarray     = 0;



    // Out of range check
    if (i < 0 || i >= fNparticles) {
	AliWarning(Form("AliMCEvent::GetEntry: Index out of range"));
	mcParticle = 0;
	return (mcParticle);
    }

    
    if (fSubsidiaryEvents) {
	AliMCEvent*   mc;
	Int_t idx = FindIndexAndEvent(i, mc);
	return (mc->GetTrack(idx));
    } 

    //
    // First check If the MC Particle has been already cached
    if(!fMCParticleMap->At(i)) {
	// Get particle from the stack
	particle   = fStack->Particle(i);
	// Get track references from Tree TR
	if (fTreeTR) {
	    fTreeTR->GetEntry(fStack->TreeKEntry(i));
	    trefs     = fTRBuffer;
	    ntref     = trefs->GetEntriesFast();
	    rarray    = new TObjArray(ntref);
	    Int_t nen = fTrackReferences->GetEntriesFast();
	    for (Int_t j = 0; j < ntref; j++) {
		// Save the track references in a TClonesArray
		AliTrackReference* ref = dynamic_cast<AliTrackReference*>((*fTRBuffer)[j]);
		// Save the pointer in a TRefArray
		if (ref) {
		    new ((*fTrackReferences)[nen]) AliTrackReference(*ref);
		    rarray->AddAt((*fTrackReferences)[nen], j);
		    nen++;
		}
	    } // loop over track references for entry i
	} // if TreeTR available
	Int_t nentries = fMCParticles->GetEntriesFast();
	mcParticle = new ((*fMCParticles)[nentries]) AliMCParticle(particle, rarray, i);
	fMCParticleMap->AddAt(mcParticle, i);
	if (mcParticle) {
	    TParticle* part = mcParticle->Particle();
	    Int_t imo  = part->GetFirstMother();
	    Int_t id1  = part->GetFirstDaughter();
	    Int_t id2  = part->GetLastDaughter();
	    if (fPrimaryOffset > 0 || fSecondaryOffset > 0) {
		// Remapping of the mother and daughter indices
		if (imo < fNprimaries) {
		    mcParticle->SetMother(imo + fPrimaryOffset);
		} else {
		    mcParticle->SetMother(imo + fSecondaryOffset - fNprimaries);
		}
		
		if (id1 < fNprimaries) {
		    mcParticle->SetFirstDaughter(id1 + fPrimaryOffset);
		    mcParticle->SetLastDaughter (id2 + fPrimaryOffset);
		} else {
		    mcParticle->SetFirstDaughter(id1 + fSecondaryOffset - fNprimaries);
		    mcParticle->SetLastDaughter (id2 + fSecondaryOffset - fNprimaries);
		}
		
		
		if (i > fNprimaries) {
		    mcParticle->SetLabel(i + fPrimaryOffset);
		} else {
		    mcParticle->SetLabel(i + fSecondaryOffset - fNprimaries);
		}
	    } else {
		mcParticle->SetFirstDaughter(id1);
		mcParticle->SetLastDaughter (id2);
		mcParticle->SetMother       (imo);
	    }
	}
    } else {
	mcParticle = dynamic_cast<AliMCParticle*>(fMCParticleMap->At(i));
    }

    //Printf("mcParticleGetMother %d",mcParticle->GetMother());
    return mcParticle;
}

AliGenEventHeader* AliMCEvent::GenEventHeader() const 
{
  if (!fExternal) {
    // ESD
    return (fHeader->GenEventHeader());
  } else {
    // AOD
    if (fAODMCHeader) {
      TList * lh = fAODMCHeader->GetCocktailHeaders();
      if (lh) {return ((AliGenEventHeader*) lh->At(0));}
    }
  }
  return 0;
}


void AliMCEvent::AddSubsidiaryEvent(AliMCEvent* event) 
{
    // Add a subsidiary event to the list; for example merged background event.
    if (!fSubsidiaryEvents) {
	TList* events = new TList();
	events->Add(new AliMCEvent(*this));
	fSubsidiaryEvents = events;
    }
    
    fSubsidiaryEvents->Add(event);
}

AliGenEventHeader *AliMCEvent::FindHeader(Int_t ipart) {
  //
  // Get Header belonging to this track; 
  // only works for primaries (i.e. particles coming from the Generator)
  // Also sorts out the case of Cocktail event (get header of subevent in cocktail generetor header)  
  //

  AliMCEvent *event = this;

  if (fSubsidiaryEvents) {
    // Get pointer to subevent if needed
    ipart = FindIndexAndEvent(ipart,event); 
  }

  AliGenEventHeader* header = event->GenEventHeader();
  if (ipart >= header->NProduced()) {
    AliWarning(Form("Not a primary -- returning 0 (idx %d, nPrimary %d)",ipart,header->NProduced()));
    return 0;
  }
  AliGenCocktailEventHeader *coHeader = dynamic_cast<AliGenCocktailEventHeader*>(header);
  if (coHeader) { // Cocktail event
    TList* headerList = coHeader->GetHeaders();
    TIter headIt(headerList);
    Int_t nproduced = 0;
    do { // Go trhough all headers and look for the correct one
      header = (AliGenEventHeader*) headIt();
      if (header) nproduced += header->NProduced();
    } while (header && ipart >= nproduced);
  }

  return header;
}

Int_t AliMCEvent::FindIndexAndEvent(Int_t oldidx, AliMCEvent*& event) const
{
    // Find the index and event in case of composed events like signal + background
    TIter next(fSubsidiaryEvents);
    next.Reset();
     if (oldidx < fNprimaries) {
	while((event = (AliMCEvent*)next())) {
	    if (oldidx < (event->GetPrimaryOffset() + event->GetNumberOfPrimaries())) break;
	}
	if (event) {
	    return (oldidx - event->GetPrimaryOffset());
	} else {
	    return (-1);
	}
    } else {
	while((event = (AliMCEvent*)next())) {
	    if (oldidx < (event->GetSecondaryOffset() + (event->GetNumberOfTracks() - event->GetNumberOfPrimaries()))) break;
	}
	if (event) {
	    return (oldidx - event->GetSecondaryOffset() + event->GetNumberOfPrimaries());
	} else {
	    return (-1);
	}
    }
}

Int_t AliMCEvent::BgLabelToIndex(Int_t label)
{
    // Convert a background label to an absolute index
    if (fSubsidiaryEvents) {
	AliMCEvent* bgEvent = (AliMCEvent*) (fSubsidiaryEvents->At(1));
	label -= BgLabelOffset();
	if (label < bgEvent->GetNumberOfPrimaries()) {
	    label += bgEvent->GetPrimaryOffset();
	} else {
	    label += (bgEvent->GetSecondaryOffset() - fNprimaries);
	}
    }
    return (label);
}


Bool_t AliMCEvent::IsPhysicalPrimary(Int_t i) const
{
//
// Delegate to subevent if necesarry 

    
    if (!fSubsidiaryEvents) {
	return fStack->IsPhysicalPrimary(i);
    } else {
	AliMCEvent* evt = 0;
	Int_t idx = FindIndexAndEvent(i, evt);
	return (evt->IsPhysicalPrimary(idx));
    }
}

Bool_t AliMCEvent::IsSecondaryFromWeakDecay(Int_t i)
{
//
// Delegate to subevent if necesarry 
    if (!fSubsidiaryEvents) {
	return fStack->IsSecondaryFromWeakDecay(i);
    } else {
	AliMCEvent* evt = 0;
	Int_t idx = FindIndexAndEvent(i, evt);
	return (evt->IsSecondaryFromWeakDecay(idx));
    }
}

Bool_t AliMCEvent::IsSecondaryFromMaterial(Int_t i)
{
//
// Delegate to subevent if necesarry 
    if (!fSubsidiaryEvents) {
	return fStack->IsSecondaryFromMaterial(i);
    } else {
	AliMCEvent* evt = 0;
	Int_t idx = FindIndexAndEvent(i, evt);
	return (evt->IsSecondaryFromMaterial(idx));
    }
}


void AliMCEvent::InitEvent()
{
//
// Initialize the subsidiary event structure
    if (fSubsidiaryEvents) {
	TIter next(fSubsidiaryEvents);
	AliMCEvent* evt;
	fNprimaries = 0;
	fNparticles = 0;
	
	while((evt = (AliMCEvent*)next())) {
	    fNprimaries += evt->GetNumberOfPrimaries();	
	    fNparticles += evt->GetNumberOfTracks();    
	}
	
	Int_t ioffp = 0;
	Int_t ioffs = fNprimaries;
	next.Reset();
	
	while((evt = (AliMCEvent*)next())) {
	    evt->SetPrimaryOffset(ioffp);
	    evt->SetSecondaryOffset(ioffs);
	    ioffp += evt->GetNumberOfPrimaries();
	    ioffs += (evt->GetNumberOfTracks() - evt->GetNumberOfPrimaries());	    
	}
    }
}

void AliMCEvent::PreReadAll()                              
{
    // Preread the MC information
    Int_t i;
    // secondaries
    for (i = fStack->GetNprimary(); i < fStack->GetNtrack(); i++) 
    {
	GetTrack(i);
    }
    // primaries
    for (i = 0; i < fStack->GetNprimary(); i++) 
    {
	GetTrack(i);
    }
    AssignGeneratorIndex();
}

const AliVVertex * AliMCEvent::GetPrimaryVertex() const 
{
    // Create a MCVertex object from the MCHeader information
    TArrayF v;
    GenEventHeader()->PrimaryVertex(v) ;
    if (!fVertex) {
	fVertex = new AliMCVertex(v[0], v[1], v[2]);
    } else {
	((AliMCVertex*) fVertex)->SetPosition(v[0], v[1], v[2]);
    }
    return fVertex;
}

Bool_t AliMCEvent::IsFromBGEvent(Int_t index)
{
    // Checks if a particle is from the background events
    // Works for HIJING inside Cocktail
    if (fNBG == -1) {
	AliGenCocktailEventHeader* coHeader = 
	    dynamic_cast<AliGenCocktailEventHeader*> (GenEventHeader());
	if (!coHeader) return (0);
	TList* list = coHeader->GetHeaders();
	AliGenHijingEventHeader* hijingH = dynamic_cast<AliGenHijingEventHeader*>(list->FindObject("Hijing"));
	if (!hijingH) return (0);
	fNBG = hijingH->NProduced();
    }
    
    return (index < fNBG);
}


    TList* AliMCEvent::GetCocktailList()
    {
      //gives the CocktailHeaders when reading ESDs/AODs (corresponding to fExteral=kFALSE/kTRUE)
      //the AODMC header (and the aodmc array) is passed as an instance to MCEvent by the AliAODInputHandler
      if(fExternal==kFALSE) { 
	AliGenCocktailEventHeader* coHeader =dynamic_cast<AliGenCocktailEventHeader*> (GenEventHeader());
	if(!coHeader) {
	  return 0;
	} else {
	  return (coHeader->GetHeaders());
	}
      } else {
	if(!fAODMCHeader) { 
	  return 0;
	} else {
	  return (fAODMCHeader->GetCocktailHeaders());
	}
      }
    }


TString AliMCEvent::GetGenerator(Int_t index)
{
  Int_t nsumpart=fNprimaries;
  TList* lh = GetCocktailList();
  if(!lh){ TString noheader="nococktailheader";
    return noheader;}
  Int_t nh=lh->GetEntries();
  for (Int_t i = nh-1; i >= 0; i--){
    AliGenEventHeader* gh=(AliGenEventHeader*)lh->At(i);
    TString genname=gh->GetName();
    Int_t npart=gh->NProduced();
    if (i == 0) npart = nsumpart;
    if(index < nsumpart && index >= (nsumpart-npart)) return genname;
    nsumpart-=npart;
  }
  TString empty="";
  return empty;
}

void AliMCEvent::AssignGeneratorIndex() {
  //
  // Assign the generator index to each particle
  //
  TList* list = GetCocktailList();
  if (fNprimaries <= 0) {
    AliWarning(Form("AliMCEvent::AssignGeneratorIndex: no primaries %10d\n", fNprimaries));
    return;
}
  if (!list) {
    return;
  } else {
    Int_t nh = list->GetEntries();
    Int_t nsumpart = fNprimaries;
    for(Int_t i = nh-1; i >= 0; i--){
      AliGenEventHeader* gh = (AliGenEventHeader*)list->At(i);
      Int_t npart = gh->NProduced();
      if (i==0) {
	if (npart != nsumpart) {
	  //	  printf("Header inconsistent ! %5d %5d \n", npart, nsumpart);
	}
	npart = nsumpart;
      }
      //
      // Loop over primary particles for generator i
      for (Int_t j = nsumpart-1; j >= nsumpart-npart; j--) {
	AliVParticle* part = GetTrack(j);
	if (!part) {
	  AliWarning(Form("AliMCEvent::AssignGeneratorIndex: 0-pointer to particle j %8d npart %8d nsumpart %8d Nprimaries %8d\n", 
			  j, npart, nsumpart, fNprimaries));
	  break;
	}
	part->SetGeneratorIndex(i);
	Int_t dmin = part->GetFirstDaughter();
	Int_t dmax = part->GetLastDaughter();
	if (dmin == -1) continue;
	AssignGeneratorIndex(i, dmin, dmax);
      } 
      nsumpart -= npart;
    }
  }
}
void AliMCEvent::AssignGeneratorIndex(Int_t index, Int_t dmin, Int_t dmax) {
  for (Int_t k = dmin; k <= dmax; k++) {
    AliVParticle* dpart = GetTrack(k);
    dpart->SetGeneratorIndex(index);
    Int_t d1 = dpart->GetFirstDaughter();
    Int_t d2 = dpart->GetLastDaughter();
    if (d1 > -1) {
      AssignGeneratorIndex(index, d1, d2);
    }
  }
}

   Bool_t  AliMCEvent::GetCocktailGenerator(Int_t index,TString &nameGen){
     //method that gives the generator for a given particle with label index (or that of the corresponding primary)
     AliVParticle* mcpart0 = (AliVParticle*) (GetTrack(index));
     if(!mcpart0){
       printf("AliMCEvent-BREAK: No valid AliMCParticle at label %i\n",index);
       return 0;
     }
     /*
     Int_t ig = mcpart0->GetGeneratorIndex();
     if (ig != -1) {
       nameGen = ((AliGenEventHeader*)GetCocktailList()->At(ig))->GetName();
       return 1;
     }
     */
    nameGen=GetGenerator(index);
    if(nameGen.Contains("nococktailheader") )return 0;
    Int_t lab=index;

    while(nameGen.IsWhitespace()){
      
      
    AliVParticle* mcpart = (AliVParticle*) (GetTrack(lab));
 
     if(!mcpart){
      printf("AliMCEvent-BREAK: No valid AliMCParticle at label %i\n",lab);
      break;}
     Int_t mother=0;
     mother = mcpart->GetMother();
   
    if(mother<0){
      printf("AliMCEvent - BREAK: Reached primary particle without valid mother\n");
      break;
    }
      AliVParticle* mcmom = (AliVParticle*) (GetTrack(mother));
      if(!mcmom){
      printf("AliMCEvent-BREAK: No valid AliMCParticle mother at label %i\n",mother);
       break;
      }
      lab=mother;
   
    nameGen=GetGenerator(mother);
   }
   
   return 1;
<<<<<<< HEAD
   }

void  AliMCEvent::SetParticleArray(TClonesArray* mcParticles) 
  {
    fMCParticles = mcParticles; 
    fNparticles = fMCParticles->GetEntries(); 
    fExternal = kTRUE; 
    fNprimaries = 0;
    struct Local {
      static Int_t binaryfirst(TClonesArray* a, Int_t low, Int_t high)
      {
	Int_t mid  = low + (high - low)/2;
	if (low > a->GetEntries()-1) return (a->GetEntries()-1);
	if (!((AliVParticle*) a->At(mid))->IsPrimary()) {
	  if (mid > 1 && !((AliVParticle*) a->At(mid-1))->IsPrimary()) {
	    return binaryfirst(a, low, mid-1);
	  } else {
	    return mid;
	  } 
	} else {
	  return binaryfirst(a, mid+1, high);
	}
      }
    };
    fNprimaries = Local::binaryfirst(mcParticles, 0, mcParticles->GetEntries()-1);
    AssignGeneratorIndex();
  }

=======
}

AliVEvent::EDataLayoutType AliMCEvent::GetDataLayoutType() const {return AliVEvent::kMC;}
>>>>>>> 98ac70cb

ClassImp(AliMCEvent)<|MERGE_RESOLUTION|>--- conflicted
+++ resolved
@@ -498,10 +498,7 @@
     //
 
     if (fExternal) {
-       
-  
 	return ((AliVParticle*) (fMCParticles->At(i)));
-  
     }
     
     //
@@ -950,6 +947,15 @@
      Int_t mother=0;
      mother = mcpart->GetMother();
    
+   while(nameGen.IsWhitespace()){
+     
+     AliMCParticle* mcpart = (AliMCParticle*) (GetTrack(index));
+   
+    if(!mcpart){
+      printf("AliMCEvent-BREAK: No valid AliMCParticle at label %i\n",index);
+      break;
+    }
+    Int_t mother = mcpart->GetMother();
     if(mother<0){
       printf("AliMCEvent - BREAK: Reached primary particle without valid mother\n");
       break;
@@ -965,8 +971,7 @@
    }
    
    return 1;
-<<<<<<< HEAD
-   }
+}
 
 void  AliMCEvent::SetParticleArray(TClonesArray* mcParticles) 
   {
@@ -994,10 +999,5 @@
     AssignGeneratorIndex();
   }
 
-=======
-}
-
-AliVEvent::EDataLayoutType AliMCEvent::GetDataLayoutType() const {return AliVEvent::kMC;}
->>>>>>> 98ac70cb
 
 ClassImp(AliMCEvent)