--- conflicted
+++ resolved
@@ -240,6 +240,7 @@
   return kTRUE;
 }
 
+
 //_____________________________________________________________________________
 AliCDBId* AliCDBLocal::GetId(const AliCDBId& query) {
   // look for filename matching query (called by GetEntryId)
@@ -400,69 +401,6 @@
 
 //_____________________________________________________________________________
 AliCDBEntry* AliCDBLocal::GetEntry(const AliCDBId& queryId) {
-<<<<<<< HEAD
-// get AliCDBEntry from the database
-
-	AliCDBId* dataId = GetEntryId(queryId);
-
-        TString errMessage(TString::Format("No valid CDB object found! request was: %s", queryId.ToString().Data()));
-	if (!dataId || !dataId->IsSpecified()){
-		AliError(Form("The data ID is undefined!"));
-                //throw std::runtime_error(errMessage.Data());
-                return NULL;
-        }
-
-	TString filename;
-	if (!IdToFilename(*dataId, filename)) {
-		AliError(Form("Bad data ID encountered!"));
-		delete dataId;
-		//throw std::runtime_error(errMessage.Data());
-		return NULL;
-	}
-
-	TFile file(filename, "READ"); // open file
-	if (!file.IsOpen()) {
-		AliError(Form("Can't open file <%s>!", filename.Data()));
-		delete dataId;
-		//throw std::runtime_error(errMessage.Data());
-		return NULL;
-	}
-
-	// get the only AliCDBEntry object from the file
-	// the object in the file is an AliCDBEntry entry named "AliCDBEntry"
-
-	AliCDBEntry* anEntry = dynamic_cast<AliCDBEntry*> (file.Get("AliCDBEntry"));
-	if (!anEntry) {
-		AliError(Form("Bad storage data: No AliCDBEntry in file!"));
-		file.Close();
-		delete dataId;
-		//throw std::runtime_error(errMessage.Data());
-		return NULL;
-	}
-
- 	AliCDBId& entryId = anEntry->GetId();
-
-	// The object's Id are not reset during storage
-	// If object's Id runRange or version do not match with filename,
-	// it means that someone renamed file by hand. In this case a warning msg is issued.
-
-	anEntry-> SetLastStorage("local");
-
- 	if(!entryId.IsEqual(dataId)){
-		AliWarning(Form("Mismatch between file name and object's Id!"));
-		AliWarning(Form("File name: %s", dataId->ToString().Data()));
-		AliWarning(Form("Object's Id: %s", entryId.ToString().Data()));
-        }
-
-	// Check whether entry contains a TTree. In case load the tree in memory!
-	LoadTreeFromFile(anEntry);
-
-	// close file, return retrieved entry
-	file.Close();
-	delete dataId;
-
-	return anEntry;
-=======
 // get AliCDBEntry from the storage (the CDB file matching the query is
 // selected by GetEntryId and the contained AliCDBid is passed here)
 
@@ -525,7 +463,6 @@
   delete dataId;
 
   return anEntry;
->>>>>>> b8bd8084
 }
 
 //_____________________________________________________________________________
@@ -1087,8 +1024,6 @@
   return;
 }
 
-
-
 /////////////////////////////////////////////////////////////////////////////////////////////////
 //                                                                                             //
 // AliCDBLocal factory  			                                               //
@@ -1151,7 +1086,6 @@
 
   return NULL;
 }
-
 //_____________________________________________________________________________
 void AliCDBLocal::SetRetry(Int_t /* nretry */, Int_t /* initsec */) {
 
