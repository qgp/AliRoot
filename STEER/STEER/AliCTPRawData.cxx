/**************************************************************************
 * Copyright(c) 1998-2003, ALICE Experiment at CERN, All rights reserved. *
 *                                                                        *
 * Author: The ALICE Off-line Project.                                    *
 * Contributors are mentioned in the code where appropriate.              *
 *                                                                        *
 * Permission to use, copy, modify and distribute this software and its   *
 * documentation strictly for non-commercial purposes is hereby granted   *
 * without fee, provided that the above copyright notice appears in all   *
 * copies and that both the copyright notice and this permission notice   *
 * appear in the supporting documentation. The authors make no claims     *
 * about the suitability of this software for any purpose. It is          *
 * provided "as is" without express or implied warranty.                  *
 **************************************************************************/

////////////////////////////////////////////////////////////
//This class contains the methods to create raw data                //
//for CTP (trigger). The CTP data format is taken as                //
//described in the Trigger TDR - pages 134  and 135.                //
//The updated version of raw data is in:                            //
//http://epweb2.ph.bham.ac.uk/user/krivda/alice/ctp/ctp_readout1.pdf//
//////////////////////////////////////////////////////////

#include <TObject.h>
#include <TString.h>
#include <Riostream.h>
#include "AliCTPRawData.h"
#include "AliRunLoader.h"
#include "AliCentralTrigger.h"
#include "AliLog.h"
#include "AliDAQ.h"
#include "AliFstream.h"

ClassImp(AliCTPRawData)
////////////////////////////////////////////////////////////////////////////////////////

//______________________________________________________________________________
AliCTPRawData::AliCTPRawData()
{
  // Default constructor
}

//______________________________________________________________________________
AliCTPRawData::AliCTPRawData(const AliCTPRawData &source):
  TObject(source)
{
  // Copy Constructor
}

//______________________________________________________________________________
AliCTPRawData& AliCTPRawData::operator=(const AliCTPRawData &source)
{
  // Assigment operator
  if(this==&source) return *this;
  ((TObject *)this)->operator=(source);
 
 return *this;
}

//______________________________________________________________________________
void AliCTPRawData::RawData()
{
  // This method writes the CTP (trigger)
  // raw data in a DDL file
  // run1 payload
  ULong64_t l2class = 0;
  UChar_t l2cluster = 0;
  UInt_t l0input = 0;
  UInt_t l1input = 0;
  UShort_t l2input=0;
  AliInfo("Storing the CTP DDL raw data...");
  AliRunLoader *runloader = AliRunLoader::Instance();
  if (runloader) {
    if (!runloader->LoadTrigger()) {
      AliCentralTrigger *aCTP = runloader->GetTrigger();
      if (AliDebugLevel() > 0)
	aCTP->Dump();
      // First get the trigger mask
      l2class = aCTP->GetClassMask();
      // Then get the detector cluster to be read out
      l2cluster = aCTP->GetClusterMask();
      // Then get the input cluster mask
      l0input = aCTP->GetL0TriggerInputs();
      l1input = aCTP->GetL1TriggerInputs();
      l2input = aCTP->GetL2TriggerInputs();
    }
    else
      AliWarning("No trigger can be loaded! Putting empty trigger class into the CTP raw data !");
  }
  else
    AliError("No run loader is available! Putting empty trigger class into the CTP raw data !");

  AliDebug(1,Form("CTP trigger mask = 0x%llx",l2class));
  AliDebug(1,Form("CTP detector cluster = 0x%x",l2cluster));

  TString fileName = AliDAQ::DdlFileName("TRG",0);
  AliInfo(Form("Storing CTP raw data in %s",fileName.Data()));
  AliFstream* outfile;         // logical name of the output file 
  outfile = new AliFstream(fileName.Data());

  // Writing CTP raw data here
  // The format is taken as in
  // dhttp://epweb2.ph.bham.ac.uk/user/krivda/alice/ctp/ctp_readout1.pdf

  // If not 0, from where??
  UInt_t bunchCross = 0;
  UInt_t orbitId = 0;
  Bool_t esr = 0; // Enable Segmented Readout flag

  // First 3 words here - Bunch-crossing and orbit numbers
  UInt_t word = 0;
  word |= 0 << 15; // BlockID = 0 in case of CTP readout
  word |= bunchCross & 0xFFF;
  AliDebug(1,Form("CTP word1 = 0x%x",word));
  outfile->WriteBuffer((char*)(&word),sizeof(UInt_t));

  word = 0;
  word |= 0 << 15; // BlockID = 0 in case of CTP readout
  word |= (orbitId >> 12) & 0xFFF;
  AliDebug(1,Form("CTP word2 = 0x%x",word));
  outfile->WriteBuffer((char*)(&word),sizeof(UInt_t));
  word = 0;
  word |= 0 << 15; // BlockID = 0 in case of CTP readout
  word |= orbitId & 0xFFF;
  AliDebug(1,Form("CTP word3 = 0x%x",word));
  outfile->WriteBuffer((char*)(&word),sizeof(UInt_t));

  // Now the 4th word
  word = 0;
  word |= 0 << 15; // BlockID = 0 in case of CTP readout
  word |= ((UInt_t)esr) << 10;
  word |= 0 << 8; // L2SwC - physics trigger
  word |= (l2cluster & 0x3F) << 2; // L2Cluster
  word |= (UInt_t)((l2class >> 48) & 0x3);
  AliDebug(1,Form("CTP word4 = 0x%x",word));
  outfile->WriteBuffer((char*)(&word),sizeof(UInt_t));

  // Then the  4 words with the trigger classes
  word = 0;
  word |= 0 << 15; // BlockID = 0 in case of CTP readout
  word |= (UInt_t)((l2class >> 36) & 0xFFF);
  AliDebug(1,Form("CTP word5 = 0x%x",word));
  outfile->WriteBuffer((char*)(&word),sizeof(UInt_t));
  word = 0;
  word |= 0 << 15; // BlockID = 0 in case of CTP readout
  word |= (UInt_t)((l2class >> 24) & 0xFFF);
  AliDebug(1,Form("CTP word6 = 0x%x",word));
  outfile->WriteBuffer((char*)(&word),sizeof(UInt_t));
  word = 0;
  word |= 0 << 15; // BlockID = 0 in case of CTP readout
  word |= (UInt_t)((l2class >> 12) & 0xFFF);
  AliDebug(1,Form("CTP word7 = 0x%x",word));
  outfile->WriteBuffer((char*)(&word),sizeof(UInt_t));
  word = 0;
  word |= 0 << 15; // BlockID = 0 in case of CTP readout
  word |= (UInt_t)(l2class & 0xFFF);
  AliDebug(1,Form("CTP word8 = 0x%x",word));
  outfile->WriteBuffer((char*)(&word),sizeof(UInt_t));

  // The last 5 words with trigger inputs
  word = 0;
  word |= 0 << 15; // BlockID = 0 in case of CTP readout
  word |= (UInt_t)((l0input >> 12) & 0xFFF);
  AliDebug(1,Form("CTP word9 = 0x%x",word));
  outfile->WriteBuffer((char*)(&word),sizeof(UInt_t));
  word = 0;
  word |= 0 << 15; // BlockID = 0 in case of CTP readout
  word |= (UInt_t)((l0input >> 0) & 0xFFF);
  AliDebug(1,Form("CTP word10 = 0x%x",word));
  outfile->WriteBuffer((char*)(&word),sizeof(UInt_t));
  word = 0;
  word |= 0 << 15; // BlockID = 0 in case of CTP readout
  word |= (UInt_t)((l1input >> 12) & 0xFFF);
  AliDebug(1,Form("CTP word11 = 0x%x",word));
  outfile->WriteBuffer((char*)(&word),sizeof(UInt_t));
  word = 0;
  word |= 0 << 15; // BlockID = 0 in case of CTP readout
  word |= (UInt_t)((l1input >> 0) & 0xFFF);
  AliDebug(1,Form("CTP word12 = 0x%x",word));
  outfile->WriteBuffer((char*)(&word),sizeof(UInt_t));
  word = 0;
  word |= 0 << 15; // BlockID = 0 in case of CTP readout
  word |= (UInt_t)((l2input >> 0) & 0xFFF);
  AliDebug(1,Form("CTP word13 = 0x%x",word));
  outfile->WriteBuffer((char*)(&word),sizeof(UInt_t));
  
  delete outfile;

  return;
}
//______________________________________________________________________________
void AliCTPRawData::RawDataRun2()
{
  // This method writes the CTP (trigger)
  // raw data in a DDL file
  // New payload for run2 50 more classes, 2 more clusters 
  ULong64_t l2class = 0;
  ULong64_t l2classNext50 = 0;
  UChar_t l2cluster = 0;
  UInt_t l0input = 0;
  UInt_t l1input = 0;
  UShort_t l2input=0;
  AliInfo("Storing the CTP DDL raw data...");
  AliRunLoader *runloader = AliRunLoader::Instance();
  if (runloader) {
    if (!runloader->LoadTrigger()) {
      AliCentralTrigger *aCTP = runloader->GetTrigger();
      if (AliDebugLevel() > 0)
	aCTP->Dump();
      // First get the trigger mask
      l2class = aCTP->GetClassMask();
      l2classNext50 = aCTP->GetClassMaskNext50();
      // Then get the detector cluster to be read out
      l2cluster = aCTP->GetClusterMask();
      // Then get the input cluster mask
      l0input = aCTP->GetL0TriggerInputs();
      l1input = aCTP->GetL1TriggerInputs();
      l2input = aCTP->GetL2TriggerInputs();
    }
    else
      AliWarning("No trigger can be loaded! Putting empty trigger class into the CTP raw data !");
  }
  else
    AliError("No run loader is available! Putting empty trigger class into the CTP raw data !");

  AliDebug(1,Form("CTP trigger mask = 0x%llx",l2class));
  AliDebug(1,Form("CTP detector cluster = 0x%x",l2cluster));

  TString fileName = AliDAQ::DdlFileName("TRG",0);
  AliInfo(Form("Storing CTP raw data in %s",fileName.Data()));
  AliFstream* outfile;         // logical name of the output file 
  outfile = new AliFstream(fileName.Data());

  // Writing CTP raw data here
  // The format is taken as in
  // dhttp://epweb2.ph.bham.ac.uk/user/krivda/alice/ctp/ctp_readout1.pdf

  // If not 0, from where??
  UInt_t bunchCross = 0;
  UInt_t orbitId = 0;
  Bool_t esr = 0; // Enable Segmented Readout flag

  // First 3 words here - Bunch-crossing and orbit numbers
  UInt_t word = 0;
  word |= 0 << 15; // BlockID = 0 in case of CTP readout
  word |= bunchCross & 0xFFF;
  AliDebug(1,Form("CTP word1 = 0x%x",word));
  outfile->WriteBuffer((char*)(&word),sizeof(UInt_t));

  word = 0;
  word |= 0 << 15; // BlockID = 0 in case of CTP readout
  word |= (orbitId >> 12) & 0xFFF;
  AliDebug(1,Form("CTP word2 = 0x%x",word));
  outfile->WriteBuffer((char*)(&word),sizeof(UInt_t));
  word = 0;
  word |= 0 << 15; // BlockID = 0 in case of CTP readout
  word |= orbitId & 0xFFF;
  AliDebug(1,Form("CTP word3 = 0x%x",word));
  outfile->WriteBuffer((char*)(&word),sizeof(UInt_t));

  // Now the 4th word
  word = 0;
  word |= 0 << 15; // BlockID = 0 in case of CTP readout
<<<<<<< HEAD
=======
  word |= 1<<11;   // version 1=run2
>>>>>>> 788d9d2c
  word |= ((UInt_t)esr) << 10;
  word |= 0 << 8; // L2SwC - physics trigger
  word |= (l2cluster & 0x3F) << 2; // L2Cluster 1-6
  word |= (l2cluster & 0xc0) >> 6; // L2cluster 7-8
  AliDebug(1,Form("CTP word4 = 0x%x",word));
  outfile->WriteBuffer((char*)(&word),sizeof(UInt_t));

  // Then the 9 words with the trigger classes
  word = 0;
  word |= 0 << 15; // BlockID = 0 in case of CTP readout
  word |= (UInt_t)((l2classNext50 >>46) & 0xF);  //5 100..97
  AliDebug(1,Form("CTP word5 = 0x%x",word));
  outfile->WriteBuffer((char*)(&word),sizeof(UInt_t));
  word = 0;
  word |= 0 << 15; // BlockID = 0 in case of CTP readout
  word |= (UInt_t)((l2classNext50 >> 44) & 0xFFF);  //6 96..85
  AliDebug(1,Form("CTP word6 = 0x%x",word));
  outfile->WriteBuffer((char*)(&word),sizeof(UInt_t));
  word = 0;
  word |= 0 << 15; // BlockID = 0 in case of CTP readout
  word |= (UInt_t)((l2classNext50 >> 22) & 0xFFF);  //7 84..73
  AliDebug(1,Form("CTP word7 = 0x%x",word));
  outfile->WriteBuffer((char*)(&word),sizeof(UInt_t));
  word = 0;
  word |= 0 << 15; // BlockID = 0 in case of CTP readout
  word |= (UInt_t)((l2classNext50 >> 10) & 0xFFF);   //8 72..61
  AliDebug(1,Form("CTP word8 = 0x%x",word));
  outfile->WriteBuffer((char*)(&word),sizeof(UInt_t));
  word = 0;
  word |= 0 << 15; // BlockID = 0 in case of CTP readout
  word |= (UInt_t)(l2classNext50 & 0x7FF);   //9 61..51
  word |= (UInt_t)((l2class >> 48) & 0x3);   //9 50..49
  AliDebug(1,Form("CTP word9 = 0x%x",word));
  outfile->WriteBuffer((char*)(&word),sizeof(UInt_t));
  word = 0;
  word |= 0 << 15; // BlockID = 0 in case of CTP readout
  word |= (UInt_t)((l2class >> 36) & 0xFFF);   //10 48..37
  AliDebug(1,Form("CTP word10 = 0x%x",word));
  outfile->WriteBuffer((char*)(&word),sizeof(UInt_t));
  word = 0;
  word |= 0 << 15; // BlockID = 0 in case of CTP readout
  word |= (UInt_t)((l2class >> 24) & 0xFFF);   //11 36..25 
  AliDebug(1,Form("CTP word11 = 0x%x",word));
  outfile->WriteBuffer((char*)(&word),sizeof(UInt_t));
  word = 0;
  word |= 0 << 15; // BlockID = 0 in case of CTP readout
  word |= (UInt_t)((l2class >> 12) & 0xFFF);   //12 24-13 
  AliDebug(1,Form("CTP word12 = 0x%x",word));
  outfile->WriteBuffer((char*)(&word),sizeof(UInt_t));
  word = 0;
  word |= 0 << 15; // BlockID = 0 in case of CTP readout
  word |= (UInt_t)(l2class & 0xFFF);   //13 12..1 
  AliDebug(1,Form("CTP word13 = 0x%x",word));
  outfile->WriteBuffer((char*)(&word),sizeof(UInt_t));

  // The last 5 words with trigger inputs
  word = 0;
  word |= 0 << 15; // BlockID = 0 in case of CTP readout
  word |= (UInt_t)((l0input >> 12) & 0xFFF);
  AliDebug(1,Form("CTP word9 = 0x%x",word));
  outfile->WriteBuffer((char*)(&word),sizeof(UInt_t));
  word = 0;
  word |= 0 << 15; // BlockID = 0 in case of CTP readout
  word |= (UInt_t)((l0input >> 0) & 0xFFF);
  AliDebug(1,Form("CTP word10 = 0x%x",word));
  outfile->WriteBuffer((char*)(&word),sizeof(UInt_t));
  word = 0;
  word |= 0 << 15; // BlockID = 0 in case of CTP readout
  word |= (UInt_t)((l1input >> 12) & 0xFFF);
  AliDebug(1,Form("CTP word11 = 0x%x",word));
  outfile->WriteBuffer((char*)(&word),sizeof(UInt_t));
  word = 0;
  word |= 0 << 15; // BlockID = 0 in case of CTP readout
  word |= (UInt_t)((l1input >> 0) & 0xFFF);
  AliDebug(1,Form("CTP word12 = 0x%x",word));
  outfile->WriteBuffer((char*)(&word),sizeof(UInt_t));
  word = 0;
  word |= 0 << 15; // BlockID = 0 in case of CTP readout
  word |= (UInt_t)((l2input >> 0) & 0xFFF);
  AliDebug(1,Form("CTP word13 = 0x%x",word));
  outfile->WriteBuffer((char*)(&word),sizeof(UInt_t));
  
  delete outfile;

  return;
}<|MERGE_RESOLUTION|>--- conflicted
+++ resolved
@@ -261,10 +261,7 @@
   // Now the 4th word
   word = 0;
   word |= 0 << 15; // BlockID = 0 in case of CTP readout
-<<<<<<< HEAD
-=======
   word |= 1<<11;   // version 1=run2
->>>>>>> 788d9d2c
   word |= ((UInt_t)esr) << 10;
   word |= 0 << 8; // L2SwC - physics trigger
   word |= (l2cluster & 0x3F) << 2; // L2Cluster 1-6
