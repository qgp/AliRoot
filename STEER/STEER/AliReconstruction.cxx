--- conflicted
+++ resolved
@@ -346,6 +346,7 @@
     fQAWriteExpert[iDet] = kFALSE ; 
   }
   fBeamInt[0][0]=fBeamInt[0][1]=fBeamInt[1][0]=fBeamInt[1][1] = -1;
+
   //
   AddCheckRecoCDBvsSimuCDB("TPC/Calib/RecoParam"); // check for similarity in the sim and rec
   //
@@ -493,7 +494,6 @@
   for (Int_t i = 0; i < rec.fCheckRecoCDBvsSimuCDB.GetEntriesFast(); i++) {
     if (rec.fCheckRecoCDBvsSimuCDB[i]) fCheckRecoCDBvsSimuCDB.AddLast(rec.fCheckRecoCDBvsSimuCDB[i]->Clone());
   }
-
   for (int i=2;i--;) for (int j=2;j--;) fBeamInt[i][j] = rec.fBeamInt[i][j];
 
 }
@@ -680,6 +680,7 @@
     delete fAlignObjArray;
   }
   fSpecCDBUri.Delete();
+
   fCheckRecoCDBvsSimuCDB.Delete();
   AliCodeTimer::Instance()->Print();
 }
@@ -843,7 +844,6 @@
   AliQAv1::SetQARefStorage(fQARefUri.Data()) ;
   
 }
-
 //_____________________________________________________________________________
 void AliReconstruction::SetSpecificStorage(const char* calibType, const char* uri) {
 // Store a detector-specific CDB storage location
@@ -1808,7 +1808,6 @@
   AliSysInfo::AddStamp("LoadLoader");
  
   CheckRecoCDBvsSimuCDB();
-
   ftVertexer = new AliVertexerTracks(AliTracker::GetBz());
 
   // get trackers
@@ -4678,11 +4677,7 @@
   //
   // get reconstruction CDB
   const TMap *cdbMapRec = AliCDBManager::Instance()->GetStorageMap();	 
-<<<<<<< HEAD
-  const TList *cdbListRec = AliCDBManager::Instance()->GetRetrievedIds();	 
-=======
   const TList *cdbListRec = AliCDBManager::Instance()->GetRetrievedIds();
->>>>>>> c3fd2045
   //
   // get default path for reconstruction
   pair = (TPair*)cdbMapRec->FindObject("default");
@@ -4724,19 +4719,11 @@
     }
     else { // check in default storage list
       TIter nextRec(cdbListRec);
-<<<<<<< HEAD
-      while ((stro=(TObjString*)nextRec())) {
-	if (stro->GetString().Contains(cdbent->GetName())) {
-	  idRecD = stro->GetString();
-	  break;
-	}
-=======
       AliCDBId* id=0;
       while ((id=(AliCDBId*)nextRec())) {
 	idRecD = id->ToString();
 	if (idRecD.Contains(cdbent->GetName())) break;
 	idRecD="";
->>>>>>> c3fd2045
       }
     }
     //-----------------------------
@@ -4772,12 +4759,7 @@
       }      
     }
     else {
-<<<<<<< HEAD
-      AliInfo("Did not find object used in simulation");
-      ok = kFALSE;      
-=======
       AliInfo("Did not find object used in simulation, assuming not needed and disabling the check");
->>>>>>> c3fd2045
     }
     if (!ok) AliFatal("Different objects were used in sim and rec");
   }
