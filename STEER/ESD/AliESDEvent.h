--- conflicted
+++ resolved
@@ -55,6 +55,8 @@
 class AliESDVertex;
 class AliESDPmdTrack;
 class AliESDFMD;
+class AliESDkink;
+class AliESDv0;
 class AliRawDataErrorLog;
 class AliESDRun;
 class AliESDTrdTrigger;
@@ -561,12 +563,9 @@
   void SetDAQAttributes(UInt_t attributes) {fDAQAttributes = attributes;}
   UInt_t GetDAQDetectorPattern() const {return fDAQDetectorPattern;}
   UInt_t GetDAQAttributes() const {return fDAQAttributes;}
-<<<<<<< HEAD
-=======
 
   virtual AliVEvent::EDataLayoutType GetDataLayoutType() const;
 
->>>>>>> e6cde630
 protected:
   AliESDEvent(const AliESDEvent&);
   static Bool_t ResetWithPlacementNew(TObject *pObject);
