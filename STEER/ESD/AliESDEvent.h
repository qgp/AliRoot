// -*- mode: C++ -*- 
#ifndef ALIESDEVENT_H
#define ALIESDEVENT_H
/* Copyright(c) 1998-1999, ALICE Experiment at CERN, All rights reserved. *
 * See cxx source for full Copyright notice                               */


/* $Id: AliESDEvent.h 64008 2013-08-28 13:09:59Z hristov $ */

//-------------------------------------------------------------------------
//                          Class AliESDEvent
//   This is the class to deal with during the physics analysis of data.
//   It also ensures the backward compatibility with the old ESD format.
//      
// Origin: Christian Klein-Boesing, CERN, Christian.Klein-Boesing@cern.ch 
//-------------------------------------------------------------------------

#include <TClonesArray.h>
#include <TObject.h>
#include <TTree.h>
#include <TArrayF.h>
#include <TObjArray.h>


#include "AliVEvent.h"
// some includes for delegated methods
#include "AliESDCaloTrigger.h"
#include "AliESDRun.h"
#include "AliESDHeader.h"
#include "AliESDTZERO.h"
#include "AliESDZDC.h"
#include "AliESDACORDE.h"
#include "AliESDAD.h"
#include "AliMultiplicity.h"

#include "AliESDtrack.h"
#include "AliESDVertex.h"
// same for CaloCells and CaloClusters (which is a AliVCaloCells, AliVCluster)
#include "AliESDCaloCluster.h"
#include "AliESDCaloCells.h"

#include "AliESDVZERO.h"
#include "AliESDTrdTrack.h"
#include "AliESDTOFCluster.h"
#include "AliESDTOFHit.h"
#include "AliESDTOFMatch.h"
#include "AliESDv0.h"
#include "AliESDkink.h"
#include "AliESDfriend.h"

class AliESDHLTtrack;
class AliESDVertex;
class AliESDPmdTrack;
class AliESDFMD;
<<<<<<< HEAD
class AliESDkink;
class AliESDv0;
=======
class AliMultiplicity;
>>>>>>> 98ac70cb
class AliRawDataErrorLog;
class AliESDRun;
class AliESDTrdTrigger;
class AliESDTrdTracklet;
class AliESDMuonTrack;
class AliESDMuonCluster;
class AliESDMuonPad;
class AliESDMuonGlobalTrack;    // AU
class AliESD;
class AliESDcascade;
class AliCentrality;
class AliEventplane;
class TRefArray;
class AliESDACORDE;
class AliESDAD;
class AliESDHLTDecision;
class AliESDCosmicTrack;

class TList;
class TString;

class AliESDEvent : public AliVEvent {
public:


  enum ESDListIndex   {kESDRun,
		       kHeader,
		       kESDZDC,
		       kESDFMD,
		       kESDVZERO,
		       kESDTZERO,
		       kTPCVertex,
		       kSPDVertex,
		       kPrimaryVertex,
		       kSPDMult,
		       kPHOSTrigger,
		       kEMCALTrigger,
		       kSPDPileupVertices,
		       kTrkPileupVertices,
		       kTracks,
		       kMuonTracks,
		       kMuonClusters,
		       kMuonPads,
		       kMuonGlobalTracks,   // AU
		       kPmdTracks,
		       kTrdTrigger,
		       kTrdTracks,
		       kTrdTracklets,
		       kV0s,
		       kCascades,
		       kKinks,
		       kCaloClusters,
		       kEMCALCells,
		       kPHOSCells,
		       kErrorLogs,
                       kESDACORDE,
                       kESDAD,
		       kTOFHeader,
                       kCosmicTracks,
		       kTOFclusters,
		       kTOFhit,
		       kTOFmatch,
		       kESDListN
  };

  AliESDEvent();
  virtual ~AliESDEvent();
  AliESDEvent &operator=(const AliESDEvent& source); // or make private and use only copy? 
  virtual void Copy(TObject& obj) const;

  // RUN
  // move this to the UserData!!!
  const AliESDRun*    GetESDRun() const {return fESDRun;}

  // Delegated methods for fESDRun
  void     SetRunNumber(Int_t n) {if(fESDRun) fESDRun->SetRunNumber(n);}
  Int_t    GetRunNumber() const {return fESDRun?fESDRun->GetRunNumber():-1;}
  void     SetPeriodNumber(UInt_t n){
    if(fESDRun) fESDRun->SetPeriodNumber(n);
    if(fHeader) fHeader->SetPeriodNumber(n);
  }
  UInt_t   GetPeriodNumber() const {return fESDRun?fESDRun->GetPeriodNumber():0;}
  void     SetMagneticField(Double_t mf){if(fESDRun) fESDRun->SetMagneticField(mf);}
  Double_t GetMagneticField() const {return fESDRun?fESDRun->GetMagneticField():0;}
  void     SetDiamond(const AliESDVertex *vertex) { if(fESDRun) fESDRun->SetDiamond(vertex);}
  Double_t  GetDiamondX() const {return fESDRun?fESDRun->GetDiamondX():0;}
  Double_t  GetDiamondY() const {return fESDRun?fESDRun->GetDiamondY():0;}
  Double_t  GetDiamondZ() const {return fESDRun?fESDRun->GetDiamondZ():0;}
  Double_t  GetSigma2DiamondX() const {return  fESDRun?fESDRun->GetSigma2DiamondX():0;}
  Double_t  GetSigma2DiamondY() const {return  fESDRun?fESDRun->GetSigma2DiamondY():0;}
  Double_t  GetSigma2DiamondZ() const {return  fESDRun?fESDRun->GetSigma2DiamondZ():0;}
  void      GetDiamondCovXY(Float_t cov[3]) const {if(fESDRun) fESDRun->GetDiamondCovXY(cov);}   
  void     SetTriggerClass(const char*name, Int_t index) {if(fESDRun) fESDRun->SetTriggerClass(name,index);}
  void     SetPHOSMatrix(TGeoHMatrix*matrix, Int_t i) {if(fESDRun) fESDRun->SetPHOSMatrix(matrix,i);}
  const TGeoHMatrix* GetPHOSMatrix(Int_t i) const {return fESDRun?fESDRun->GetPHOSMatrix(i):0x0;}
  void     SetEMCALMatrix(TGeoHMatrix*matrix, Int_t i) {if(fESDRun) fESDRun->SetEMCALMatrix(matrix,i);}
  const TGeoHMatrix* GetEMCALMatrix(Int_t i) const {return fESDRun?fESDRun->GetEMCALMatrix(i):0x0;}
  void     SetCaloTriggerType(const Int_t* type) {if (fESDRun) fESDRun->SetCaloTriggerType(type);}
  Int_t*   GetCaloTriggerType() const {return fESDRun?fESDRun->GetCaloTriggerType():0x0;}
  virtual const Float_t* GetVZEROEqFactors() const {return fESDRun?fESDRun->GetVZEROEqFactors():0x0;}
  virtual Float_t        GetVZEROEqMultiplicity(Int_t i) const;
	
  //
  void        SetCurrentL3(Float_t cur)           const  {if(fESDRun) fESDRun->SetCurrentL3(cur);}
  void        SetCurrentDip(Float_t cur)          const  {if(fESDRun) fESDRun->SetCurrentDip(cur);}
  void        SetBeamEnergy(Float_t be)           const  {if(fESDRun) fESDRun->SetBeamEnergy(be);}
  void        SetBeamType(const char* bt)         const  {if(fESDRun) fESDRun->SetBeamType(bt);}
  void        SetBeamParticle(Int_t az, Int_t ibeam)      {if(fESDRun) fESDRun->SetBeamParticle(az,ibeam);}
  void        SetUniformBMap(Bool_t val=kTRUE)    const  {if(fESDRun) fESDRun->SetBit(AliESDRun::kUniformBMap,val);}
  void        SetBInfoStored(Bool_t val=kTRUE)    const  {if(fESDRun) fESDRun->SetBit(AliESDRun::kBInfoStored,val);}
  //
  Float_t     GetCurrentL3()                      const  {return fESDRun?fESDRun->GetCurrentL3():0;}
  Float_t     GetCurrentDip()                     const  {return fESDRun?fESDRun->GetCurrentDip():0;}
  Float_t     GetBeamEnergy()                     const  {return fESDRun?fESDRun->GetBeamEnergy():0;}
  const char* GetBeamType()                       const  {return fESDRun?fESDRun->GetBeamType():0;}
  Int_t       GetBeamParticle(Int_t ibeam)        const  {return fESDRun?fESDRun->GetBeamParticle(ibeam):0;}
  Int_t       GetBeamParticleA(Int_t ibeam)       const  {return fESDRun?fESDRun->GetBeamParticleA(ibeam):0;}
  Int_t       GetBeamParticleZ(Int_t ibeam)       const  {return fESDRun?fESDRun->GetBeamParticleZ(ibeam):0;}
  Bool_t      IsUniformBMap()                     const  {return fESDRun?fESDRun->TestBit(AliESDRun::kUniformBMap):kFALSE;}
  //
  virtual Bool_t  InitMagneticField()             const  {return fESDRun?fESDRun->InitMagneticField():kFALSE;} 
  void        SetT0spread(Float_t *t)             const  {if(fESDRun) fESDRun->SetT0spread(t);} 
  Float_t     GetT0spread(Int_t i)                const  {return fESDRun?fESDRun->GetT0spread(i):0;}
  virtual void      SetVZEROEqFactors(Float_t factors[64]) const {if(fESDRun) fESDRun->SetVZEROEqFactors(factors);}
  // HEADER
  AliESDHeader* GetHeader() const {return fHeader;}

  // Delegated methods for fHeader
  void      SetTriggerMask(ULong64_t n) {if(fHeader) fHeader->SetTriggerMask(n);}
  void      SetTriggerMaskNext50(ULong64_t n) {if(fHeader) fHeader->SetTriggerMaskNext50(n);}
  void      SetOrbitNumber(UInt_t n) {if(fHeader) fHeader->SetOrbitNumber(n);}
  void      SetTimeStamp(UInt_t timeStamp){if(fHeader) fHeader->SetTimeStamp(timeStamp);}
  void      SetEventType(UInt_t eventType){if(fHeader) fHeader->SetEventType(eventType);}
  void      SetEventSpecie(UInt_t eventSpecie){if(fHeader) fHeader->SetEventSpecie(eventSpecie);}
  void      SetEventNumberInFile(Int_t n) {if(fHeader) fHeader->SetEventNumberInFile(n);}
  //  void     SetRunNumber(Int_t n) {if(fHeader) fHeader->SetRunNumber(n);}
  void      SetBunchCrossNumber(UShort_t n) {if(fHeader) fHeader->SetBunchCrossNumber(n);}
  void      SetTriggerCluster(UChar_t n) {if(fHeader) fHeader->SetTriggerCluster(n);}
  
  ULong64_t GetTriggerMask() const {return fHeader?fHeader->GetTriggerMask():0;}
  ULong64_t GetTriggerMaskNext50() const {return fHeader?fHeader->GetTriggerMaskNext50():0;}
  //TString   GetFiredTriggerClasses() const {return (fESDRun&&fHeader)?fESDRun->GetFiredTriggerClasses(fHeader->GetTriggerMask()):"";}
  TString   GetFiredTriggerClasses() const {return (fESDRun&&fHeader)?fESDRun->GetFiredTriggerClasses(fHeader->GetTriggerMask(),fHeader->GetTriggerMaskNext50()):"";}
  //Bool_t    IsTriggerClassFired(const char *name) const {return (fESDRun&&fHeader)?fESDRun->IsTriggerClassFired(fHeader->GetTriggerMask(),name):kFALSE;}
  Bool_t    IsTriggerClassFired(const char *name) const {return (fESDRun&&fHeader)?fESDRun->IsTriggerClassFired(fHeader->GetTriggerMask(),fHeader->GetTriggerMaskNext50(),name):kFALSE;}
  Bool_t    IsEventSelected(const char *trigExpr) const;
  TObject*  GetHLTTriggerDecision() const;
  TString   GetHLTTriggerDescription() const;
  Bool_t    IsHLTTriggerFired(const char* name=NULL) const;
  UInt_t    GetOrbitNumber() const {return fHeader?fHeader->GetOrbitNumber():0;}
  UInt_t    GetTimeStamp()  const { return fHeader?fHeader->GetTimeStamp():0;}
  UInt_t    GetEventType()  const { return fHeader?fHeader->GetEventType():0;}
  UInt_t    GetEventSpecie()  const { return fHeader?fHeader->GetEventSpecie():0;}
  Int_t     GetEventNumberInFile() const {return fHeader?fHeader->GetEventNumberInFile():-1;}
  UShort_t  GetBunchCrossNumber() const {return fHeader?fHeader->GetBunchCrossNumber():0;}
  UChar_t   GetTriggerCluster() const {return fHeader?fHeader->GetTriggerCluster():0;}
  Bool_t IsDetectorInTriggerCluster(TString detector, AliTriggerConfiguration* trigConf) const;
  // ZDC CKB: put this in the header?
  AliESDZDC*    GetESDZDC()  const {return fESDZDC;}
  AliESDZDC*    GetZDCData() const {return fESDZDC;}

  void SetZDCData(const AliESDZDC * obj);

  // Delegated methods for fESDZDC
  Double_t GetZDCN1Energy() const {return fESDZDC?fESDZDC->GetZDCN1Energy():0;}
  Double_t GetZDCP1Energy() const {return fESDZDC?fESDZDC->GetZDCP1Energy():0;}
  Double_t GetZDCN2Energy() const {return fESDZDC?fESDZDC->GetZDCN2Energy():0;}
  Double_t GetZDCP2Energy() const {return fESDZDC?fESDZDC->GetZDCP2Energy():0;}
  Double_t GetZDCEMEnergy(Int_t i=0) const {return fESDZDC?fESDZDC->GetZDCEMEnergy(i):0;}
  Int_t    GetZDCParticipants() const {return fESDZDC?fESDZDC->GetZDCParticipants():0;}
  AliCentrality* GetCentrality();
  AliEventplane* GetEventplane();
    

  void     SetZDC(Float_t n1Energy, Float_t p1Energy, Float_t em1Energy, Float_t em2Energy,
                  Float_t n2Energy, Float_t p2Energy, Int_t participants, Int_t nPartA,
	 	  Int_t nPartC, Double_t b, Double_t bA, Double_t bC, UInt_t recoflag)
  {if(fESDZDC) fESDZDC->SetZDC(n1Energy, p1Energy, em1Energy, em2Energy, n2Energy, p2Energy, 
            participants, nPartA, nPartC, b, bA, bC,  recoflag);}
    // FMD
  void SetFMDData(AliESDFMD * obj);
  AliESDFMD *GetFMDData() const { return fESDFMD; }


  // TZERO CKB: put this in the header?
  const AliESDTZERO*    GetESDTZERO() const {return fESDTZERO;}
  void SetTZEROData(const AliESDTZERO * obj);
 // delegetated methods for fESDTZERO

  Double32_t GetT0zVertex() const {return fESDTZERO?fESDTZERO->GetT0zVertex():0;}
  void SetT0zVertex(Double32_t z) {if(fESDTZERO) fESDTZERO->SetT0zVertex(z);}
  Double32_t GetT0() const {return fESDTZERO?fESDTZERO->GetT0():0;}
  void SetT0(Double32_t timeStart) {if(fESDTZERO) fESDTZERO->SetT0(timeStart);}
  Double32_t GetT0clock() const {return fESDTZERO?fESDTZERO->GetT0clock():0;}
  void SetT0clock(Double32_t timeStart) {if(fESDTZERO) fESDTZERO->SetT0clock(timeStart);}
  Double32_t GetT0TOF(Int_t icase) const {return fESDTZERO?fESDTZERO->GetT0TOF(icase):0;}
  const Double32_t * GetT0TOF() const {return fESDTZERO?fESDTZERO->GetT0TOF():0x0;}
  void SetT0TOF(Int_t icase,Double32_t timeStart) {if(fESDTZERO) fESDTZERO->SetT0TOF(icase,timeStart);}
  const Double32_t * GetT0time() const {return fESDTZERO?fESDTZERO->GetT0time():0x0;}
  void SetT0time(Double32_t time[24]) {if(fESDTZERO) fESDTZERO->SetT0time(time);}
  const Double32_t * GetT0amplitude() const {return fESDTZERO?fESDTZERO->GetT0amplitude():0x0;}
  void SetT0amplitude(Double32_t amp[24]){if(fESDTZERO) fESDTZERO->SetT0amplitude(amp);}
  Int_t GetT0Trig() const { return fESDTZERO?fESDTZERO->GetT0Trig():0;}
  void SetT0Trig(Int_t tvdc) {if(fESDTZERO) fESDTZERO->SetT0Trig(tvdc);}

  // VZERO 
  AliESDVZERO *GetVZEROData() const { return fESDVZERO; }
  void SetVZEROData(const AliESDVZERO * obj);
	
 // ACORDE
  AliESDACORDE *GetACORDEData() const { return fESDACORDE;}
  void SetACORDEData(AliESDACORDE * obj);

 // AD
  AliESDAD *GetADData() const { return fESDAD;}
  void SetADData(AliESDAD * obj);




  void SetESDfriend(const AliESDfriend *f) const;
  void GetESDfriend(AliESDfriend *f) const;
  virtual AliESDfriend* FindFriend() const;

  void SetPrimaryVertexTPC(const AliESDVertex *vertex); 
  const AliESDVertex *GetPrimaryVertexTPC() const {return fTPCVertex;}

  void SetPrimaryVertexSPD(const AliESDVertex *vertex); 
  const AliESDVertex *GetPrimaryVertexSPD() const {return fSPDVertex;}
  const AliESDVertex *GetVertex() const {
    //For the backward compatibily only
     return GetPrimaryVertexSPD();
  }

  void SetPrimaryVertexTracks(const AliESDVertex *vertex);
  const AliESDVertex *GetPrimaryVertexTracks() const {return fPrimaryVertex;}
  AliESDVertex *PrimaryVertexTracksUnconstrained() const;

  const AliESDVertex *GetPrimaryVertex() const;

  //getters for calibration
  Int_t GetPrimaryVertex (AliESDVertex &v) const {
      if(!GetPrimaryVertex()) return -1;
      v=*GetPrimaryVertex();
      return 0;
  }

  Int_t GetPrimaryVertexTPC (AliESDVertex &v) const {
      if(!GetPrimaryVertexTPC()) return -1;
      v=*GetPrimaryVertexTPC();
      return 0;
  }

  Int_t GetPrimaryVertexSPD (AliESDVertex &v) const {
      if(!GetPrimaryVertexSPD()) return -1;
      v=*GetPrimaryVertexSPD();
      return 0;
  }

  Int_t GetPrimaryVertexTracks (AliESDVertex &v) const {
      if(!GetPrimaryVertexTracks()) return -1;
      v=*GetPrimaryVertexTracks();
      return 0;
  }


  void SetTOFHeader(const AliTOFHeader * tofEventTime);
  AliTOFHeader *GetTOFHeader() const {return fTOFHeader;}
  Float_t GetEventTimeSpread() const {if (fTOFHeader) return fTOFHeader->GetT0spread(); else return 0.;}
  Float_t GetTOFTimeResolution() const {if (fTOFHeader) return fTOFHeader->GetTOFResolution(); else return 0.;}

  TClonesArray *GetESDTOFClusters() const {return fESDTOFClusters;}
  TClonesArray *GetESDTOFHits() const {return fESDTOFHits;}
  TClonesArray *GetESDTOFMatches() const {return fESDTOFMatches;}

  void SetTOFcluster(Int_t ntofclusters,AliESDTOFCluster *cluster,Int_t *mapping=NULL);
  void SetTOFcluster(Int_t ntofclusters,AliESDTOFCluster *cluster[],Int_t *mapping=NULL);
  Int_t GetNTOFclusters() const {return fESDTOFClusters ? fESDTOFClusters->GetEntriesFast() : 0;}

  Int_t GetNumberOfITSClusters(Int_t lr) const {return fSPDMult ? fSPDMult->GetNumberOfITSClusters(lr) : 0;}
  void SetMultiplicity(const AliMultiplicity *mul);

  AliMultiplicity *GetMultiplicity() const {return fSPDMult;}
  void   EstimateMultiplicity(Int_t &tracklets,Int_t &trITSTPC,Int_t &trITSSApure,
			      Double_t eta=1.,Bool_t useDCAFlag=kTRUE,Bool_t useV0Flag=kTRUE) const;

  Bool_t Clean(Float_t *cleanPars);
  Bool_t RemoveKink(Int_t i)   const;
  Bool_t RemoveV0(Int_t i)     const;
  Bool_t RemoveTrack(Int_t i)  const;

  const AliESDVertex *GetPileupVertexSPD(Int_t i) const {
    return (const AliESDVertex *)(fSPDPileupVertices?fSPDPileupVertices->At(i):0x0);
  }
  Char_t  AddPileupVertexSPD(const AliESDVertex *vtx);
  const AliESDVertex *GetPileupVertexTracks(Int_t i) const {
    return (const AliESDVertex *)(fTrkPileupVertices?fTrkPileupVertices->At(i):0x0);
  }
  Char_t  AddPileupVertexTracks(const AliESDVertex *vtx);
  TClonesArray* GetPileupVerticesTracks() const {return (TClonesArray*)fTrkPileupVertices;}
  TClonesArray* GetPileupVerticesSPD()    const {return (TClonesArray*)fSPDPileupVertices;}

  virtual Bool_t  IsPileupFromSPD(Int_t minContributors=3, 
				  Double_t minZdist=0.8, 
				  Double_t nSigmaZdist=3., 
				  Double_t nSigmaDiamXY=2., 
				  Double_t nSigmaDiamZ=5.) const;
  
  virtual Bool_t IsPileupFromSPDInMultBins() const;

  void ConnectTracks();
  Bool_t        AreTracksConnected() const {return fTracksConnected;}

  AliESDtrack *GetTrack(Int_t i) const {return (fTracks)?(AliESDtrack*)fTracks->At(i) : 0;}
  Int_t  AddTrack(const AliESDtrack *t);

  /// add new track at the end of tracks array and return instance
  AliESDtrack* NewTrack();
  
  AliESDHLTtrack *GetHLTConfMapTrack(Int_t /*i*/) const {
    //    return (AliESDHLTtrack *)fHLTConfMapTracks->At(i);
    return 0;
  }
  void AddHLTConfMapTrack(const AliESDHLTtrack */*t*/) {
    printf("ESD:: AddHLTConfMapTrack do nothing \n");
    //    TClonesArray &fhlt = *fHLTConfMapTracks;
    //  new(fhlt[fHLTConfMapTracks->GetEntriesFast()]) AliESDHLTtrack(*t);
  }
  

  AliESDHLTtrack *GetHLTHoughTrack(Int_t /*i*/) const {
    //    return (AliESDHLTtrack *)fHLTHoughTracks->At(i);
    return 0;
  }
  void AddHLTHoughTrack(const AliESDHLTtrack */*t*/) {
    printf("ESD:: AddHLTHoughTrack do nothing \n");
    //    TClonesArray &fhlt = *fHLTHoughTracks;
    //     new(fhlt[fHLTHoughTracks->GetEntriesFast()]) AliESDHLTtrack(*t);
  }
  
  Bool_t MoveMuonObjects();
  
  AliESDMuonTrack* GetMuonTrack(Int_t i);
  AliESDMuonTrack* NewMuonTrack();
  
  AliESDMuonCluster* GetMuonCluster(Int_t i);
  AliESDMuonCluster* FindMuonCluster(UInt_t clusterId);
  AliESDMuonCluster* NewMuonCluster();
  
  AliESDMuonPad* GetMuonPad(Int_t i);
  AliESDMuonPad* FindMuonPad(UInt_t padId);
  AliESDMuonPad* NewMuonPad();
  
  AliESDMuonGlobalTrack* GetMuonGlobalTrack(Int_t i);      // AU
  AliESDMuonGlobalTrack* NewMuonGlobalTrack();             // AU
  
  AliESDPmdTrack *GetPmdTrack(Int_t i) const {
    return (AliESDPmdTrack *)(fPmdTracks?fPmdTracks->At(i):0x0);
  }

  void AddPmdTrack(const AliESDPmdTrack *t);


  AliESDTrdTrack *GetTrdTrack(Int_t i) const {
    return (AliESDTrdTrack *)(fTrdTracks?fTrdTracks->At(i):0x0);
  }

  
  void SetTrdTrigger(const AliESDTrdTrigger *t);

  AliESDTrdTrigger* GetTrdTrigger() const {
    return (AliESDTrdTrigger*)(fTrdTrigger);
  }

  void AddTrdTrack(const AliESDTrdTrack *t);

  AliESDTrdTracklet* GetTrdTracklet(Int_t idx) const {
    return (AliESDTrdTracklet*)(fTrdTracklets?fTrdTracklets->At(idx):0x0);
  }

  void AddTrdTracklet(const AliESDTrdTracklet *trkl);
  void AddTrdTracklet(UInt_t trackletWord, Short_t hcid, Int_t label = -1);

  AliESDv0 *GetV0(Int_t i) const {
    return (AliESDv0*)(fV0s?fV0s->At(i):0x0);
  }

  Int_t GetV0(AliESDv0 &v0dum, Int_t i) const {
        if(!GetV0(i)) return -1;
        v0dum=*GetV0(i);
        return 0;}

  Int_t AddV0(const AliESDv0 *v);

  AliESDcascade *GetCascade(Int_t i) const {
    return (AliESDcascade *)(fCascades?fCascades->At(i):0x0);
  }

  void AddCascade(const AliESDcascade *c);

  AliESDkink *GetKink(Int_t i) const {
    return (AliESDkink *)(fKinks?fKinks->At(i):0x0);
  }
  Int_t AddKink(const AliESDkink *c);

  AliESDCaloCluster *GetCaloCluster(Int_t i) const {
    return (AliESDCaloCluster *)(fCaloClusters?fCaloClusters->At(i):0x0);
  }

  Int_t AddCaloCluster(const AliESDCaloCluster *c);

  AliESDCaloCells *GetEMCALCells() const {return fEMCALCells; }  
  AliESDCaloCells *GetPHOSCells() const {return fPHOSCells; }  

  AliESDCaloTrigger* GetCaloTrigger(TString calo) const 
  {
	  if (calo.Contains("EMCAL")) return fEMCALTrigger;
	  else
		  return fPHOSTrigger;
  }

  AliESDCosmicTrack *GetCosmicTrack(Int_t i) const {
    return fCosmicTracks ? (AliESDCosmicTrack*) fCosmicTracks->At(i) : 0;
  }
  const TClonesArray * GetCosmicTracks() const{ return fCosmicTracks;}

  void  AddCosmicTrack(const AliESDCosmicTrack *t);
	
  AliRawDataErrorLog *GetErrorLog(Int_t i) const {
    return (AliRawDataErrorLog *)(fErrorLogs?fErrorLogs->At(i):0x0);
  }
  void  AddRawDataErrorLog(const AliRawDataErrorLog *log) const;

  Int_t GetNumberOfErrorLogs()   const {return fErrorLogs?fErrorLogs->GetEntriesFast():0;}

  Int_t GetNumberOfPileupVerticesSPD() const {
    return (fSPDPileupVertices?fSPDPileupVertices->GetEntriesFast():0);
  }
  Int_t GetNumberOfPileupVerticesTracks() const {
    return (fTrkPileupVertices?fTrkPileupVertices->GetEntriesFast():0);
  }
  Int_t GetNumberOfTracks()     const {return fTracks?fTracks->GetEntriesFast():0;}
  Int_t GetNumberOfESDTracks()  const { return GetNumberOfTracks(); }
  Int_t GetNumberOfHLTConfMapTracks()     const {return 0;} 
  // fHLTConfMapTracks->GetEntriesFast();}
  Int_t GetNumberOfHLTHoughTracks()     const {return  0;  }
  //  fHLTHoughTracks->GetEntriesFast();  }

  Int_t GetNumberOfMuonTracks() const {return fMuonTracks?fMuonTracks->GetEntriesFast():0;}
  Int_t GetNumberOfMuonClusters();
  Int_t GetNumberOfMuonPads();
  Int_t GetNumberOfMuonGlobalTracks() const {return fMuonGlobalTracks?fMuonGlobalTracks->GetEntriesFast():0;}    // AU
  Int_t GetNumberOfPmdTracks() const {return fPmdTracks?fPmdTracks->GetEntriesFast():0;}
  Int_t GetNumberOfTrdTracks() const {return fTrdTracks?fTrdTracks->GetEntriesFast():0;}
  Int_t GetNumberOfTrdTracklets() const {return fTrdTracklets?fTrdTracklets->GetEntriesFast():0;}
  Int_t GetNumberOfV0s()      const {return fV0s?fV0s->GetEntriesFast():0;}
  Int_t GetNumberOfCascades() const {return fCascades?fCascades->GetEntriesFast():0;}
  Int_t GetNumberOfKinks() const {return fKinks?fKinks->GetEntriesFast():0;}

  Int_t GetNumberOfCosmicTracks() const {return fCosmicTracks ? fCosmicTracks->GetEntriesFast():0;}  
  Int_t GetEMCALClusters(TRefArray *clusters) const;
  Int_t GetPHOSClusters(TRefArray *clusters) const;
  Int_t GetNumberOfCaloClusters() const {return fCaloClusters?fCaloClusters->GetEntriesFast():0;}

  void SetUseOwnList(Bool_t b){fUseOwnList = b;}
  Bool_t GetUseOwnList() const {return fUseOwnList;}

  void ResetV0s() { if(fV0s) fV0s->Clear(); }
  void ResetCascades() { if(fCascades) fCascades->Clear(); }
  void Reset();

  void  Print(Option_t *option="") const;

  void AddObject(TObject* obj);
  void ReadFromTree(TTree *tree, Option_t* opt = "");
  TObject* FindListObject(const char *name) const;
  AliESD *GetAliESDOld(){return fESDOld;}
  void WriteToTree(TTree* tree) const;
  void GetStdContent();
  void ResetStdContent();
  void CreateStdContent();
  void CreateStdContent(Bool_t bUseThisList);
  void CompleteStdContent();
  void SetStdNames();
  void CopyFromOldESD();
  TList* GetList() const {return fESDObjects;}
  
    //Following needed only for mixed event
  virtual Int_t        EventIndex(Int_t)       const {return 0;}
  virtual Int_t        EventIndexForCaloCluster(Int_t) const {return 0;}
  virtual Int_t        EventIndexForPHOSCell(Int_t)    const {return 0;}
  virtual Int_t        EventIndexForEMCALCell(Int_t)   const {return 0;} 
  
  void SetDetectorStatus(ULong_t detMask) {fDetectorStatus|=detMask;}
  void ResetDetectorStatus(ULong_t detMask) {fDetectorStatus&=~detMask;}
  ULong_t GetDetectorStatus() const {return fDetectorStatus;}
  Bool_t IsDetectorOn(ULong_t detMask) const {return (fDetectorStatus&detMask)>0;}

  void SetDAQDetectorPattern(UInt_t pattern) {fDAQDetectorPattern = pattern;}
  void SetDAQAttributes(UInt_t attributes) {fDAQAttributes = attributes;}
  UInt_t GetDAQDetectorPattern() const {return fDAQDetectorPattern;}
  UInt_t GetDAQAttributes() const {return fDAQAttributes;}

  virtual AliVEvent::EDataLayoutType GetDataLayoutType() const;

protected:
  AliESDEvent(const AliESDEvent&);
  static Bool_t ResetWithPlacementNew(TObject *pObject);

  void AddMuonTrack(const AliESDMuonTrack *t);
  void AddMuonGlobalTrack(const AliESDMuonGlobalTrack *t);     // AU
  
  TList *fESDObjects;             // List of esd Objects

  AliESDRun       *fESDRun;           //! Run information tmp put in the Userdata
  AliESDHeader    *fHeader;           //! ESD Event Header
  AliESDZDC       *fESDZDC;           //! ZDC information
  AliESDFMD       *fESDFMD;           //! FMD object containing rough multiplicity
  AliESDVZERO     *fESDVZERO;         //! VZERO object containing rough multiplicity
  AliESDTZERO     *fESDTZERO;         //! TZEROObject
  AliESDVertex    *fTPCVertex;        //! Primary vertex estimated by the TPC
  AliESDVertex    *fSPDVertex;        //! Primary vertex estimated by the SPD
  AliESDVertex    *fPrimaryVertex;    //! Primary vertex estimated using ESD tracks
  AliMultiplicity *fSPDMult;          //! SPD tracklet multiplicity
  AliESDCaloTrigger* fPHOSTrigger;     //! PHOS Trigger information
  AliESDCaloTrigger* fEMCALTrigger;    //! PHOS Trigger information
  AliESDACORDE    *fESDACORDE;        //! ACORDE ESD object caontaining bit pattern
  AliESDAD    *fESDAD;        //! AD ESD object caontaining bit pattern
  AliESDTrdTrigger *fTrdTrigger;      //! TRD trigger information

  TClonesArray *fSPDPileupVertices;//! Pileup primary vertices reconstructed by SPD 
  TClonesArray *fTrkPileupVertices;//! Pileup primary vertices reconstructed using the tracks 
  TClonesArray *fTracks;           //! ESD tracks 
  TClonesArray *fMuonTracks;       //! MUON ESD tracks
  TClonesArray *fMuonClusters;     //! MUON ESD clusters
  TClonesArray *fMuonPads;         //! MUON ESD pads
  TClonesArray *fMuonGlobalTracks; //! MUON+MFT ESD tracks      // AU
  TClonesArray *fPmdTracks;        //! PMD ESD tracks
  TClonesArray *fTrdTracks;        //! TRD ESD tracks (triggered)
  TClonesArray *fTrdTracklets;     //! TRD tracklets (for trigger)
  TClonesArray *fV0s;              //! V0 vertices
  TClonesArray *fCascades;         //! Cascade vertices
  TClonesArray *fKinks;            //! Kinks
  TClonesArray *fCaloClusters;     //! Calorimeter clusters for PHOS/EMCAL
  AliESDCaloCells *fEMCALCells;     //! EMCAL cell info
  AliESDCaloCells *fPHOSCells;     //! PHOS cell info
  TClonesArray *fCosmicTracks;     //! Tracks created by cosmics finder
  TClonesArray *fESDTOFClusters;    //! TOF clusters
  TClonesArray *fESDTOFHits;        //! TOF hits (used for clusters)
  TClonesArray *fESDTOFMatches;    //! TOF matching info (with the reference to tracks)
  TClonesArray *fErrorLogs;        //! Raw-data reading error messages
 
  Bool_t fOldMuonStructure;        //! Flag if reading ESD with old MUON structure

  AliESD       *fESDOld;           //! Old esd Structure
  AliESDfriend *fESDFriendOld;     //! Old friend esd Structure
  Bool_t    fConnected;            //! flag if leaves are alreday connected
  Bool_t    fUseOwnList;           //! Do not use the list from the esdTree but use the one created by this class 
  Bool_t    fTracksConnected;      //! flag if tracks have already pointer to event set

  static const char* fgkESDListName[kESDListN]; //!

  AliTOFHeader *fTOFHeader;  //! event times (and sigmas) as estimated by TOF
			     //  combinatorial algorithm.
                             //  It contains also TOF time resolution
                             //  and T0spread as written in OCDB
  AliCentrality *fCentrality; //! Centrality for AA collision
  AliEventplane *fEventplane; //! Event plane for AA collision

  ULong64_t fDetectorStatus; // set detector event status bit for good event selection
  UInt_t fDAQDetectorPattern; // Detector pattern from DAQ: bit 0 is SPD, bit 4 is TPC, etc. See event.h
  UInt_t fDAQAttributes; // Third word of attributes from DAQ: bit 7 corresponds to HLT decision 

  ClassDef(AliESDEvent,23)  //ESDEvent class 
};
  
#endif 
<|MERGE_RESOLUTION|>--- conflicted
+++ resolved
@@ -33,7 +33,10 @@
 #include "AliESDAD.h"
 #include "AliMultiplicity.h"
 
+// AliESDtrack has to be included so that the compiler 
+// knows its inheritance tree (= that it is a AliVParticle).
 #include "AliESDtrack.h"
+// same for AliESDVertex (which is a AliVVertex)
 #include "AliESDVertex.h"
 // same for CaloCells and CaloClusters (which is a AliVCaloCells, AliVCluster)
 #include "AliESDCaloCluster.h"
@@ -52,12 +55,6 @@
 class AliESDVertex;
 class AliESDPmdTrack;
 class AliESDFMD;
-<<<<<<< HEAD
-class AliESDkink;
-class AliESDv0;
-=======
-class AliMultiplicity;
->>>>>>> 98ac70cb
 class AliRawDataErrorLog;
 class AliESDRun;
 class AliESDTrdTrigger;
@@ -78,6 +75,7 @@
 
 class TList;
 class TString;
+
 
 class AliESDEvent : public AliVEvent {
 public:
@@ -444,12 +442,6 @@
   AliESDv0 *GetV0(Int_t i) const {
     return (AliESDv0*)(fV0s?fV0s->At(i):0x0);
   }
-
-  Int_t GetV0(AliESDv0 &v0dum, Int_t i) const {
-        if(!GetV0(i)) return -1;
-        v0dum=*GetV0(i);
-        return 0;}
-
   Int_t AddV0(const AliESDv0 *v);
 
   AliESDcascade *GetCascade(Int_t i) const {
@@ -633,5 +625,4 @@
 
   ClassDef(AliESDEvent,23)  //ESDEvent class 
 };
-  
 #endif 
