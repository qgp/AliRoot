/**************************************************************************
 * Copyright(c) 1998-1999, ALICE Experiment at CERN, All rights reserved. *
 *                                                                        *
 * Author: The ALICE Off-line Project.                                    *
 * Contributors are mentioned in the code where appropriate.              *
 *                                                                        *
 * Permission to use, copy, modify and distribute this software and its   *
 * documentation strictly for non-commercial purposes is hereby granted   *
 * without fee, provided that the above copyright notice appears in all   *
 * copies and that both the copyright notice and this permission notice   *
 * appear in the supporting documentation. The authors make no claims     *
 * about the suitability of this software for any purpose. It is          *
 * provided "as is" without express or implied warranty.                  *
 **************************************************************************/
//-----------------------------------------------------------------
//           Implementation of the ESD track class
//   ESD = Event Summary Data
//   This is the class to deal with during the phisics analysis of data
//      Origin: Iouri Belikov, CERN
//      e-mail: Jouri.Belikov@cern.ch
//
//
//
//  What do you need to know before starting analysis
//  (by Marian Ivanov: marian.ivanov@cern.ch)
//
//
//   AliESDtrack:
//   1.  What is the AliESDtrack
//   2.  What informations do we store
//   3.  How to use the information for analysis
//   
//
//   1.AliESDtrack is the container of the information about the track/particle
//     reconstructed during Barrel Tracking.
//     The track information is propagated from one tracking detector to 
//     other using the functionality of AliESDtrack - Current parameters.  
//
//     No global fit model is used.
//     Barrel tracking use Kalman filtering technique, it gives optimal local 
//     track parameters at given point under certian assumptions.
//             
//     Kalman filter take into account additional effect which are 
//     difficult to handle using global fit.
//     Effects:
//        a.) Multiple scattering
//        b.) Energy loss
//        c.) Non homogenous magnetic field
//
//     In general case, following barrel detectors are contributing to 
//     the Kalman track information:
//         a. TPC
//         b. ITS
//         c. TRD
//
//      In general 3 reconstruction itteration are performed:
//         1. Find tracks   - sequence TPC->ITS
//         2. PropagateBack - sequence ITS->TPC->TRD -> Outer PID detectors
//         3. Refit invward - sequence TRD->TPC->ITS
//      The current tracks are updated after each detector (see bellow).
//      In specical cases a track  sanpshots are stored.   
// 
//
//      For some type of analysis (+visualization) track local parameters at 
//      different position are neccesary. A snapshots during the track 
//      propagation are created.
//      (See AliExternalTrackParam class for desctiption of variables and 
//      functionality)
//      Snapshots:
//      a. Current parameters - class itself (AliExternalTrackParam)
//         Contributors: general case TRD->TPC->ITS
//         Preferable usage:  Decission  - primary or secondary track
//         NOTICE - By default the track parameters are stored at the DCA point
//                  to the primary vertex. optimal for primary tracks, 
//                  far from optimal for secondary tracks.
//      b. Constrained parameters - Kalman information updated with 
//         the Primary vertex information 
//         Contributors: general case TRD->TPC->ITS
//         Preferable usage: Use only for tracks selected as primary
//         NOTICE - not real constrain - taken as additional measurement 
//         with corresponding error
//         Function:  
//       const AliExternalTrackParam *GetConstrainedParam() const {return fCp;}
//      c. Inner parameters -  Track parameters at inner wall of the TPC 
//         Contributors: general case TRD->TPC
//         function:
//           const AliExternalTrackParam *GetInnerParam() const { return fIp;}
//
//      d. TPCinnerparam  - contributors - TPC only
//         Contributors:  TPC
//         Preferable usage: Requested for HBT study 
//                         (smaller correlations as using also ITS information)
//         NOTICE - the track parameters are propagated to the DCA to  
//         to primary vertex
//         Optimal for primary, far from optimal for secondary tracks
//         Function:
//    const AliExternalTrackParam *GetTPCInnerParam() const {return fTPCInner;}
//     
//      e. Outer parameters - 
//           Contributors-  general case - ITS-> TPC -> TRD
//           The last point - Outer parameters radius is determined
//           e.a) Local inclination angle bigger than threshold - 
//                Low momenta tracks 
//           e.a) Catastrofic energy losss in material
//           e.b) Not further improvement (no space points)
//           Usage:             
//              a.) Tracking: Starting parameter for Refit inward 
//              b.) Visualization
//              c.) QA
//         NOTICE: Should be not used for the physic analysis
//         Function:
//            const AliExternalTrackParam *GetOuterParam() const { return fOp;}
//
//-----------------------------------------------------------------

#include <TMath.h>
#include <TParticle.h>
#include <TDatabasePDG.h>
#include <TMatrixD.h>

#include "AliESDVertex.h"
#include "AliESDtrack.h"
#include "AliESDEvent.h"
#include "AliKalmanTrack.h"
#include "AliVTrack.h"
#include "AliLog.h"
#include "AliTrackPointArray.h"
#include "TPolyMarker3D.h"
#include "AliTrackerBase.h"
#include "AliTPCdEdxInfo.h"
#include "AliDetectorPID.h"
#include "TTreeStream.h"
#include "TObjArray.h"

ClassImp(AliESDtrack)

void SetPIDValues(Double_t * dest, const Double_t * src, Int_t n) {
  // This function copies "n" PID weights from "scr" to "dest"
  // and normalizes their sum to 1 thus producing conditional probabilities.
  // The negative weights are set to 0.
  // In case all the weights are non-positive they are replaced by
  // uniform probabilities

  if (n<=0) return;

  Float_t uniform = 1./(Float_t)n;

  Float_t sum = 0;
  for (Int_t i=0; i<n; i++) 
    if (src[i]>=0) {
      sum+=src[i];
      dest[i] = src[i];
    }
    else {
      dest[i] = 0;
    }

  if(sum>0)
    for (Int_t i=0; i<n; i++) dest[i] /= sum;
  else
    for (Int_t i=0; i<n; i++) dest[i] = uniform;
}

//_______________________________________________________________________
AliESDtrack::AliESDtrack() : 
  AliExternalTrackParam(),
  fCp(0),
  fIp(0),
  fTPCInner(0),
  fOp(0),
  fHMPIDp(0),  
  fFriendTrack(NULL),
  fTPCFitMap(159),//number of padrows
  fTPCClusterMap(159),//number of padrows
  fTPCSharedMap(159),//number of padrows
  fFlags(0),
  fID(0),
  fLabel(0),
  fITSLabel(0),
  fTPCLabel(0),
  fTRDLabel(0),
  fTOFLabel(NULL),
  fTOFCalChannel(-1),
  fTOFindex(-1),
  fHMPIDqn(0),
  fHMPIDcluIdx(-1),
  fCaloIndex(kEMCALNoMatch),
  fR(0),
  fITSr(0),
  fTPCr(0),
  fTRDr(0),
  fTOFr(0),
  fHMPIDr(0),
  fHMPIDtrkTheta(0),
  fHMPIDtrkPhi(0),
  fHMPIDsignal(0),
  fTrackTime(0),
  fTrackLength(0),
  fdTPC(0),fzTPC(0),
  fCddTPC(0),fCdzTPC(0),fCzzTPC(0),
  fCchi2TPC(0),
  fD(0),fZ(0),
  fCdd(0),fCdz(0),fCzz(0),
  fCchi2(0),
  fITSchi2(0),
  fTPCchi2(0),
  fTPCchi2Iter1(0),
  fTRDchi2(0),
  fTOFchi2(0),
  fHMPIDchi2(0),
  fGlobalChi2(0),
  fITSsignal(0),
  fTPCsignal(0),
  fTPCsignalTuned(0),
  fTPCsignalS(0),
  fTPCdEdxInfo(0),
  fTRDsignal(0),
  fTRDQuality(0),
  fTRDBudget(0),
  fTOFsignal(99999),
  fTOFsignalTuned(99999),
  fTOFsignalToT(99999),
  fTOFsignalRaw(99999),
  fTOFsignalDz(999),
  fTOFsignalDx(999),
  fTOFdeltaBC(999),
  fTOFl0l1(999),
  fCaloDx(0),
  fCaloDz(0),
  fHMPIDtrkX(0),
  fHMPIDtrkY(0),
  fHMPIDmipX(0),
  fHMPIDmipY(0),
  fTPCncls(0),
  fTPCnclsF(0),
  fTPCsignalN(0),
  fTPCnclsIter1(0),
  fTPCnclsFIter1(0),
  fITSncls(0),
  fITSClusterMap(0),
  fITSSharedMap(0),
  fTRDncls(0),
  fTRDncls0(0),
  fTRDntracklets(0),
  fTRDNchamberdEdx(0),
  fTRDNclusterdEdx(0),
  fTRDnSlices(0),
  fTRDslices(0x0),
  fVertexID(-2),// -2 means an orphan track 
  fPIDForTracking(AliPID::kPion),
  fESDEvent(0),
  fCacheNCrossedRows(-10),
  fCacheChi2TPCConstrainedVsGlobal(-10),
  fCacheChi2TPCConstrainedVsGlobalVertex(0),
  fDetectorPID(0x0),
  fTrackPhiOnEMCal(-999),
  fTrackEtaOnEMCal(-999),
  fTrackPtOnEMCal(-999),
  fNtofClusters(0),
  fTOFcluster(NULL)
{
  //
  // The default ESD constructor 
  //
  if (!OnlineMode()) fFriendTrack=new AliESDfriendTrack();

  Int_t i;
  for (i=kNITSchi2Std;i--;) fITSchi2Std[i] = 0;
  
  for (i=0; i<3; i++)   { fKinkIndexes[i]=0;}
  for (i=0; i<3; i++)   { fV0Indexes[i]=0;}
  for (i=0;i<kTRDnPlanes;i++) {
    fTRDTimBin[i]=0;
  }
  for (i=0;i<4;i++) {fITSdEdxSamples[i]=0.;}
  for (i=0;i<4;i++) {fTPCPoints[i]=0;}
  for (i=0;i<10;i++) {fTOFInfo[i]=0;}
  for (i=0;i<12;i++) {fITSModule[i]=-1;}
}

bool AliESDtrack::fgkOnlineMode=false;

//_______________________________________________________________________
AliESDtrack::AliESDtrack(const AliESDtrack& track):
  AliExternalTrackParam(track),
  fCp(0),
  fIp(0),
  fTPCInner(0),
  fOp(0),
  fHMPIDp(0),  
  fFriendTrack(0),
  fTPCFitMap(track.fTPCFitMap),
  fTPCClusterMap(track.fTPCClusterMap),
  fTPCSharedMap(track.fTPCSharedMap),
  fFlags(track.fFlags),
  fID(track.fID),
  fLabel(track.fLabel),
  fITSLabel(track.fITSLabel),
  fTPCLabel(track.fTPCLabel),
  fTRDLabel(track.fTRDLabel),
  fTOFLabel(NULL),
  fTOFCalChannel(track.fTOFCalChannel),
  fTOFindex(track.fTOFindex),
  fHMPIDqn(track.fHMPIDqn),
  fHMPIDcluIdx(track.fHMPIDcluIdx),
  fCaloIndex(track.fCaloIndex),
  fR(0),
  fITSr(0),
  fTPCr(0),
  fTRDr(0),
  fTOFr(0),
  fHMPIDr(0),
  fHMPIDtrkTheta(track.fHMPIDtrkTheta),
  fHMPIDtrkPhi(track.fHMPIDtrkPhi),
  fHMPIDsignal(track.fHMPIDsignal),
  fTrackTime(NULL),
  fTrackLength(track.fTrackLength),
  fdTPC(track.fdTPC),fzTPC(track.fzTPC),
  fCddTPC(track.fCddTPC),fCdzTPC(track.fCdzTPC),fCzzTPC(track.fCzzTPC),
  fCchi2TPC(track.fCchi2TPC),
  fD(track.fD),fZ(track.fZ),
  fCdd(track.fCdd),fCdz(track.fCdz),fCzz(track.fCzz),
  fCchi2(track.fCchi2),
  fITSchi2(track.fITSchi2),
  fTPCchi2(track.fTPCchi2),
  fTPCchi2Iter1(track.fTPCchi2Iter1),
  fTRDchi2(track.fTRDchi2),
  fTOFchi2(track.fTOFchi2),
  fHMPIDchi2(track.fHMPIDchi2),
  fGlobalChi2(track.fGlobalChi2),
  fITSsignal(track.fITSsignal),
  fTPCsignal(track.fTPCsignal),
  fTPCsignalTuned(track.fTPCsignalTuned),
  fTPCsignalS(track.fTPCsignalS),
  fTPCdEdxInfo(0),
  fTRDsignal(track.fTRDsignal),
  fTRDQuality(track.fTRDQuality),
  fTRDBudget(track.fTRDBudget),
  fTOFsignal(track.fTOFsignal),
  fTOFsignalTuned(track.fTOFsignalTuned),
  fTOFsignalToT(track.fTOFsignalToT),
  fTOFsignalRaw(track.fTOFsignalRaw),
  fTOFsignalDz(track.fTOFsignalDz),
  fTOFsignalDx(track.fTOFsignalDx),
  fTOFdeltaBC(track.fTOFdeltaBC),
  fTOFl0l1(track.fTOFl0l1),
  fCaloDx(track.fCaloDx),
  fCaloDz(track.fCaloDz),
  fHMPIDtrkX(track.fHMPIDtrkX),
  fHMPIDtrkY(track.fHMPIDtrkY),
  fHMPIDmipX(track.fHMPIDmipX),
  fHMPIDmipY(track.fHMPIDmipY),
  fTPCncls(track.fTPCncls),
  fTPCnclsF(track.fTPCnclsF),
  fTPCsignalN(track.fTPCsignalN),
  fTPCnclsIter1(track.fTPCnclsIter1),
  fTPCnclsFIter1(track.fTPCnclsIter1),
  fITSncls(track.fITSncls),
  fITSClusterMap(track.fITSClusterMap),
  fITSSharedMap(track.fITSSharedMap),
  fTRDncls(track.fTRDncls),
  fTRDncls0(track.fTRDncls0),
  fTRDntracklets(track.fTRDntracklets),
  fTRDNchamberdEdx(track.fTRDNchamberdEdx),
  fTRDNclusterdEdx(track.fTRDNclusterdEdx),
  fTRDnSlices(track.fTRDnSlices),
  fTRDslices(0x0),
  fVertexID(track.fVertexID),
  fPIDForTracking(AliPID::kPion),
  fESDEvent(track.fESDEvent),
  fCacheNCrossedRows(track.fCacheNCrossedRows),
  fCacheChi2TPCConstrainedVsGlobal(track.fCacheChi2TPCConstrainedVsGlobal),
  fCacheChi2TPCConstrainedVsGlobalVertex(track.fCacheChi2TPCConstrainedVsGlobalVertex),
  fDetectorPID(0x0),
  fTrackPhiOnEMCal(track.fTrackPhiOnEMCal),
  fTrackEtaOnEMCal(track.fTrackEtaOnEMCal),
  fTrackPtOnEMCal(track.fTrackPtOnEMCal),
  fNtofClusters(track.fNtofClusters),
  fTOFcluster(NULL)
{
  //
  //copy constructor
  //
  for (Int_t i=kNITSchi2Std;i--;) fITSchi2Std[i] = track.fITSchi2Std[i];

  if(track.fTrackTime){
    fTrackTime = new Double32_t[AliPID::kSPECIESC];
    for (Int_t i=0;i<AliPID::kSPECIESC;i++) fTrackTime[i]=track.fTrackTime[i];
  }

  if (track.fR) {
    fR = new Double32_t[AliPID::kSPECIES]; 
    for (Int_t i=AliPID::kSPECIES;i--;)  fR[i]=track.fR[i];
  }
  if (track.fITSr) {
    fITSr = new Double32_t[AliPID::kSPECIES]; 
    for (Int_t i=AliPID::kSPECIES;i--;)  fITSr[i]=track.fITSr[i]; 
  }
  //
  if (track.fTPCr) {
    fTPCr = new Double32_t[AliPID::kSPECIES]; 
    for (Int_t i=AliPID::kSPECIES;i--;) fTPCr[i]=track.fTPCr[i]; 
  }

  for (Int_t i=0;i<4;i++) {fITSdEdxSamples[i]=track.fITSdEdxSamples[i];}
  for (Int_t i=0;i<4;i++) {fTPCPoints[i]=track.fTPCPoints[i];}
  for (Int_t i=0; i<3;i++)   { fKinkIndexes[i]=track.fKinkIndexes[i];}
  for (Int_t i=0; i<3;i++)   { fV0Indexes[i]=track.fV0Indexes[i];}
  //
  for (Int_t i=0;i<kTRDnPlanes;i++) {
    fTRDTimBin[i]=track.fTRDTimBin[i];
  }

  if (fTRDnSlices) {
    fTRDslices=new Double32_t[fTRDnSlices];
    for (Int_t i=0; i<fTRDnSlices; i++) fTRDslices[i]=track.fTRDslices[i];
  }

  if (track.fDetectorPID) fDetectorPID = new AliDetectorPID(*track.fDetectorPID);

  if (track.fTRDr) {
    fTRDr  = new Double32_t[AliPID::kSPECIES];
    for (Int_t i=AliPID::kSPECIES;i--;) fTRDr[i]=track.fTRDr[i]; 
  }

  if (track.fTOFr) {
    fTOFr = new Double32_t[AliPID::kSPECIES];
    for (Int_t i=AliPID::kSPECIES;i--;) fTOFr[i]=track.fTOFr[i];
  }

  if(track.fTOFLabel){
    if(!fTOFLabel) fTOFLabel = new Int_t[3];
    for (Int_t i=0;i<3;i++) fTOFLabel[i]=track.fTOFLabel[i];
  }

  for (Int_t i=0;i<10;i++) fTOFInfo[i]=track.fTOFInfo[i];
  for (Int_t i=0;i<12;i++) fITSModule[i]=track.fITSModule[i];
  
  if (track.fHMPIDr) {
    fHMPIDr = new Double32_t[AliPID::kSPECIES];
    for (Int_t i=AliPID::kSPECIES;i--;) fHMPIDr[i]=track.fHMPIDr[i];
  }

  if (track.fCp) fCp=new AliExternalTrackParam(*track.fCp);
  if (track.fIp) fIp=new AliExternalTrackParam(*track.fIp);
  if (track.fTPCInner) fTPCInner=new AliExternalTrackParam(*track.fTPCInner);
  if (track.fOp) fOp=new AliExternalTrackParam(*track.fOp);
  if (track.fHMPIDp) fHMPIDp=new AliExternalTrackParam(*track.fHMPIDp);
  if (track.fTPCdEdxInfo) fTPCdEdxInfo = new AliTPCdEdxInfo(*track.fTPCdEdxInfo);

  
  if (track.fFriendTrack) fFriendTrack=new AliESDfriendTrack(*(track.fFriendTrack));

  if(fNtofClusters > 0){
    fTOFcluster = new Int_t[fNtofClusters];
        for(Int_t i=0;i < fNtofClusters;i++) fTOFcluster[i] = track.fTOFcluster[i];
  }
}

//_______________________________________________________________________
AliESDtrack::AliESDtrack(const AliVTrack *track) : 
  AliExternalTrackParam(track),
  fCp(0),
  fIp(0),
  fTPCInner(0),
  fOp(0),
  fHMPIDp(0),  
  fFriendTrack(0),
  fTPCFitMap(159),//number of padrows
  fTPCClusterMap(159),//number of padrows
  fTPCSharedMap(159),//number of padrows
  fFlags(0),
  fID(),
  fLabel(0),
  fITSLabel(0),
  fTPCLabel(0),
  fTRDLabel(0),
  fTOFLabel(NULL),
  fTOFCalChannel(-1),
  fTOFindex(-1),
  fHMPIDqn(0),
  fHMPIDcluIdx(-1),
  fCaloIndex(kEMCALNoMatch),
  fR(0),
  fITSr(0),
  fTPCr(0),
  fTRDr(0),
  fTOFr(0),
  fHMPIDr(0),
  fHMPIDtrkTheta(0),
  fHMPIDtrkPhi(0),
  fHMPIDsignal(0),
  fTrackTime(NULL),
  fTrackLength(0),
  fdTPC(0),fzTPC(0),
  fCddTPC(0),fCdzTPC(0),fCzzTPC(0),
  fCchi2TPC(0),
  fD(0),fZ(0),
  fCdd(0),fCdz(0),fCzz(0),
  fCchi2(0),
  fITSchi2(0),
  fTPCchi2(0),
  fTPCchi2Iter1(0),
  fTRDchi2(0),
  fTOFchi2(0),
  fHMPIDchi2(0),
  fGlobalChi2(0),
  fITSsignal(0),
  fTPCsignal(0),
  fTPCsignalTuned(0),
  fTPCsignalS(0),
  fTPCdEdxInfo(0),
  fTRDsignal(0),
  fTRDQuality(0),
  fTRDBudget(0),
  fTOFsignal(99999),
  fTOFsignalTuned(99999),
  fTOFsignalToT(99999),
  fTOFsignalRaw(99999),
  fTOFsignalDz(999),
  fTOFsignalDx(999),
  fTOFdeltaBC(999),
  fTOFl0l1(999),
  fCaloDx(0),
  fCaloDz(0),
  fHMPIDtrkX(0),
  fHMPIDtrkY(0),
  fHMPIDmipX(0),
  fHMPIDmipY(0),
  fTPCncls(0),
  fTPCnclsF(0),
  fTPCsignalN(0),
  fTPCnclsIter1(0),
  fTPCnclsFIter1(0),
  fITSncls(0),
  fITSClusterMap(0),
  fITSSharedMap(0),
  fTRDncls(0),
  fTRDncls0(0),
  fTRDntracklets(0),
  fTRDNchamberdEdx(0),
  fTRDNclusterdEdx(0),
  fTRDnSlices(0),
  fTRDslices(0x0),
  fVertexID(-2),  // -2 means an orphan track
  fPIDForTracking(track->GetPIDForTracking()),
  fESDEvent(0),
  fCacheNCrossedRows(-10),
  fCacheChi2TPCConstrainedVsGlobal(-10),
  fCacheChi2TPCConstrainedVsGlobalVertex(0),
  fDetectorPID(0x0),
  fTrackPhiOnEMCal(-999),
  fTrackEtaOnEMCal(-999),
  fTrackPtOnEMCal(-999),
  fNtofClusters(0),
  fTOFcluster(NULL)
{
  //
  // ESD track from AliVTrack.
  // This is not a copy constructor !
  //

  if (track->InheritsFrom("AliExternalTrackParam")) {
     AliError("This is not a copy constructor. Use AliESDtrack(const AliESDtrack &) !");
     AliWarning("Calling the default constructor...");
     AliESDtrack();
     return;
  }

  // Reset all the arrays
  Int_t i;
  for (i=kNITSchi2Std;i--;) fITSchi2Std[i] = 0;
  
  for (i=0; i<3; i++)   { fKinkIndexes[i]=0;}
  for (i=0; i<3; i++)   { fV0Indexes[i]=-1;}
  for (i=0;i<kTRDnPlanes;i++) {
    fTRDTimBin[i]=0;
  }
  for (i=0;i<4;i++) {fITSdEdxSamples[i]=0.;}
  for (i=0;i<4;i++) {fTPCPoints[i]=0;}
  for (i=0;i<10;i++) {fTOFInfo[i]=0;}
  for (i=0;i<12;i++) {fITSModule[i]=-1;}

  // Set ITS cluster map
  fITSClusterMap=track->GetITSClusterMap();
  fITSSharedMap=0;

  fITSncls=0;
  for(i=0; i<6; i++) {
    if(HasPointOnITSLayer(i)) fITSncls++;
  }

  // Set TPC ncls 
  fTPCncls=track->GetTPCNcls();
  fTPCnclsF=track->GetTPCNclsF();
  // TPC cluster maps
  const TBits* bmap = track->GetTPCClusterMapPtr();
  if (bmap) SetTPCClusterMap(*bmap);
  bmap = GetTPCFitMapPtr();
  if (bmap) SetTPCFitMap(*bmap);
  bmap = GetTPCSharedMapPtr();
  if (bmap) SetTPCSharedMap(*bmap);
  //
  // Set the combined PID
  const Double_t *pid = track->PID();
  if(pid) {
    fR = new Double32_t[AliPID::kSPECIES];
    for (i=AliPID::kSPECIES; i--;) fR[i]=pid[i];
  }
  //
  // calo matched cluster id
  SetEMCALcluster(track->GetEMCALcluster());
  // AliESD track label
  //
  // PID info
  fITSsignal = track->GetITSsignal();
  double itsdEdx[4];
  track->GetITSdEdxSamples(itsdEdx);
  SetITSdEdxSamples(itsdEdx);
  //
  SetTPCsignal(track->GetTPCsignal(),fTPCsignalS,track->GetTPCsignalN()); // No signalS in AODPi
  AliTPCdEdxInfo * dEdxInfo = track->GetTPCdEdxInfo();
  if (dEdxInfo) SetTPCdEdxInfo(new AliTPCdEdxInfo(*dEdxInfo));
  //
  SetTRDsignal(track->GetTRDsignal());
  int ntrdsl = track->GetNumberOfTRDslices();
  if (ntrdsl>0) {
    SetNumberOfTRDslices((ntrdsl+2)*kTRDnPlanes);
    for (int ipl=kTRDnPlanes;ipl--;){
      for (int isl=ntrdsl;isl--;) SetTRDslice(track->GetTRDslice(ipl,isl),ipl,isl);
      Double_t sp, p = track->GetTRDmomentum(ipl, &sp);
      SetTRDmomentum(p, ipl, &sp);
    }
  }
  //
  fTRDncls = track->GetTRDncls();
  fTRDntracklets &= 0xff & track->GetTRDntrackletsPID();
  fTRDchi2 = track->GetTRDchi2();
  //
  SetTOFsignal(track->GetTOFsignal());
  Double_t expt[AliPID::kSPECIESC];
  track->GetIntegratedTimes(expt,AliPID::kSPECIESC);
  SetIntegratedTimes(expt);
  //
  SetTrackPhiEtaPtOnEMCal(track->GetTrackPhiOnEMCal(),track->GetTrackEtaOnEMCal(),track->GetTrackPtOnEMCal());
  //
  SetLabel(track->GetLabel());
  // Set the status
  SetStatus(track->GetStatus());
  //
  // Set the ID
  SetID(track->GetID());
  //
}

//_______________________________________________________________________
AliESDtrack::AliESDtrack(TParticle * part) : 
  AliExternalTrackParam(),
  fCp(0),
  fIp(0),
  fTPCInner(0),
  fOp(0),
  fHMPIDp(0),  
  fFriendTrack(0),
  fTPCFitMap(159),//number of padrows
  fTPCClusterMap(159),//number of padrows
  fTPCSharedMap(159),//number of padrows
  fFlags(0),
  fID(0),
  fLabel(0),
  fITSLabel(0),
  fTPCLabel(0),
  fTRDLabel(0),
  fTOFLabel(NULL),
  fTOFCalChannel(-1),
  fTOFindex(-1),
  fHMPIDqn(0),
  fHMPIDcluIdx(-1),
  fCaloIndex(kEMCALNoMatch),
  fR(0),
  fITSr(0),
  fTPCr(0),
  fTRDr(0),
  fTOFr(0),
  fHMPIDr(0),
  fHMPIDtrkTheta(0),
  fHMPIDtrkPhi(0),
  fHMPIDsignal(0),
  fTrackTime(NULL),
  fTrackLength(0),
  fdTPC(0),fzTPC(0),
  fCddTPC(0),fCdzTPC(0),fCzzTPC(0),
  fCchi2TPC(0),
  fD(0),fZ(0),
  fCdd(0),fCdz(0),fCzz(0),
  fCchi2(0),
  fITSchi2(0),
  fTPCchi2(0),
  fTPCchi2Iter1(0),  
  fTRDchi2(0),
  fTOFchi2(0),
  fHMPIDchi2(0),
  fGlobalChi2(0),
  fITSsignal(0),
  fTPCsignal(0),
  fTPCsignalTuned(0),
  fTPCsignalS(0),
  fTPCdEdxInfo(0),
  fTRDsignal(0),
  fTRDQuality(0),
  fTRDBudget(0),
  fTOFsignal(99999),
  fTOFsignalTuned(99999),
  fTOFsignalToT(99999),
  fTOFsignalRaw(99999),
  fTOFsignalDz(999),
  fTOFsignalDx(999),
  fTOFdeltaBC(999),
  fTOFl0l1(999),
  fCaloDx(0),
  fCaloDz(0),
  fHMPIDtrkX(0),
  fHMPIDtrkY(0),
  fHMPIDmipX(0),
  fHMPIDmipY(0),
  fTPCncls(0),
  fTPCnclsF(0),
  fTPCsignalN(0),
  fTPCnclsIter1(0),
  fTPCnclsFIter1(0),
  fITSncls(0),
  fITSClusterMap(0),
  fITSSharedMap(0),
  fTRDncls(0),
  fTRDncls0(0),
  fTRDntracklets(0),
  fTRDNchamberdEdx(0),
  fTRDNclusterdEdx(0),
  fTRDnSlices(0),
  fTRDslices(0x0),
  fVertexID(-2),  // -2 means an orphan track
  fPIDForTracking(AliPID::kPion),
  fESDEvent(0),
  fCacheNCrossedRows(-10),
  fCacheChi2TPCConstrainedVsGlobal(-10),
  fCacheChi2TPCConstrainedVsGlobalVertex(0),
  fDetectorPID(0x0),
  fTrackPhiOnEMCal(-999),
  fTrackEtaOnEMCal(-999),
  fTrackPtOnEMCal(-999),
  fNtofClusters(0),
  fTOFcluster(NULL)
{
  //
  // ESD track from TParticle
  //

  // Reset all the arrays
  Int_t i;
  for (i=kNITSchi2Std;i--;) fITSchi2Std[i] = 0;
  
  for (i=0; i<3; i++)   { fKinkIndexes[i]=0;}
  for (i=0; i<3; i++)   { fV0Indexes[i]=-1;}
  for (i=0;i<kTRDnPlanes;i++) {
    fTRDTimBin[i]=0;
  }
  for (i=0;i<4;i++) {fITSdEdxSamples[i]=0.;}
  for (i=0;i<4;i++) {fTPCPoints[i]=0;}
  for (i=0;i<10;i++) {fTOFInfo[i]=0;}
  for (i=0;i<12;i++) {fITSModule[i]=-1;}

  // Calculate the AliExternalTrackParam content

  Double_t xref;
  Double_t alpha;
  Double_t param[5];
  Double_t covar[15];

  // Calculate alpha: the rotation angle of the corresponding local system (TPC sector)
  alpha = part->Phi()*180./TMath::Pi();
  if (alpha<0) alpha+= 360.;
  if (alpha>360) alpha -= 360.;

  Int_t sector = (Int_t)(alpha/20.);
  alpha = 10. + 20.*sector;
  alpha /= 180;
  alpha *= TMath::Pi();

  // Covariance matrix: no errors, the parameters are exact
  for (i=0; i<15; i++) covar[i]=0.;

  // Get the vertex of origin and the momentum
  TVector3 ver(part->Vx(),part->Vy(),part->Vz());
  TVector3 mom(part->Px(),part->Py(),part->Pz());

  // Rotate to the local coordinate system (TPC sector)
  ver.RotateZ(-alpha);
  mom.RotateZ(-alpha);

  // X of the referense plane
  xref = ver.X();

  Int_t pdgCode = part->GetPdgCode();

  Double_t charge = 
    TDatabasePDG::Instance()->GetParticle(pdgCode)->Charge();

  param[0] = ver.Y();
  param[1] = ver.Z();
  param[2] = TMath::Sin(mom.Phi());
  param[3] = mom.Pz()/mom.Pt();
  param[4] = TMath::Sign(1/mom.Pt(),charge);

  // Set AliExternalTrackParam
  Set(xref, alpha, param, covar);

  // Set the PID
  Int_t indexPID = 99;
  if (pdgCode<0) pdgCode = -pdgCode;
  for (i=0;i<AliPID::kSPECIESC;i++) if (pdgCode==AliPID::ParticleCode(i)) {indexPID = i; break;}

  if (indexPID < AliPID::kSPECIESC) fPIDForTracking = indexPID;

  // AliESD track label
  SetLabel(part->GetUniqueID());

}

//_______________________________________________________________________
AliESDtrack::~AliESDtrack(){ 
  //
  // This is destructor according Coding Conventrions 
  //
  //printf("Delete track\n");
  delete fIp; 
  delete fTPCInner; 
  delete fOp;
  delete fHMPIDp;
  delete fCp; 
  delete fFriendTrack;
  delete fTPCdEdxInfo;
  if(fTRDnSlices)
    delete[] fTRDslices;

  //Reset cached values - needed for TClonesArray in AliESDInputHandler
  fCacheNCrossedRows = -10.;
  fCacheChi2TPCConstrainedVsGlobal = -10.;
  if(fCacheChi2TPCConstrainedVsGlobalVertex) fCacheChi2TPCConstrainedVsGlobalVertex = 0;

  if(fTOFcluster)
    delete[] fTOFcluster;
  fTOFcluster = NULL;
  fNtofClusters=0;

  delete fDetectorPID;

  delete[] fR;
  delete[] fITSr;
  delete[] fTPCr;
  delete[] fTRDr;
  delete[] fTOFr;
  delete[] fHMPIDr;
  //
  if(fTrackTime) delete[] fTrackTime; 
  if(fTOFLabel) delete[] fTOFLabel;
}

//_______________________________________________________________________
AliESDtrack &AliESDtrack::operator=(const AliESDtrack &source)
{
  // == operator

  if(&source == this) return *this;
  AliExternalTrackParam::operator=(source);

  
  if(source.fCp){
    // we have the trackparam: assign or copy construct
    if(fCp)*fCp = *source.fCp;
    else fCp = new AliExternalTrackParam(*source.fCp);
  }
  else{
    // no track param delete the old one
    delete fCp;
    fCp = 0;
  }

  if(source.fIp){
    // we have the trackparam: assign or copy construct
    if(fIp)*fIp = *source.fIp;
    else fIp = new AliExternalTrackParam(*source.fIp);
  }
  else{
    // no track param delete the old one
    delete fIp;
    fIp = 0;
  }


  if(source.fTPCInner){
    // we have the trackparam: assign or copy construct
    if(fTPCInner) *fTPCInner = *source.fTPCInner;
    else fTPCInner = new AliExternalTrackParam(*source.fTPCInner);
  }
  else{
    // no track param delete the old one
    delete fTPCInner;
    fTPCInner = 0;
  }

  if(source.fTPCdEdxInfo) {
    if(fTPCdEdxInfo) *fTPCdEdxInfo = *source.fTPCdEdxInfo;
    fTPCdEdxInfo = new AliTPCdEdxInfo(*source.fTPCdEdxInfo);
  }

  if(source.fOp){
    // we have the trackparam: assign or copy construct
    if(fOp) *fOp = *source.fOp;
    else fOp = new AliExternalTrackParam(*source.fOp);
  }
  else{
    // no track param delete the old one
    delete fOp;
    fOp = 0;
  }

  
  if(source.fHMPIDp){
    // we have the trackparam: assign or copy construct
    if(fHMPIDp) *fHMPIDp = *source.fHMPIDp;
    else fHMPIDp = new AliExternalTrackParam(*source.fHMPIDp);
  }
  else{
    // no track param delete the old one
    delete fHMPIDp;
    fHMPIDp = 0;
  }

  // copy also the friend track 
  // use copy constructor
  if(source.fFriendTrack){
    // we have the trackparam: assign or copy construct
    delete fFriendTrack; fFriendTrack=new AliESDfriendTrack(*source.fFriendTrack);
  }
  else{
    // no track param delete the old one
    delete fFriendTrack; fFriendTrack= 0;
  }

  fTPCFitMap = source.fTPCFitMap; 
  fTPCClusterMap = source.fTPCClusterMap; 
  fTPCSharedMap  = source.fTPCSharedMap;  
  // the simple stuff
  fFlags    = source.fFlags; 
  fID       = source.fID;             
  fLabel    = source.fLabel;
  fITSLabel = source.fITSLabel;
  for(int i = 0; i< 12;++i){
    fITSModule[i] = source.fITSModule[i];
  }
  fTPCLabel = source.fTPCLabel; 
  fTRDLabel = source.fTRDLabel;
  if(source.fTOFLabel){
    if(!fTOFLabel) fTOFLabel = new Int_t[3];
    for(int i = 0; i< 3;++i){
      fTOFLabel[i] = source.fTOFLabel[i];    
    }
  }
  fTOFCalChannel = source.fTOFCalChannel;
  fTOFindex      = source.fTOFindex;
  fHMPIDqn       = source.fHMPIDqn;
  fHMPIDcluIdx   = source.fHMPIDcluIdx; 
  fCaloIndex    = source.fCaloIndex;
  for (int i=kNITSchi2Std;i--;) fITSchi2Std[i] = source.fITSchi2Std[i];
  for(int i = 0; i< 3;++i){
    fKinkIndexes[i] = source.fKinkIndexes[i]; 
    fV0Indexes[i]   = source.fV0Indexes[i]; 
  }

  if (source.fR) {
    if (!fR) fR = new Double32_t[AliPID::kSPECIES]; 
    for (Int_t i=AliPID::kSPECIES;i--;)  fR[i]=source.fR[i];
  }
  else {delete[] fR; fR = 0;}

  if (source.fITSr) {
    if (!fITSr) fITSr = new Double32_t[AliPID::kSPECIES]; 
    for (Int_t i=AliPID::kSPECIES;i--;)  fITSr[i]=source.fITSr[i]; 
  }
  else {delete[] fITSr; fITSr = 0;}
  //
  if (source.fTPCr) {
    if (!fTPCr) fTPCr = new Double32_t[AliPID::kSPECIES]; 
    for (Int_t i=AliPID::kSPECIES;i--;) fTPCr[i]=source.fTPCr[i]; 
  }
  else {delete[] fTPCr; fTPCr = 0;}

  if (source.fTRDr) {
    if (!fTRDr) fTRDr  = new Double32_t[AliPID::kSPECIES];
    for (Int_t i=AliPID::kSPECIES;i--;) fTRDr[i]=source.fTRDr[i]; 
  }
  else {delete[] fTRDr; fTRDr = 0;}

  if (source.fTOFr) {
    if (!fTOFr) fTOFr = new Double32_t[AliPID::kSPECIES];
    for (Int_t i=AliPID::kSPECIES;i--;) fTOFr[i]=source.fTOFr[i];
  }
  else {delete[] fTOFr; fTOFr = 0;}

  if (source.fHMPIDr) {
    if (!fHMPIDr) fHMPIDr = new Double32_t[AliPID::kSPECIES];
    for (Int_t i=AliPID::kSPECIES;i--;) fHMPIDr[i]=source.fHMPIDr[i];
  }
  else {delete[] fHMPIDr; fHMPIDr = 0;}
  
  fPIDForTracking = source.fPIDForTracking;

  fHMPIDtrkTheta = source.fHMPIDtrkTheta;
  fHMPIDtrkPhi   = source.fHMPIDtrkPhi;
  fHMPIDsignal   = source.fHMPIDsignal; 

  
  if(fTrackTime){
    delete[] fTrackTime;
  }
  if(source.fTrackTime){
    fTrackTime = new Double32_t[AliPID::kSPECIESC];
    for(Int_t i=0;i < AliPID::kSPECIESC;i++)
      fTrackTime[i] = source.fTrackTime[i];  
  }

  fTrackLength   = source. fTrackLength;
  fdTPC  = source.fdTPC; 
  fzTPC  = source.fzTPC; 
  fCddTPC = source.fCddTPC;
  fCdzTPC = source.fCdzTPC;
  fCzzTPC = source.fCzzTPC;
  fCchi2TPC = source.fCchi2TPC;

  fD  = source.fD; 
  fZ  = source.fZ; 
  fCdd = source.fCdd;
  fCdz = source.fCdz;
  fCzz = source.fCzz;
  fCchi2     = source.fCchi2;

  fITSchi2   = source.fITSchi2;             
  fTPCchi2   = source.fTPCchi2;            
  fTPCchi2Iter1   = source.fTPCchi2Iter1;            
  fTRDchi2   = source.fTRDchi2;      
  fTOFchi2   = source.fTOFchi2;      
  fHMPIDchi2 = source.fHMPIDchi2;      

  fGlobalChi2 = source.fGlobalChi2;      

  fITSsignal  = source.fITSsignal;     
  for (Int_t i=0;i<4;i++) {fITSdEdxSamples[i]=source.fITSdEdxSamples[i];}
  fTPCsignal  = source.fTPCsignal;     
  fTPCsignalTuned  = source.fTPCsignalTuned;
  fTPCsignalS = source.fTPCsignalS;    
  for(int i = 0; i< 4;++i){
    fTPCPoints[i] = source.fTPCPoints[i];  
  }
  fTRDsignal = source.fTRDsignal;
  fTRDNchamberdEdx = source.fTRDNchamberdEdx;
  fTRDNclusterdEdx = source.fTRDNclusterdEdx;

  for(int i = 0;i < kTRDnPlanes;++i){
    fTRDTimBin[i] = source.fTRDTimBin[i];   
  }

  if(fTRDnSlices)
    delete[] fTRDslices;
  fTRDslices=0;
  fTRDnSlices=source.fTRDnSlices;
  if (fTRDnSlices) {
    fTRDslices=new Double32_t[fTRDnSlices];
    for(int j = 0;j < fTRDnSlices;++j) fTRDslices[j] = source.fTRDslices[j];
  }

  fTRDQuality =   source.fTRDQuality;     
  fTRDBudget  =   source.fTRDBudget;      
  fTOFsignal  =   source.fTOFsignal;     
  fTOFsignalTuned  = source.fTOFsignalTuned;
  fTOFsignalToT = source.fTOFsignalToT;   
  fTOFsignalRaw = source.fTOFsignalRaw;  
  fTOFsignalDz  = source.fTOFsignalDz;      
  fTOFsignalDx  = source.fTOFsignalDx;      
  fTOFdeltaBC   = source.fTOFdeltaBC;
  fTOFl0l1      = source.fTOFl0l1;
 
  for(int i = 0;i<10;++i){
    fTOFInfo[i] = source.fTOFInfo[i];    
  }

  fHMPIDtrkX = source.fHMPIDtrkX; 
  fHMPIDtrkY = source.fHMPIDtrkY; 
  fHMPIDmipX = source.fHMPIDmipX;
  fHMPIDmipY = source.fHMPIDmipY; 

  fTPCncls    = source.fTPCncls;      
  fTPCnclsF   = source.fTPCnclsF;     
  fTPCsignalN = source.fTPCsignalN;   
  fTPCnclsIter1    = source.fTPCnclsIter1;      
  fTPCnclsFIter1   = source.fTPCnclsFIter1;     

  fITSncls = source.fITSncls;       
  fITSClusterMap = source.fITSClusterMap; 
  fITSSharedMap = source.fITSSharedMap; 
  fTRDncls   = source.fTRDncls;       
  fTRDncls0  = source.fTRDncls0;      
  fTRDntracklets  = source.fTRDntracklets; 
  fVertexID = source.fVertexID;
  fPIDForTracking = source.fPIDForTracking;

  fCacheNCrossedRows = source.fCacheNCrossedRows;
  fCacheChi2TPCConstrainedVsGlobal = source.fCacheChi2TPCConstrainedVsGlobal;
  fCacheChi2TPCConstrainedVsGlobalVertex = source.fCacheChi2TPCConstrainedVsGlobalVertex;

  delete fDetectorPID;
  fDetectorPID=0x0;
  if (source.fDetectorPID) fDetectorPID = new AliDetectorPID(*source.fDetectorPID);
  
  fTrackPhiOnEMCal= source.fTrackPhiOnEMCal;
  fTrackEtaOnEMCal= source.fTrackEtaOnEMCal;
  fTrackPtOnEMCal= source.fTrackPtOnEMCal;

  if(fTOFcluster){
    delete[] fTOFcluster;
  }
  fNtofClusters = source.fNtofClusters;
  if(fNtofClusters > 0){
    fTOFcluster = new Int_t[fNtofClusters];
        for(Int_t i=0;i < fNtofClusters;i++) fTOFcluster[i] = source.fTOFcluster[i];
  }

  return *this;
}



void AliESDtrack::Copy(TObject &obj) const {
  
  // this overwrites the virtual TOBject::Copy()
  // to allow run time copying without casting
  // in AliESDEvent

  if(this==&obj)return;
  AliESDtrack *robj = dynamic_cast<AliESDtrack*>(&obj);
  if(!robj)return; // not an AliESDtrack
  *robj = *this;

}



void AliESDtrack::AddCalibObject(TObject * object){
  //
  // add calib object to the list
  //
  if (!fFriendTrack) fFriendTrack  = new AliESDfriendTrack;
  if (!fFriendTrack) return;
  fFriendTrack->AddCalibObject(object);
}

TObject *  AliESDtrack::GetCalibObject(Int_t index){
  //
  // return calib objct at given position
  //
  if (!fFriendTrack) return 0;
  return fFriendTrack->GetCalibObject(index);
}


Bool_t AliESDtrack::FillTPCOnlyTrack(AliESDtrack &track){
  
  // Fills the information of the TPC-only first reconstruction pass
  // into the passed ESDtrack object. For consistency fTPCInner is also filled
  // again



  // For data produced before r26675
  // RelateToVertexTPC was not properly called during reco
  // so you'll have to call it again, before FillTPCOnlyTrack
  //  Float_t p[2],cov[3];
  // track->GetImpactParametersTPC(p,cov); 
  // if(p[0]==0&&p[1]==0) // <- Default values
  //  track->RelateToVertexTPC(esd->GetPrimaryVertexTPC(),esd->GetMagneticField(),kVeryBig);
  

  if(!fTPCInner)return kFALSE;

  // fill the TPC track params to the global track parameters
  track.Set(fTPCInner->GetX(),fTPCInner->GetAlpha(),fTPCInner->GetParameter(),fTPCInner->GetCovariance());
  track.fD = fdTPC;
  track.fZ = fzTPC;
  track.fCdd = fCddTPC;
  track.fCdz = fCdzTPC;
  track.fCzz = fCzzTPC;

  // copy the inner params
  if(track.fIp) *track.fIp = *fIp;
  else track.fIp = new AliExternalTrackParam(*fIp);

  // copy the TPCinner parameters
  if(track.fTPCInner) *track.fTPCInner = *fTPCInner;
  else track.fTPCInner = new AliExternalTrackParam(*fTPCInner);
  track.fdTPC   = fdTPC;
  track.fzTPC   = fzTPC;
  track.fCddTPC = fCddTPC;
  track.fCdzTPC = fCdzTPC;
  track.fCzzTPC = fCzzTPC;
  track.fCchi2TPC = fCchi2TPC;

  // copy all other TPC specific parameters

  // replace label by TPC label
  track.fLabel    = fTPCLabel;
  track.fTPCLabel = fTPCLabel;

  track.fTPCchi2 = fTPCchi2; 
  track.fTPCchi2Iter1 = fTPCchi2Iter1; 
  track.fTPCsignal = fTPCsignal;
  track.fTPCsignalTuned = fTPCsignalTuned;
  track.fTPCsignalS = fTPCsignalS;
  for(int i = 0;i<4;++i)track.fTPCPoints[i] = fTPCPoints[i];

  track.fTPCncls    = fTPCncls;     
  track.fTPCnclsF   = fTPCnclsF;     
  track.fTPCsignalN =  fTPCsignalN;
  track.fTPCnclsIter1    = fTPCnclsIter1;     
  track.fTPCnclsFIter1   = fTPCnclsFIter1;     

  // PID 
  if (fTPCr) {
    if (!track.fTPCr) track.fTPCr = new Double32_t[AliPID::kSPECIES];
    for(int i=AliPID::kSPECIES;i--;) track.fTPCr[i] = fTPCr[i];
  }
  //
  if (fR) {
    if (!track.fR) track.fR = new Double32_t[AliPID::kSPECIES];
    for(int i=AliPID::kSPECIES;i--;) track.fR[i] = fR[i];
  }
    
  track.fTPCFitMap = fTPCFitMap;
  track.fTPCClusterMap = fTPCClusterMap;
  track.fTPCSharedMap = fTPCSharedMap;


  // reset the flags
  track.fFlags = kTPCin;
  track.fID    = fID;

  track.fFlags |= fFlags & kTPCpid; //copy the TPCpid status flag
 
  for (Int_t i=0;i<3;i++) track.fKinkIndexes[i] = fKinkIndexes[i];
  
  return kTRUE;
    
}

//_______________________________________________________________________
void AliESDtrack::MakeMiniESDtrack(){
  // Resets everything except
  // fFlags: Reconstruction status flags 
  // fLabel: Track label
  // fID:  Unique ID of the track
  // Impact parameter information
  // fR[AliPID::kSPECIES]: combined "detector response probability"
  // Running track parameters in the base class (AliExternalTrackParam)
  
  fTrackLength = 0;

  if(fTrackTime)
    for (Int_t i=0;i<AliPID::kSPECIESC;i++) fTrackTime[i] = 0;

  // Reset track parameters constrained to the primary vertex
  delete fCp;fCp = 0;

  // Reset track parameters at the inner wall of TPC
  delete fIp;fIp = 0;
  delete fTPCInner;fTPCInner=0;
  // Reset track parameters at the inner wall of the TRD
  delete fOp;fOp = 0;
  // Reset track parameters at the HMPID
  delete fHMPIDp;fHMPIDp = 0;


  // Reset ITS track related information
  fITSchi2 = 0;
  fITSncls = 0;       
  fITSClusterMap=0;
  fITSSharedMap=0;
  fITSsignal = 0;     
  for (Int_t i=0;i<4;i++) fITSdEdxSamples[i] = 0.;
  if (fITSr) for (Int_t i=0;i<AliPID::kSPECIES;i++) fITSr[i]=0; 
  fITSLabel = 0;       

  // Reset TPC related track information
  fTPCchi2 = 0;       
  fTPCchi2Iter1 = 0;       
  fTPCncls = 0;       
  fTPCnclsF = 0;       
  fTPCnclsIter1 = 0;       
  fTPCnclsFIter1 = 0;  
  fTPCFitMap = 0;       
  fTPCClusterMap = 0;  
  fTPCSharedMap = 0;  
  fTPCsignal= 0;      
  fTPCsignalTuned= 0;
  fTPCsignalS= 0;      
  fTPCsignalN= 0;      
  if (fTPCr) for (Int_t i=0;i<AliPID::kSPECIES;i++) fTPCr[i] = 0; 
  fTPCLabel=0;       
  for (Int_t i=0;i<4;i++) fTPCPoints[i] = 0;
  for (Int_t i=0; i<3;i++)   fKinkIndexes[i] = 0;
  for (Int_t i=0; i<3;i++)   fV0Indexes[i] = 0;

  // Reset TRD related track information
  fTRDchi2 = 0;        
  fTRDncls = 0;       
  fTRDncls0 = 0;       
  fTRDsignal = 0;      
  fTRDNchamberdEdx = 0;
  fTRDNclusterdEdx = 0;

  for (Int_t i=0;i<kTRDnPlanes;i++) {
    fTRDTimBin[i]  = 0;
  }
  if (fTRDr) for (Int_t i=0;i<AliPID::kSPECIES;i++) fTRDr[i] = 0; 
  fTRDLabel = 0;       
  fTRDQuality  = 0;
  fTRDntracklets = 0;
  if(fTRDnSlices)
    delete[] fTRDslices;
  fTRDslices=0x0;
  fTRDnSlices=0;
  fTRDBudget  = 0;

  // Reset TOF related track information
  fTOFchi2 = 0;        
  fTOFindex = -1;       
  fTOFsignal = 99999;      
  fTOFCalChannel = -1;
  fTOFsignalToT = 99999;
  fTOFsignalRaw = 99999;
  fTOFsignalDz = 999;
  fTOFsignalDx = 999;
  fTOFdeltaBC = 999;
  fTOFl0l1 = 999;
  if (fTOFr) for (Int_t i=0;i<AliPID::kSPECIES;i++) fTOFr[i] = 0;
  for (Int_t i=0;i<10;i++) fTOFInfo[i] = 0;

  // Reset HMPID related track information
  fHMPIDchi2 = 0;     
  fHMPIDqn = 0;     
  fHMPIDcluIdx = -1;     
  fHMPIDsignal = 0;     
  if (fHMPIDr) for (Int_t i=0;i<AliPID::kSPECIES;i++) fHMPIDr[i] = 0;
  fHMPIDtrkTheta = 0;     
  fHMPIDtrkPhi = 0;      
  fHMPIDtrkX = 0;     
  fHMPIDtrkY = 0;      
  fHMPIDmipX = 0;
  fHMPIDmipY = 0;
  fCaloIndex = kEMCALNoMatch;

  // reset global track chi2
  fGlobalChi2 = 0;

  fVertexID = -2; // an orphan track
  fPIDForTracking = AliPID::kPion;
  //
  delete fFriendTrack; fFriendTrack = 0;
} 

//_______________________________________________________________________
Int_t AliESDtrack::GetPID(Bool_t tpcOnly) const 
{
  // Returns the particle most probable id. For backward compatibility first the prob. arrays
  // will be checked, but normally the GetPIDForTracking will be returned
  Int_t i;
  const Double32_t *prob = 0;
  if (tpcOnly) { // check if TPCpid is valid
    if (!fTPCr) return GetPIDForTracking();
    prob = fTPCr;
    for (i=0; i<AliPID::kSPECIES-1; i++) if (prob[i] != prob[i+1]) break;
    if (i == AliPID::kSPECIES-1) prob = 0; // not valid, try with combined pid
  }
  if (!prob) { // either requested TPCpid is not valid or comb.pid is requested 
    if (!fR) return GetPIDForTracking();
    prob = fR;
    for (i=0; i<AliPID::kSPECIES-1; i++) if (prob[i] != prob[i+1]) break;
    if (i == AliPID::kSPECIES-1) return GetPIDForTracking();  // If all the probabilities are equal, return the pion mass
  }
  //
  Float_t max=0.;
  Int_t k=-1;
  for (i=0; i<AliPID::kSPECIES; i++) if (prob[i]>max) {k=i; max=prob[i];}
  //
  if (k==0) { // dE/dx "crossing points" in the TPC
    /*
    Double_t p=GetP();
    if ((p>0.38)&&(p<0.48))
      if (prob[0]<prob[3]*10.) return AliPID::kKaon;
    if ((p>0.75)&&(p<0.85))
      if (prob[0]<prob[4]*10.) return AliPID::kProton;
    */
    return AliPID::kElectron;
  }
  if (k==1) return AliPID::kMuon; 
  if (k==2||k==-1) return AliPID::kPion;
  if (k==3) return AliPID::kKaon;
  if (k==4) return AliPID::kProton;
  //  AliWarning("Undefined PID !");
  return GetPIDForTracking();
}

//_______________________________________________________________________
Int_t AliESDtrack::GetTOFBunchCrossing(Double_t b, Bool_t pidTPConly) const 
{
  // Returns the number of bunch crossings after trigger (assuming 25ns spacing)
  const double kSpacing = 25e3; // min interbanch spacing
  const double kShift = 0;
  Int_t bcid = kTOFBCNA; // defualt one
  if (!IsOn(kTOFout) || !IsOn(kESDpid)) return bcid; // no info
  //
  double tdif = fTOFsignal;
  if (IsOn(kTIME)) { // integrated time info is there
    int pid = GetPID(pidTPConly);
    Double_t times[AliPID::kSPECIESC];
    // old esd has only AliPID::kSPECIES times
    GetIntegratedTimes(times,pid>=AliPID::kSPECIES ? AliPID::kSPECIESC : AliPID::kSPECIES); 
    tdif -= times[pid];
  }
  else { // assume integrated time info from TOF radius and momentum
    const double kRTOF = 385.;
    const double kCSpeed = 3.e-2; // cm/ps
    double p = GetP();
    if (p<0.01) return bcid;
    double m = GetMass(pidTPConly);
    double curv = GetC(b);
    double path = TMath::Abs(curv)>kAlmost0 ? // account for curvature
      2./curv*TMath::ASin(kRTOF*curv/2.)*TMath::Sqrt(1.+GetTgl()*GetTgl()) : kRTOF;
    tdif -= path/kCSpeed*TMath::Sqrt(1.+m*m/(p*p));
  }
  bcid = TMath::Nint((tdif - kShift)/kSpacing);
  return bcid;
}

//______________________________________________________________________________
Double_t AliESDtrack::M() const
{
  // Returns the assumed mass
  // (the pion mass, if the particle can't be identified properly).
  static Bool_t printerr=kTRUE;
  if (printerr) {
     AliWarning("WARNING !!! ... THIS WILL BE PRINTED JUST ONCE !!!");
     printerr = kFALSE;
     AliWarning("This is the ESD mass. Use it with care !"); 
  }
  return GetMass(); 
}
  
//______________________________________________________________________________
Double_t AliESDtrack::E() const
{
  // Returns the energy of the particle given its assumed mass.
  // Assumes the pion mass if the particle can't be identified properly.
  
  Double_t m = M();
  Double_t p = P();
  return TMath::Sqrt(p*p + m*m);
}

//______________________________________________________________________________
Double_t AliESDtrack::Y() const
{
  // Returns the rapidity of a particle given its assumed mass.
  // Assumes the pion mass if the particle can't be identified properly.
  
  Double_t e = E();
  Double_t pz = Pz();
  if (e != TMath::Abs(pz)) { // energy was not equal to pz
    return 0.5*TMath::Log((e+pz)/(e-pz));
  } else { // energy was equal to pz
    return -999.;
  }
}

//_______________________________________________________________________
Bool_t AliESDtrack::UpdateTrackParams(const AliKalmanTrack *t, ULong_t flags){
  //
  // This function updates track's running parameters 
  //
  Bool_t rc=kTRUE;

  SetStatus(flags);
  fLabel=t->GetLabel();

  if (t->IsStartedTimeIntegral()) {
    SetStatus(kTIME);
    Double_t times[AliPID::kSPECIESC];
    t->GetIntegratedTimes(times); 
    SetIntegratedTimes(times);
    SetIntegratedLength(t->GetIntegratedLength());
  }

  Set(t->GetX(),t->GetAlpha(),t->GetParameter(),t->GetCovariance());
  if (fFriendTrack) {
  if (flags==kITSout) fFriendTrack->SetITSOut(*t);
  if (flags==kTPCout) fFriendTrack->SetTPCOut(*t);
  if (flags==kTRDrefit) fFriendTrack->SetTRDIn(*t);
  }
  
  switch (flags) {
    
  case kITSin: 
    fITSchi2Std[0] = t->GetChi2();
    //
  case kITSout: 
    fITSchi2Std[1] = t->GetChi2();
  case kITSrefit:
    {
    fITSchi2Std[2] = t->GetChi2();
    fITSClusterMap=0;
    fITSncls=t->GetNumberOfClusters();
    if (fFriendTrack) {
    Int_t* indexITS = new Int_t[AliESDfriendTrack::kMaxITScluster];
    for (Int_t i=0;i<AliESDfriendTrack::kMaxITScluster;i++) {
	indexITS[i]=t->GetClusterIndex(i);

	if (i<fITSncls) {
	  Int_t l=(indexITS[i] & 0xf0000000) >> 28;
           SETBIT(fITSClusterMap,l);                 
        }
    }
    fFriendTrack->SetITSIndices(indexITS,AliESDfriendTrack::kMaxITScluster);
    delete [] indexITS;
    }

    fITSchi2=t->GetChi2();
    fITSsignal=t->GetPIDsignal();
    fITSLabel = t->GetLabel();
    // keep in fOp the parameters outside ITS for ITS stand-alone tracks 
    if (flags==kITSout) { 
      if (!fOp) fOp=new AliExternalTrackParam(*t);
      else 
        fOp->Set(t->GetX(),t->GetAlpha(),t->GetParameter(),t->GetCovariance());
    }   
    }
    break;
    
  case kTPCin: case kTPCrefit:
    {
    fTPCLabel = t->GetLabel();
    if (flags==kTPCin)  {
      fTPCInner=new AliExternalTrackParam(*t); 
      fTPCnclsIter1=t->GetNumberOfClusters();    
      fTPCchi2Iter1=t->GetChi2();
    }
    if (!fIp) fIp=new AliExternalTrackParam(*t);
    else 
      fIp->Set(t->GetX(),t->GetAlpha(),t->GetParameter(),t->GetCovariance());
    }
    // Intentionally no break statement; need to set general TPC variables as well
  case kTPCout:
    {
    if (flags & kTPCout){
      if (!fOp) fOp=new AliExternalTrackParam(*t);
      else 
        fOp->Set(t->GetX(),t->GetAlpha(),t->GetParameter(),t->GetCovariance());
    }
    fTPCncls=t->GetNumberOfClusters();    
    fTPCchi2=t->GetChi2();
    
    if (fFriendTrack) {  // Copy cluster indices
      Int_t* indexTPC = new Int_t[AliESDfriendTrack::kMaxTPCcluster];
      for (Int_t i=0;i<AliESDfriendTrack::kMaxTPCcluster;i++)         
	indexTPC[i]=t->GetClusterIndex(i);
      fFriendTrack->SetTPCIndices(indexTPC,AliESDfriendTrack::kMaxTPCcluster);
      delete [] indexTPC;
    }
    fTPCsignal=t->GetPIDsignal();
    }
    break;

  case kTRDin: case kTRDrefit:
    break;
  case kTRDout:
    {
    fTRDLabel = t->GetLabel(); 
    fTRDchi2  = t->GetChi2();
    fTRDncls  = t->GetNumberOfClusters();
    if (fFriendTrack) {
      Int_t* indexTRD = new Int_t[AliESDfriendTrack::kMaxTRDcluster];
      for (Int_t i=0;i<AliESDfriendTrack::kMaxTRDcluster;i++) indexTRD[i]=-2;
      for (Int_t i=0;i<6;i++) indexTRD[i]=t->GetTrackletIndex(i);
      fFriendTrack->SetTRDIndices(indexTRD,AliESDfriendTrack::kMaxTRDcluster);
      delete [] indexTRD;
    }    
    
    //commented out by Xianguo
    //fTRDsignal=t->GetPIDsignal();
    }
    break;
  case kTRDbackup:
    if (!fOp) fOp=new AliExternalTrackParam(*t);
    else 
      fOp->Set(t->GetX(),t->GetAlpha(),t->GetParameter(),t->GetCovariance());
    fTRDncls0 = t->GetNumberOfClusters(); 
    break;
  case kTOFin: 
    break;
  case kTOFout: 
    break;
  case kTRDStop:
    break;
  case kHMPIDout:
  if (!fHMPIDp) fHMPIDp=new AliExternalTrackParam(*t);
    else 
      fHMPIDp->Set(t->GetX(),t->GetAlpha(),t->GetParameter(),t->GetCovariance());
    break;
  default: 
    AliError("Wrong flag !");
    return kFALSE;
  }

  return rc;
}

//_______________________________________________________________________
void AliESDtrack::GetExternalParameters(Double_t &x, Double_t p[5]) const {
  //---------------------------------------------------------------------
  // This function returns external representation of the track parameters
  //---------------------------------------------------------------------
  x=GetX();
  for (Int_t i=0; i<5; i++) p[i]=GetParameter()[i];
}

//_______________________________________________________________________
void AliESDtrack::GetExternalCovariance(Double_t cov[15]) const {
  //---------------------------------------------------------------------
  // This function returns external representation of the cov. matrix
  //---------------------------------------------------------------------
  for (Int_t i=0; i<15; i++) cov[i]=AliExternalTrackParam::GetCovariance()[i];
}

//_______________________________________________________________________
Bool_t AliESDtrack::GetConstrainedExternalParameters
                 (Double_t &alpha, Double_t &x, Double_t p[5]) const {
  //---------------------------------------------------------------------
  // This function returns the constrained external track parameters
  //---------------------------------------------------------------------
  if (!fCp) return kFALSE;
  alpha=fCp->GetAlpha();
  x=fCp->GetX();
  for (Int_t i=0; i<5; i++) p[i]=fCp->GetParameter()[i];
  return kTRUE;
}

//_______________________________________________________________________
Bool_t 
AliESDtrack::GetConstrainedExternalCovariance(Double_t c[15]) const {
  //---------------------------------------------------------------------
  // This function returns the constrained external cov. matrix
  //---------------------------------------------------------------------
  if (!fCp) return kFALSE;
  for (Int_t i=0; i<15; i++) c[i]=fCp->GetCovariance()[i];
  return kTRUE;
}

Bool_t
AliESDtrack::GetInnerExternalParameters
                 (Double_t &alpha, Double_t &x, Double_t p[5]) const {
  //---------------------------------------------------------------------
  // This function returns external representation of the track parameters 
  // at the inner layer of TPC
  //---------------------------------------------------------------------
  if (!fIp) return kFALSE;
  alpha=fIp->GetAlpha();
  x=fIp->GetX();
  for (Int_t i=0; i<5; i++) p[i]=fIp->GetParameter()[i];
  return kTRUE;
}

Bool_t 
AliESDtrack::GetInnerExternalCovariance(Double_t cov[15]) const {
 //---------------------------------------------------------------------
 // This function returns external representation of the cov. matrix 
 // at the inner layer of TPC
 //---------------------------------------------------------------------
  if (!fIp) return kFALSE;
  for (Int_t i=0; i<15; i++) cov[i]=fIp->GetCovariance()[i];
  return kTRUE;
}

void 
AliESDtrack::SetOuterParam(const AliExternalTrackParam *p, ULong_t flags) {
  //
  // This is a direct setter for the outer track parameters
  //
  SetStatus(flags);
  if (fOp) delete fOp;
  fOp=new AliExternalTrackParam(*p);
}

void 
AliESDtrack::SetOuterHmpParam(const AliExternalTrackParam *p, ULong_t flags) {
  //
  // This is a direct setter for the outer track parameters
  //
  SetStatus(flags);
  if (fHMPIDp) delete fHMPIDp;
  fHMPIDp=new AliExternalTrackParam(*p);
}

Bool_t 
AliESDtrack::GetOuterExternalParameters
                 (Double_t &alpha, Double_t &x, Double_t p[5]) const {
  //---------------------------------------------------------------------
  // This function returns external representation of the track parameters 
  // at the inner layer of TRD
  //---------------------------------------------------------------------
  if (!fOp) return kFALSE;
  alpha=fOp->GetAlpha();
  x=fOp->GetX();
  for (Int_t i=0; i<5; i++) p[i]=fOp->GetParameter()[i];
  return kTRUE;
}

Bool_t 
AliESDtrack::GetOuterHmpExternalParameters
                 (Double_t &alpha, Double_t &x, Double_t p[5]) const {
  //---------------------------------------------------------------------
  // This function returns external representation of the track parameters 
  // at the inner layer of TRD
  //---------------------------------------------------------------------
  if (!fHMPIDp) return kFALSE;
  alpha=fHMPIDp->GetAlpha();
  x=fHMPIDp->GetX();
  for (Int_t i=0; i<5; i++) p[i]=fHMPIDp->GetParameter()[i];
  return kTRUE;
}

Bool_t 
AliESDtrack::GetOuterExternalCovariance(Double_t cov[15]) const {
 //---------------------------------------------------------------------
 // This function returns external representation of the cov. matrix 
 // at the inner layer of TRD
 //---------------------------------------------------------------------
  if (!fOp) return kFALSE;
  for (Int_t i=0; i<15; i++) cov[i]=fOp->GetCovariance()[i];
  return kTRUE;
}

Bool_t 
AliESDtrack::GetOuterHmpExternalCovariance(Double_t cov[15]) const {
 //---------------------------------------------------------------------
 // This function returns external representation of the cov. matrix 
 // at the inner layer of TRD
 //---------------------------------------------------------------------
  if (!fHMPIDp) return kFALSE;
  for (Int_t i=0; i<15; i++) cov[i]=fHMPIDp->GetCovariance()[i];
  return kTRUE;
}

Int_t AliESDtrack::GetNcls(Int_t idet) const
{
  // Get number of clusters by subdetector index
  //
  Int_t ncls = 0;
  switch(idet){
  case 0:
    ncls = fITSncls;
    break;
  case 1:
    ncls = fTPCncls;
    break;
  case 2:
    ncls = fTRDncls;
    break;
  case 3:
    if (fTOFindex != -1)
      ncls = 1;
    break;
  case 4: //PHOS
    break;
  case 5: //HMPID
    if ((fHMPIDcluIdx >= 0) && (fHMPIDcluIdx < 7000000)) {
      if ((fHMPIDcluIdx%1000000 != 9999) && (fHMPIDcluIdx%1000000 != 99999)) {
	ncls = 1;
      }
    }    
    break;
  default:
    break;
  }
  return ncls;
}

Int_t AliESDtrack::GetClusters(Int_t idet, Int_t *idx) const
{
  // Get cluster index array by subdetector index
  //
  Int_t ncls = 0;
  switch(idet){
  case 0:
    ncls = GetITSclusters(idx);
    break;
  case 1:
    ncls = GetTPCclusters(idx);
    break;
  case 2:
    ncls = GetTRDclusters(idx);
    break;
  case 3:
    if (fTOFindex != -1) {
      idx[0] = fTOFindex;
      ncls = 1;
    }
    break;
  case 4: //PHOS
    break;
  case 5:
    if ((fHMPIDcluIdx >= 0) && (fHMPIDcluIdx < 7000000)) {
      if ((fHMPIDcluIdx%1000000 != 9999) && (fHMPIDcluIdx%1000000 != 99999)) {
	idx[0] = GetHMPIDcluIdx();
	ncls = 1;
      }
    }    
    break;
  case 6: //EMCAL
    break;
  default:
    break;
  }
  return ncls;
}

//_______________________________________________________________________
void AliESDtrack::GetIntegratedTimes(Double_t *times, Int_t nspec) const 
{
  // get integrated time for requested N species
  if (nspec<1) return;
  if(fNtofClusters>0 && GetESDEvent()){
    TClonesArray *tofclArray = GetESDEvent()->GetESDTOFClusters();
    AliESDTOFCluster *tofcl = (AliESDTOFCluster *) tofclArray->At(fTOFcluster[0]);
    //
    for(int i=tofcl->GetNMatchableTracks();i--;){
      if(tofcl->GetTrackIndex(i) == GetID()) {
	for (int j=nspec; j--;) times[j]=tofcl->GetIntegratedTime(j,i);
	return;
      }
    }
  }
  else if(fNtofClusters>0) 
    AliInfo("No AliESDEvent available here!\n");

  // Returns the array with integrated times for each particle hypothesis
  if(fTrackTime)
    for (int i=nspec; i--;) times[i]=fTrackTime[i];
  else
    for (int i=AliPID::kSPECIESC; i--;) times[i]=0.0;
  //
}

//_______________________________________________________________________
Double_t AliESDtrack::GetIntegratedLength() const{
  Int_t index = -1;
  if(fNtofClusters>0 && GetESDEvent()){
    TClonesArray *tofclArray = GetESDEvent()->GetESDTOFClusters();
    AliESDTOFCluster *tofcl = (AliESDTOFCluster *) tofclArray->At(fTOFcluster[0]);

    for(Int_t i=0;i < tofcl->GetNMatchableTracks();i++){
      if(tofcl->GetTrackIndex(i) == GetID()) index = i;
    }
    
    if(fNtofClusters>0 && index > -1)
      return tofcl->GetLength(index);
  }
  else if(fNtofClusters>0) AliInfo("No AliESDEvent available here!\n");

  return fTrackLength;
}

//_______________________________________________________________________
void AliESDtrack::SetIntegratedTimes(const Double_t *times) 
{
  // Sets the array with integrated times for each particle hypotesis
  if(!fTrackTime) fTrackTime = new Double32_t[AliPID::kSPECIESC];
  for (int i=AliPID::kSPECIESC; i--;) fTrackTime[i]=times[i];
}

//_______________________________________________________________________
void AliESDtrack::SetITSpid(const Double_t *p) 
{
  // Sets values for the probability of each particle type (in ITS)
  if (!fITSr) fITSr = new Double32_t[AliPID::kSPECIESC];
  SetPIDValues(fITSr,p,AliPID::kSPECIES);
  SetStatus(AliESDtrack::kITSpid);
}

//_______________________________________________________________________
void AliESDtrack::GetITSpid(Double_t *p) const {
  // Gets the probability of each particle type (in ITS)
  for (Int_t i=0; i<AliPID::kSPECIES; i++) p[i] = fITSr ? fITSr[i] : 0;
}

//_______________________________________________________________________
Char_t AliESDtrack::GetITSclusters(Int_t *idx) const {
  //---------------------------------------------------------------------
  // This function returns indices of the assgined ITS clusters 
  //---------------------------------------------------------------------
  if (idx && fFriendTrack) {
    Int_t *index=fFriendTrack->GetITSindices();
    for (Int_t i=0; i<AliESDfriendTrack::kMaxITScluster; i++) {
      if ( (i>=fITSncls) && (i<6) ) idx[i]=-1;
      else {
	if (index) {
	  idx[i]=index[i];
	}
	else idx[i]= -2;
      }
    }
  }
  return fITSncls;
}

//_______________________________________________________________________
Bool_t AliESDtrack::GetITSModuleIndexInfo(Int_t ilayer,Int_t &idet,Int_t &status,
					 Float_t &xloc,Float_t &zloc) const {
  //----------------------------------------------------------------------
  // This function encodes in the module number also the status of cluster association
  // "status" can have the following values: 
  // 1 "found" (cluster is associated), 
  // 2 "dead" (module is dead from OCDB), 
  // 3 "skipped" (module or layer forced to be skipped),
  // 4 "outinz" (track out of z acceptance), 
  // 5 "nocls" (no clusters in the road), 
  // 6 "norefit" (cluster rejected during refit), 
  // 7 "deadzspd" (holes in z in SPD)
  // Also given are the coordinates of the crossing point of track and module
  // (in the local module ref. system)
  // WARNING: THIS METHOD HAS TO BE SYNCHRONIZED WITH AliITStrackV2::GetModuleIndexInfo()!
  //----------------------------------------------------------------------

  if(fITSModule[ilayer]==-1) {
    idet = -1;
    status=0;
    xloc=-99.; zloc=-99.;
    return kFALSE;
  }

  Int_t module = fITSModule[ilayer];

  idet = Int_t(module/1000000);

  module -= idet*1000000;

  status = Int_t(module/100000);

  module -= status*100000;

  Int_t signs = Int_t(module/10000);

  module-=signs*10000;

  Int_t xInt = Int_t(module/100);
  module -= xInt*100;

  Int_t zInt = module;

  if(signs==1) { xInt*=1; zInt*=1; }
  if(signs==2) { xInt*=1; zInt*=-1; }
  if(signs==3) { xInt*=-1; zInt*=1; }
  if(signs==4) { xInt*=-1; zInt*=-1; }

  xloc = 0.1*(Float_t)xInt;
  zloc = 0.1*(Float_t)zInt;

  if(status==4) idet = -1;

  return kTRUE;
}

//_______________________________________________________________________
UShort_t AliESDtrack::GetTPCclusters(Int_t *idx) const {
  //---------------------------------------------------------------------
  // This function returns indices of the assgined ITS clusters 
  //---------------------------------------------------------------------
  if (idx && fFriendTrack) {
    Int_t *index=fFriendTrack->GetTPCindices();

    if (index){
      for (Int_t i=0; i<AliESDfriendTrack::kMaxTPCcluster; i++) idx[i]=index[i];
    }
    else {
      for (Int_t i=0; i<AliESDfriendTrack::kMaxTPCcluster; i++) idx[i]=-2;
    }
  }
  return fTPCncls;
}

//_______________________________________________________________________
Float_t AliESDtrack::GetTPCCrossedRows() const
{
  // This function calls GetTPCClusterInfo with some default parameters which are used in the track selection and caches the outcome
  // because GetTPCClusterInfo is quite time-consuming
  
  if (fCacheNCrossedRows > -1)
    return fCacheNCrossedRows;
  
  fCacheNCrossedRows = GetTPCClusterInfo(2, 1);
  return fCacheNCrossedRows;
}

//_______________________________________________________________________
Float_t AliESDtrack::GetTPCClusterInfo(Int_t nNeighbours/*=3*/, Int_t type/*=0*/, Int_t row0, Int_t row1, Int_t bitType ) const
{
  //
  // TPC cluster information
  // type 0: get fraction of found/findable clusters with neighbourhood definition
  //      1: findable clusters with neighbourhood definition
  //      2: found clusters
  // bitType:
  //      0 - all cluster used
  //      1 - clusters  used for the kalman update
  // definition of findable clusters:
  //            a cluster is defined as findable if there is another cluster
  //           within +- nNeighbours pad rows. The idea is to overcome threshold
  //           effects with a very simple algorithm.
  //

  
  Int_t found=0;
  Int_t findable=0;
  Int_t last=-nNeighbours;
  const TBits & clusterMap = (bitType%2==0) ? fTPCClusterMap : fTPCFitMap;
  
  Int_t upperBound=clusterMap.GetNbits();
  if (upperBound>row1) upperBound=row1;
  for (Int_t i=row0; i<upperBound; ++i){
    //look to current row
    if (clusterMap[i]) {
      last=i;
      ++found;
      ++findable;
      continue;
    }
    //look to nNeighbours before
    if ((i-last)<=nNeighbours) {
      ++findable;
      continue;
    }
    //look to nNeighbours after
    for (Int_t j=i+1; j<i+1+nNeighbours; ++j){
      if (clusterMap[j]){
        ++findable;
        break;
      }
    }
  }
  if (type==2) return found;
  if (type==1) return findable;
  
  if (type==0){
    Float_t fraction=0;
    if (findable>0) 
      fraction=(Float_t)found/(Float_t)findable;
    else 
      fraction=0;
    return fraction;
  }  
  return 0;  // undefined type - default value
}

//_______________________________________________________________________
Float_t AliESDtrack::GetTPCClusterDensity(Int_t nNeighbours/*=3*/, Int_t type/*=0*/, Int_t row0, Int_t row1, Int_t bitType ) const
{
  //
  // TPC cluster density -  only rows where signal before and after given row are used
  //                     -  slower function
  // type 0: get fraction of found/findable clusters with neighbourhood definition
  //      1: findable clusters with neighbourhood definition
  //      2: found clusters
  // bitType:
  //      0 - all cluster used
  //      1 - clusters  used for the kalman update
  // definition of findable clusters:
  //            a cluster is defined as findable if there is another cluster
  //           within +- nNeighbours pad rows. The idea is to overcome threshold
  //           effects with a very simple algorithm.
  //  
  Int_t found=0;
  Int_t findable=0;
  //  Int_t last=-nNeighbours;
  const TBits & clusterMap = (bitType%2==0) ? fTPCClusterMap : fTPCFitMap;
  Int_t upperBound=clusterMap.GetNbits();
  if (upperBound>row1) upperBound=row1;
  for (Int_t i=row0; i<upperBound; ++i){
    Bool_t isUp=kFALSE;
    Bool_t isDown=kFALSE;
    for (Int_t idelta=1; idelta<=nNeighbours; idelta++){
      if (i-idelta>=0 && clusterMap[i-idelta]) isDown=kTRUE;
      if (i+idelta<upperBound && clusterMap[i+idelta]) isUp=kTRUE;
    }
    if (isUp&&isDown){
      ++findable;
      if (clusterMap[i]) ++found;
    }
  }
  if (type==2) return found;
  if (type==1) return findable;
  
  if (type==0){
    Float_t fraction=0;
    if (findable>0) 
      fraction=(Float_t)found/(Float_t)findable;
    else 
      fraction=0;
    return fraction;
  }  
  return 0;  // undefined type - default value
}




//_______________________________________________________________________
Double_t AliESDtrack::GetTPCdensity(Int_t row0, Int_t row1) const{
  //
  // GetDensity of the clusters on given region between row0 and row1
  // Dead zone effect takin into acoount
  //
  if (!fFriendTrack) return 0.0;
  Int_t good  = 0;
  Int_t found = 0;
  //  
  Int_t *index=fFriendTrack->GetTPCindices();
  for (Int_t i=row0;i<=row1;i++){     
    Int_t idx = index[i];
    if (idx!=-1)  good++;             // track outside of dead zone
    if (idx>0)    found++;
  }
  Float_t density=0.5;
  if (good>TMath::Max((row1-row0)*0.5,0.0)) density = Float_t(found)/Float_t(good);
  return density;
}

//_______________________________________________________________________
void AliESDtrack::SetTPCpid(const Double_t *p) {  
  // Sets values for the probability of each particle type (in TPC)
  if (!fTPCr) fTPCr = new Double32_t[AliPID::kSPECIES];
  SetPIDValues(fTPCr,p,AliPID::kSPECIES);
  SetStatus(AliESDtrack::kTPCpid);
}

//_______________________________________________________________________
void AliESDtrack::GetTPCpid(Double_t *p) const {
  // Gets the probability of each particle type (in TPC)
  for (Int_t i=0; i<AliPID::kSPECIES; i++) p[i] = fTPCr ? fTPCr[i] : 0;
}

//_______________________________________________________________________
UChar_t AliESDtrack::GetTRDclusters(Int_t *idx) const {
  //---------------------------------------------------------------------
  // This function returns indices of the assgined TRD clusters 
  //---------------------------------------------------------------------
  if (idx && fFriendTrack) {
    Int_t *index=fFriendTrack->GetTRDindices();

    if (index) {
      for (Int_t i=0; i<AliESDfriendTrack::kMaxTRDcluster; i++) idx[i]=index[i];
    }
    else {
      for (Int_t i=0; i<AliESDfriendTrack::kMaxTRDcluster; i++) idx[i]=-2;
    }
  }
  return fTRDncls;
}

//_______________________________________________________________________
UChar_t AliESDtrack::GetTRDtracklets(Int_t *idx) const {
//
// This function returns the number of TRD tracklets used in tracking
// and it fills the indices of these tracklets in the array "idx" as they 
// are registered in the TRD track list. 
// 
// Caution :
//   1. The idx array has to be allocated with a size >= AliESDtrack::kTRDnPlanes
//   2. The idx array store not only the index but also the layer of the tracklet. 
//      Therefore tracks with TRD gaps contain default values for indices [-1] 

  if (!fFriendTrack) return 0;
  if (!idx) return GetTRDntracklets();
  Int_t *index=fFriendTrack->GetTRDindices();
  Int_t n = 0;
  for (Int_t i=0; i<kTRDnPlanes; i++){ 
    if (index){
      if(index[i]>=0) n++;
      idx[i]=index[i];
    }
    else idx[i] = -2;
  }
  return n;
}

//_______________________________________________________________________
void AliESDtrack::SetTRDpid(const Double_t *p) {  
  // Sets values for the probability of each particle type (in TRD)
  if (!fTRDr) fTRDr = new Double32_t[AliPID::kSPECIES];
  SetPIDValues(fTRDr,p,AliPID::kSPECIES);
  SetStatus(AliESDtrack::kTRDpid);
}

//_______________________________________________________________________
void AliESDtrack::GetTRDpid(Double_t *p) const {
  // Gets the probability of each particle type (in TRD)
  for (Int_t i=0; i<AliPID::kSPECIES; i++) p[i] = fTRDr ? fTRDr[i]:0;
}

//_______________________________________________________________________
void    AliESDtrack::SetTRDpid(Int_t iSpecies, Float_t p)
{
  // Sets the probability of particle type iSpecies to p (in TRD)
  if (!fTRDr) {
    fTRDr = new Double32_t[AliPID::kSPECIES];
    for (Int_t i=AliPID::kSPECIES; i--;) fTRDr[i] = 0;
  }
  fTRDr[iSpecies] = p;
}

Double_t AliESDtrack::GetTRDpid(Int_t iSpecies) const
{
  // Returns the probability of particle type iSpecies (in TRD)
  return fTRDr ? fTRDr[iSpecies] : 0;
}

//____________________________________________________
Int_t AliESDtrack::GetNumberOfTRDslices() const 
{
  // built in backward compatibility
  Int_t idx = fTRDnSlices - (kTRDnPlanes<<1);
  return idx<18 ? fTRDnSlices/kTRDnPlanes : idx/kTRDnPlanes;
}

//____________________________________________________
Double_t AliESDtrack::GetTRDmomentum(Int_t plane, Double_t *sp) const
{
//Returns momentum estimation and optional its error (sp)
// in TRD layer "plane".

  if (!fTRDnSlices) {
    AliDebug(2, "No TRD info allocated for this track.");
    return -1.;
  }
  if ((plane<0) || (plane>=kTRDnPlanes)) {
    AliWarning(Form("Request for TRD plane[%d] outside range.", plane)); 
    return -1.;
  }

  Int_t idx = fTRDnSlices-(kTRDnPlanes<<1)+plane;
  // Protection for backward compatibility
  if(idx<(GetNumberOfTRDslices()*kTRDnPlanes)) return -1.;

  if(sp) (*sp) = fTRDslices[idx+kTRDnPlanes];
  return fTRDslices[idx];
}

//____________________________________________________
Double_t  AliESDtrack::GetTRDslice(Int_t plane, Int_t slice) const {
  //Gets the charge from the slice of the plane

  if(!fTRDslices) {
    //AliError("No TRD slices allocated for this track !");
    return -1.;
  }
  if ((plane<0) || (plane>=kTRDnPlanes)) {
    AliError("Info for TRD plane not available !");
    return -1.;
  }
  Int_t ns=GetNumberOfTRDslices();
  if ((slice<-1) || (slice>=ns)) {
    //AliError("Wrong TRD slice !");  
    return -1.;
  }

  if(slice>=0) return fTRDslices[plane*ns + slice];

  // return average of the dEdx measurements
  Double_t q=0.; Double32_t *s = &fTRDslices[plane*ns];
  for (Int_t i=0; i<ns; i++, s++) if((*s)>0.) q+=(*s);
  return q/ns;
}

//____________________________________________________
void  AliESDtrack::SetNumberOfTRDslices(Int_t n) {
  //Sets the number of slices used for PID 
  if (fTRDnSlices) return;

  fTRDnSlices=n;
  fTRDslices=new Double32_t[fTRDnSlices];
  
  // set-up correctly the allocated memory
  memset(fTRDslices, 0, n*sizeof(Double32_t));
  for (Int_t i=GetNumberOfTRDslices(); i--;) fTRDslices[i]=-1.;
}

//____________________________________________________
void  AliESDtrack::SetTRDslice(Double_t q, Int_t plane, Int_t slice) {
  //Sets the charge q in the slice of the plane
  if(!fTRDslices) {
    AliError("No TRD slices allocated for this track !");
    return;
  }
  if ((plane<0) || (plane>=kTRDnPlanes)) {
    AliError("Info for TRD plane not allocated !");
    return;
  }
  Int_t ns=GetNumberOfTRDslices();
  if ((slice<0) || (slice>=ns)) {
    AliError(Form("Wrong TRD slice %d/%d, NSlices=%d",plane,slice,ns));
    return;
  }
  Int_t n=plane*ns + slice;
  fTRDslices[n]=q;
}


//____________________________________________________
void AliESDtrack::SetTRDmomentum(Double_t p, Int_t plane, Double_t *sp)
{
  if(!fTRDslices) {
    AliError("No TRD slices allocated for this track !");
    return;
  }
  if ((plane<0) || (plane>=kTRDnPlanes)) {
    AliError("Info for TRD plane not allocated !");
    return;
  }

  Int_t idx = fTRDnSlices-(kTRDnPlanes<<1)+plane;
  // Protection for backward compatibility
  if(idx<GetNumberOfTRDslices()*kTRDnPlanes) return;

  if(sp) fTRDslices[idx+kTRDnPlanes] = (*sp);
  fTRDslices[idx] = p;
}


//_______________________________________________________________________
void AliESDtrack::SetTOFpid(const Double_t *p) {  
  // Sets the probability of each particle type (in TOF)
  if (!fTOFr) fTOFr = new Double32_t[AliPID::kSPECIES];
  SetPIDValues(fTOFr,p,AliPID::kSPECIES);
  SetStatus(AliESDtrack::kTOFpid);
}

//_______________________________________________________________________
void AliESDtrack::SetTOFLabel(const Int_t *p) {  
  // Sets  (in TOF)
  if(!fTOFLabel) fTOFLabel = new Int_t[3]; 
  for (Int_t i=0; i<3; i++) fTOFLabel[i]=p[i];
}

//_______________________________________________________________________
void AliESDtrack::GetTOFpid(Double_t *p) const {
  // Gets probabilities of each particle type (in TOF)
  for (Int_t i=0; i<AliPID::kSPECIES; i++) p[i] = fTOFr ? fTOFr[i]:0;
}

//_______________________________________________________________________
void AliESDtrack::GetTOFLabel(Int_t *p) const {
  // Gets (in TOF)
  if(fNtofClusters>0){
    TClonesArray *tofclArray = GetESDEvent()->GetESDTOFClusters();
    AliESDTOFCluster *tofcl = (AliESDTOFCluster *) tofclArray->At(fTOFcluster[0]);

    for (Int_t i=0; i<3; i++) p[i]=tofcl->GetLabel(i);
  }
  else{
    if(fTOFLabel)
      for (Int_t i=0; i<3; i++) p[i]=fTOFLabel[i];
  }
}

//_______________________________________________________________________
void AliESDtrack::GetTOFInfo(Float_t *info) const {
  // Gets (in TOF)
  for (Int_t i=0; i<10; i++) info[i]=fTOFInfo[i];
}

//_______________________________________________________________________
void AliESDtrack::SetTOFInfo(Float_t*info) {
  // Gets (in TOF)
  for (Int_t i=0; i<10; i++) fTOFInfo[i]=info[i];
}



//_______________________________________________________________________
void AliESDtrack::SetHMPIDpid(const Double_t *p) {  
  // Sets the probability of each particle type (in HMPID)
  if (!fHMPIDr) fHMPIDr = new Double32_t[AliPID::kSPECIES];
  SetPIDValues(fHMPIDr,p,AliPID::kSPECIES);
  SetStatus(AliESDtrack::kHMPIDpid);
}

//_______________________________________________________________________
void  AliESDtrack::SetTPCdEdxInfo(AliTPCdEdxInfo * dEdxInfo){ 
  if(fTPCdEdxInfo) delete fTPCdEdxInfo;
  fTPCdEdxInfo = dEdxInfo; 
}

//_______________________________________________________________________
void AliESDtrack::GetHMPIDpid(Double_t *p) const {
  // Gets probabilities of each particle type (in HMPID)
  for (Int_t i=0; i<AliPID::kSPECIES; i++) p[i] = fHMPIDr ? fHMPIDr[i]:0;
}



//_______________________________________________________________________
void AliESDtrack::SetESDpid(const Double_t *p) {  
  // Sets the probability of each particle type for the ESD track
  if (!fR) fR = new Double32_t[AliPID::kSPECIES];
  SetPIDValues(fR,p,AliPID::kSPECIES);
  SetStatus(AliESDtrack::kESDpid);
}

//_______________________________________________________________________
void AliESDtrack::GetESDpid(Double_t *p) const {
  // Gets probability of each particle type for the ESD track
  for (Int_t i=0; i<AliPID::kSPECIES; i++) p[i] = fR ? fR[i]:0;
}

//_______________________________________________________________________
Bool_t AliESDtrack::RelateToVertexTPC(const AliESDVertex *vtx, 
Double_t b, Double_t maxd, AliExternalTrackParam *cParam) {
  //
  // Try to relate the TPC-only track parameters to the vertex "vtx", 
  // if the (rough) transverse impact parameter is not bigger then "maxd". 
  //            Magnetic field is "b" (kG).
  //
  // a) The TPC-only paramters are extapolated to the DCA to the vertex.
  // b) The impact parameters and their covariance matrix are calculated.
  // c) An attempt to constrain the TPC-only params to the vertex is done.
  //    The constrained params are returned via "cParam".
  //
  // In the case of success, the returned value is kTRUE
  // otherwise, it's kFALSE)
  // 

  if (!fTPCInner) return kFALSE;
  if (!vtx) return kFALSE;

  Double_t dz[2],cov[3];
  if (!fTPCInner->PropagateToDCA(vtx, b, maxd, dz, cov)) return kFALSE;

  fdTPC = dz[0];
  fzTPC = dz[1];  
  fCddTPC = cov[0];
  fCdzTPC = cov[1];
  fCzzTPC = cov[2];
  
  Double_t covar[6]; vtx->GetCovMatrix(covar);
  Double_t p[2]={GetParameter()[0]-dz[0],GetParameter()[1]-dz[1]};
  Double_t c[3]={covar[2],0.,covar[5]};

  Double_t chi2=GetPredictedChi2(p,c);
  if (chi2>kVeryBig) return kFALSE;

  fCchi2TPC=chi2;

  if (!cParam) return kTRUE;

  *cParam = *fTPCInner;
  if (!cParam->Update(p,c)) return kFALSE;

  return kTRUE;
}

//_______________________________________________________________________
Bool_t AliESDtrack::RelateToVertexTPCBxByBz(const AliESDVertex *vtx, 
Double_t b[3], Double_t maxd, AliExternalTrackParam *cParam) {
  //
  // Try to relate the TPC-only track parameters to the vertex "vtx", 
  // if the (rough) transverse impact parameter is not bigger then "maxd". 
  //
  // All three components of the magnetic field ,"b[3]" (kG), 
  // are taken into account.
  //
  // a) The TPC-only paramters are extapolated to the DCA to the vertex.
  // b) The impact parameters and their covariance matrix are calculated.
  // c) An attempt to constrain the TPC-only params to the vertex is done.
  //    The constrained params are returned via "cParam".
  //
  // In the case of success, the returned value is kTRUE
  // otherwise, it's kFALSE)
  // 

  if (!fTPCInner) return kFALSE;
  if (!vtx) return kFALSE;

  Double_t dz[2],cov[3];
  if (!fTPCInner->PropagateToDCABxByBz(vtx, b, maxd, dz, cov)) return kFALSE;

  fdTPC = dz[0];
  fzTPC = dz[1];  
  fCddTPC = cov[0];
  fCdzTPC = cov[1];
  fCzzTPC = cov[2];
  
  Double_t covar[6]; vtx->GetCovMatrix(covar);
  Double_t p[2]={GetParameter()[0]-dz[0],GetParameter()[1]-dz[1]};
  Double_t c[3]={covar[2],0.,covar[5]};

  Double_t chi2=GetPredictedChi2(p,c);
  if (chi2>kVeryBig) return kFALSE;

  fCchi2TPC=chi2;

  if (!cParam) return kTRUE;

  *cParam = *fTPCInner;
  if (!cParam->Update(p,c)) return kFALSE;

  return kTRUE;
}

//_______________________________________________________________________
Bool_t AliESDtrack::RelateToVertex(const AliESDVertex *vtx, 
Double_t b, Double_t maxd, AliExternalTrackParam *cParam) {
  //
  // Try to relate this track to the vertex "vtx", 
  // if the (rough) transverse impact parameter is not bigger then "maxd". 
  //            Magnetic field is "b" (kG).
  //
  // a) The track gets extapolated to the DCA to the vertex.
  // b) The impact parameters and their covariance matrix are calculated.
  // c) An attempt to constrain this track to the vertex is done.
  //    The constrained params are returned via "cParam".
  //
  // In the case of success, the returned value is kTRUE
  // (otherwise, it's kFALSE)
  //  

  if (!vtx) return kFALSE;

  Double_t dz[2],cov[3];
  if (!PropagateToDCA(vtx, b, maxd, dz, cov)) return kFALSE;

  fD = dz[0];
  fZ = dz[1];  
  fCdd = cov[0];
  fCdz = cov[1];
  fCzz = cov[2];
  
  Double_t covar[6]; vtx->GetCovMatrix(covar);
  Double_t p[2]={GetParameter()[0]-dz[0],GetParameter()[1]-dz[1]};
  Double_t c[3]={covar[2],0.,covar[5]};

  Double_t chi2=GetPredictedChi2(p,c);
  if (chi2>kVeryBig) return kFALSE;

  fCchi2=chi2;


  //--- Could now these lines be removed ? ---
  delete fCp;
  fCp=new AliExternalTrackParam(*this);  

  if (!fCp->Update(p,c)) {delete fCp; fCp=0; return kFALSE;}
  //----------------------------------------

  fVertexID = vtx->GetID();

  if (!cParam) return kTRUE;

  *cParam = *this;
  if (!cParam->Update(p,c)) return kFALSE; 

  return kTRUE;
}

//_______________________________________________________________________
Bool_t AliESDtrack::RelateToVertexBxByBz(const AliESDVertex *vtx, 
Double_t b[3], Double_t maxd, AliExternalTrackParam *cParam) {
  //
  // Try to relate this track to the vertex "vtx", 
  // if the (rough) transverse impact parameter is not bigger then "maxd". 
  //            Magnetic field is "b" (kG).
  //
  // a) The track gets extapolated to the DCA to the vertex.
  // b) The impact parameters and their covariance matrix are calculated.
  // c) An attempt to constrain this track to the vertex is done.
  //    The constrained params are returned via "cParam".
  //
  // In the case of success, the returned value is kTRUE
  // (otherwise, it's kFALSE)
  //  

  if (!vtx) return kFALSE;

  Double_t dz[2],cov[3];
  if (!PropagateToDCABxByBz(vtx, b, maxd, dz, cov)) return kFALSE;

  fD = dz[0];
  fZ = dz[1];  
  fCdd = cov[0];
  fCdz = cov[1];
  fCzz = cov[2];
  
  Double_t covar[6]; vtx->GetCovMatrix(covar);
  Double_t p[2]={GetParameter()[0]-dz[0],GetParameter()[1]-dz[1]};
  Double_t c[3]={covar[2],0.,covar[5]};

  Double_t chi2=GetPredictedChi2(p,c);
  if (chi2>kVeryBig) return kFALSE;

  fCchi2=chi2;


  //--- Could now these lines be removed ? ---
  delete fCp;
  fCp=new AliExternalTrackParam(*this);  

  if (!fCp->Update(p,c)) {delete fCp; fCp=0; return kFALSE;}
  //----------------------------------------

  fVertexID = vtx->GetID();

  if (!cParam) return kTRUE;

  *cParam = *this;
  if (!cParam->Update(p,c)) return kFALSE; 

  return kTRUE;
}

//_______________________________________________________________________
void AliESDtrack::Print(Option_t *) const {
  // Prints info on the track
  AliExternalTrackParam::Print();
  printf("ESD track info\n") ; 
  Double_t p[AliPID::kSPECIES] ;
  Int_t index = 0 ; 
  if( IsOn(kITSpid) ){
    printf("From ITS: ") ; 
    GetITSpid(p) ; 
    for(index = 0 ; index < AliPID::kSPECIES; index++) 
      printf("%f, ", p[index]) ;
    printf("\n           signal = %f\n", GetITSsignal()) ;
  } 
  if( IsOn(kTPCpid) ){
    printf("From TPC: ") ; 
    GetTPCpid(p) ; 
    for(index = 0 ; index < AliPID::kSPECIES; index++) 
      printf("%f, ", p[index]) ;
    printf("\n           signal = %f\n", GetTPCsignal()) ;
  }
  if( IsOn(kTRDpid) ){
    printf("From TRD: ") ; 
    GetTRDpid(p) ; 
    for(index = 0 ; index < AliPID::kSPECIES; index++) 
      printf("%f, ", p[index]) ;
      printf("\n           signal = %f\n", GetTRDsignal()) ;
      printf("\n           NchamberdEdx = %d\n", GetTRDNchamberdEdx()) ;
      printf("\n           NclusterdEdx = %d\n", GetTRDNclusterdEdx()) ;
  }
  if( IsOn(kTOFpid) ){
    printf("From TOF: ") ; 
    GetTOFpid(p) ; 
    for(index = 0 ; index < AliPID::kSPECIES; index++) 
      printf("%f, ", p[index]) ;
    printf("\n           signal = %f\n", GetTOFsignal()) ;
  }
  if( IsOn(kHMPIDpid) ){
    printf("From HMPID: ") ; 
    GetHMPIDpid(p) ; 
    for(index = 0 ; index < AliPID::kSPECIES; index++) 
      printf("%f, ", p[index]) ;
    printf("\n           signal = %f\n", GetHMPIDsignal()) ;
  }
} 


//
// Draw functionality
// Origin: Marian Ivanov, Marian.Ivanov@cern.ch
//
void AliESDtrack::FillPolymarker(TPolyMarker3D *pol, Float_t magF, Float_t minR, Float_t maxR, Float_t stepR){
  //
  // Fill points in the polymarker
  //
  TObjArray arrayRef;
  arrayRef.AddLast(new AliExternalTrackParam(*this));
  if (fIp) arrayRef.AddLast(new AliExternalTrackParam(*fIp));
  if (fOp) arrayRef.AddLast(new AliExternalTrackParam(*fOp));
  if (fHMPIDp) arrayRef.AddLast(new AliExternalTrackParam(*fHMPIDp));
  //
  Double_t mpos[3]={0,0,0};
  Int_t entries=arrayRef.GetEntries();
  for (Int_t i=0;i<entries;i++){
    Double_t pos[3];
    ((AliExternalTrackParam*)arrayRef.At(i))->GetXYZ(pos);
    mpos[0]+=pos[0]/entries;
    mpos[1]+=pos[1]/entries;
    mpos[2]+=pos[2]/entries;    
  }
  // Rotate to the mean position
  //
  Float_t fi= TMath::ATan2(mpos[1],mpos[0]);
  for (Int_t i=0;i<entries;i++){
    Bool_t res = ((AliExternalTrackParam*)arrayRef.At(i))->Rotate(fi);
    if (!res) delete arrayRef.RemoveAt(i);
  }
  Int_t counter=0;
  for (Double_t r=minR; r<maxR; r+=stepR){
    Double_t sweight=0;
    Double_t mlpos[3]={0,0,0};
    for (Int_t i=0;i<entries;i++){
      Double_t point[3]={0,0,0};
      AliExternalTrackParam *param = ((AliExternalTrackParam*)arrayRef.At(i));
      if (!param) continue;
      if (param->GetXYZAt(r,magF,point)){
	Double_t weight = 1./(10.+(r-param->GetX())*(r-param->GetX()));
	sweight+=weight;
	mlpos[0]+=point[0]*weight;
	mlpos[1]+=point[1]*weight;
	mlpos[2]+=point[2]*weight;
      }
    }
    if (sweight>0){
      mlpos[0]/=sweight;
      mlpos[1]/=sweight;
      mlpos[2]/=sweight;      
      pol->SetPoint(counter,mlpos[0],mlpos[1], mlpos[2]);
      //      printf("xyz\t%f\t%f\t%f\n",mlpos[0], mlpos[1],mlpos[2]);
      counter++;
    }
  }
}

//_______________________________________________________________________
void AliESDtrack::SetITSdEdxSamples(const Double_t s[4]) {
  //
  // Store the dE/dx samples measured by the two SSD and two SDD layers.
  // These samples are corrected for the track segment length. 
  //
  for (Int_t i=0; i<4; i++) fITSdEdxSamples[i]=s[i];
}

//_______________________________________________________________________
void AliESDtrack::GetITSdEdxSamples(Double_t s[4]) const {
  //
  // Get the dE/dx samples measured by the two SSD and two SDD layers.  
  // These samples are corrected for the track segment length.
  //
  for (Int_t i=0; i<4; i++) s[i]=fITSdEdxSamples[i];
}


UShort_t   AliESDtrack::GetTPCnclsS(Int_t i0,Int_t i1) const{
  //
  // get number of shared TPC clusters
  //
  return  fTPCSharedMap.CountBits(i0)-fTPCSharedMap.CountBits(i1);
}

UShort_t   AliESDtrack::GetTPCncls(Int_t i0,Int_t i1) const{
  //
  // get number of TPC clusters
  //
  return  fTPCClusterMap.CountBits(i0)-fTPCClusterMap.CountBits(i1);
}

//____________________________________________________________________
Double_t AliESDtrack::GetChi2TPCConstrainedVsGlobal(const AliESDVertex* vtx) const
{
  // Calculates the chi2 between the TPC track (TPCinner) constrained to the primary vertex and the global track
  //
  // Returns -1 in case the calculation failed
  //
  // Value is cached as a non-persistent member.
  //
  // Code adapted from original code by GSI group (Jacek, Marian, Michael)
  
  // cache, ignoring that a different vertex might be passed
  if (fCacheChi2TPCConstrainedVsGlobalVertex == vtx)
    return fCacheChi2TPCConstrainedVsGlobal;
  
  fCacheChi2TPCConstrainedVsGlobal = -1;
  fCacheChi2TPCConstrainedVsGlobalVertex = vtx;
  
  Double_t x[3];
  GetXYZ(x);
  Double_t b[3];
  AliTrackerBase::GetBxByBz(x,b);

  if (!fTPCInner)  { 
    AliWarning("Could not get TPC Inner Param.");
    return fCacheChi2TPCConstrainedVsGlobal;
  }
  
  // clone for constraining
  AliExternalTrackParam* tpcInnerC = new AliExternalTrackParam(*fTPCInner);
  if (!tpcInnerC) { 
    AliWarning("Clone of TPCInnerParam failed.");
    return fCacheChi2TPCConstrainedVsGlobal;  
  }
  
  // transform to the track reference frame 
  Bool_t isOK = tpcInnerC->Rotate(GetAlpha());
  isOK &= tpcInnerC->PropagateTo(GetX(), b[2]);
  if (!isOK) { 
    delete tpcInnerC;
    tpcInnerC = 0; 
    AliWarning("Rotation/Propagation of track failed.") ; 
    return fCacheChi2TPCConstrainedVsGlobal;    
  }  

  // constrain TPCinner 
  isOK = tpcInnerC->ConstrainToVertex(vtx, b);
  
  // transform to the track reference frame 
  isOK &= tpcInnerC->Rotate(GetAlpha());
  isOK &= tpcInnerC->PropagateTo(GetX(), b[2]);

  if (!isOK) {
    AliWarning("ConstrainTPCInner failed.") ;
    delete tpcInnerC;
    tpcInnerC = 0; 
    return fCacheChi2TPCConstrainedVsGlobal;  
  }
  
  // calculate chi2 between vi and vj vectors
  // with covi and covj covariance matrices
  // chi2ij = (vi-vj)^(T)*(covi+covj)^(-1)*(vi-vj)
  TMatrixD deltaT(5,1);
  TMatrixD delta(1,5);
  TMatrixD covarM(5,5);

  for (Int_t ipar=0; ipar<5; ipar++) {
    deltaT(ipar,0) = tpcInnerC->GetParameter()[ipar] - GetParameter()[ipar];
    delta(0,ipar) = tpcInnerC->GetParameter()[ipar] - GetParameter()[ipar];

    for (Int_t jpar=0; jpar<5; jpar++) {
      Int_t index = GetIndex(ipar,jpar);
      covarM(ipar,jpar) = GetCovariance()[index]+tpcInnerC->GetCovariance()[index];
    }
  }
  // chi2 distance TPC constrained and TPC+ITS
  TMatrixD covarMInv = covarM.Invert();
  TMatrixD mat2 = covarMInv*deltaT;
  TMatrixD chi2 = delta*mat2; 
  
  delete tpcInnerC; 
  tpcInnerC = 0;
  
  fCacheChi2TPCConstrainedVsGlobal = chi2(0,0);
  return fCacheChi2TPCConstrainedVsGlobal;
}

void AliESDtrack::SetDetectorPID(const AliDetectorPID *pid)
{
  //
  // Set the detector PID
  //
  if (fDetectorPID) delete fDetectorPID;
  fDetectorPID=pid;
  
}

Double_t AliESDtrack::GetLengthInActiveZone( Int_t mode, Double_t deltaY, Double_t deltaZ, Double_t bz, Double_t exbPhi , TTreeSRedirector * pcstream) const {
  //
  // Input parameters:
  //   mode  - type of external track parameters 
  //   deltaY - user defined "dead region" in cm
  //   deltaZ - user defined "active region" in cm (250 cm drift lenght - 14 cm L1 delay
  //   bz     - magnetic field 
  //   exbPhi - optional rotation due to the ExB effect
  // return value:
  //   the length of the track in cm in "active volume" of the TPC
  //
  if (mode==0) return GetLengthInActiveZone(this, deltaY,deltaZ,bz, exbPhi,pcstream);
  if (mode==1) return GetLengthInActiveZone(fIp, deltaY,deltaZ,bz, exbPhi,pcstream);
  if (mode==2) return GetLengthInActiveZone(fOp, deltaY,deltaZ,bz, exbPhi,pcstream);
  return 0;
}

Double_t AliESDtrack::GetLengthInActiveZone(const AliExternalTrackParam  *paramT, Double_t deltaY, Double_t deltaZ, Double_t bz, Double_t exbPhi , TTreeSRedirector * pcstream)  {
  //
  // Numerical code to calculate the length of the track in active region of the TPC
  // ( can be speed up if somebody wants to invest time - analysical version shoult be possible) 
  //
  // Input parameters:
  //   paramT - external track parameters 
  //   deltaY - user defined "dead region" in cm
  //   deltaZ - user defined "active region" in cm (250 cm drift lenght - 14 cm L1 delay
  //   bz     - magnetic field 
  //   exbPhi - optional rotation due to the ExB effect
  // return value:
  //   the length of the track in cm in "active volume" of the TPC
  //
  const Double_t rIn=85;
  const Double_t rOut=245;
  Double_t xyz[3], pxyz[3];
  if (paramT->GetXYZAt(rIn,bz,xyz)){
    paramT->GetPxPyPzAt(rIn,bz,pxyz);
  }else{
    paramT->GetXYZ(xyz);
    paramT->GetPxPyPz(pxyz);
  }
  //
  Double_t dca   = -paramT->GetD(0,0,bz);  // get impact parameter distance to point (0,0)
  Double_t radius= TMath::Abs(1/paramT->GetC(bz));  //
  Double_t sign  = paramT->GetSign();
  Double_t R0    = TMath::Sqrt(xyz[0]*xyz[0]+xyz[1]*xyz[1]);   // radius at current point
  Double_t phiR0 = TMath::ATan2(xyz[1],xyz[0]);                // angle of given point
  Double_t dPhiR0= -TMath::ASin((dca*dca-2*dca*radius*sign+R0*R0)/(2*R0*(dca-radius*sign)));
  Double_t phi0  = phiR0-(dPhiR0);  // global phi offset to be added
  //
  //
  AliExternalTrackParam paramR=(*paramT);
  Double_t length=0;
  for (Double_t R=rIn; R<=rOut; R++){
    Double_t sinPhi=(dca*dca-2*dca*radius*sign+R*R)/(2*R*(dca-radius*sign));
    if (TMath::Abs(sinPhi)>=1) continue;
    Double_t dphi     = -TMath::ASin(sinPhi);
    Double_t phi      = phi0+dphi;                           // global phi
    Int_t    sector   = TMath::Nint(9*phi/(TMath::Pi()));
    Double_t dPhiEdge = phi-(sector*TMath::Pi()/9)+exbPhi;   // distance to sector boundary in rphi
    Double_t dX   = R*TMath::Cos(phi)-xyz[0];
    Double_t dY   = R*TMath::Sin(phi)-xyz[1];
    Double_t deltaPhi = 2*TMath::ASin(0.5*TMath::Sqrt(dX*dX+dY*dY)/radius);
    Double_t z = xyz[2]+deltaPhi*radius*paramT->GetTgl();
    if (TMath::Abs(dPhiEdge*R)>deltaY && TMath::Abs(z)<deltaZ){
      length++;
    }
    //    Double_t deltaZ= dphi*radius; 
    if (pcstream){
      //should we keep debug possibility ?
      AliExternalTrackParam paramTcopy=(*paramT);
      paramR.Rotate(phi);
      paramR.PropagateTo(R,bz);
      (*pcstream)<<"debugEdge"<<
	"R="<<R<<                   // radius
	"dphiEdge="<<dPhiEdge<<     // distance to edge 
	"phi0="<<phi0<<	            // phi0 -phi at the track initial position
	"phi="<<phi<<               // 
	"z="<<z<<
	"pT.="<<&paramTcopy<<
	"pR.="<<&paramR<<
	"\n";
    }
  }
  return length;
}

Double_t AliESDtrack::GetMassForTracking() const
{
  int pid = fPIDForTracking;
  if (pid<AliPID::kPion) pid = AliPID::kPion;
  double m = AliPID::ParticleMass(pid);
  return (fPIDForTracking==AliPID::kHe3 || fPIDForTracking==AliPID::kAlpha) ? -m : m;
}


void    AliESDtrack::SetTOFclusterArray(Int_t ncluster,Int_t *TOFcluster){
  AliInfo("Method has to be implemented!");
//   fNtofClusters=ncluster;
//   if(TOFcluster == fTOFcluster) return;
//   if(fTOFcluster){ // reset previous content    
//     delete[] fTOFcluster;
//     fTOFcluster = NULL;
//     fNtofClusters=0;
//   }

//   if(ncluster){ // set new content
//     fTOFcluster = new Int_t[fNtofClusters];
//     for(Int_t i=0;i < fNtofClusters;i++) fTOFcluster[i] = TOFcluster[i];
//   }
//   else
//     fTOFcluster = 0;
}

//____________________________________________
void  AliESDtrack::SuppressTOFMatches()
{
  // remove reference to this track from TOF clusters
  if (!fNtofClusters || !GetESDEvent()) return;
  TClonesArray *tofclArray = GetESDEvent()->GetESDTOFClusters();
  for (;fNtofClusters--;) {
    AliESDTOFCluster* clTOF = (AliESDTOFCluster*)tofclArray->At(fTOFcluster[fNtofClusters]);
    clTOF->SuppressMatchedTrack(GetID());
    if (!clTOF->GetNMatchableTracks()) { // remove this cluster
      int last = tofclArray->GetEntriesFast()-1;
      AliESDTOFCluster* clTOFL = (AliESDTOFCluster*)tofclArray->At(last);
      if (last != fTOFcluster[fNtofClusters]) {
	*clTOF = *clTOFL; // move last cluster to the place of eliminated one
	// fix the references on this cluster
	clTOF->FixSelfReferences(last,fTOFcluster[fNtofClusters]);
      }
      tofclArray->RemoveAt(last);
    }
  }
}

//____________________________________________
void  AliESDtrack::ReplaceTOFTrackID(int oldID, int newID)
{
  // replace the ID in TOF clusters references to this track
  if (!fNtofClusters || !GetESDEvent()) return;
  TClonesArray *tofclArray = GetESDEvent()->GetESDTOFClusters();
  for (int it=fNtofClusters;it--;) {
    AliESDTOFCluster* clTOF = (AliESDTOFCluster*)tofclArray->At(fTOFcluster[it]);
    clTOF->ReplaceMatchedTrackID(oldID,newID);
  }
}

//____________________________________________
void  AliESDtrack::ReplaceTOFClusterID(int oldID, int newID)
{
  // replace the referenc on TOF cluster oldID by newID
  if (!fNtofClusters || !GetESDEvent()) return;
  for (int it=fNtofClusters;it--;) {
    if (fTOFcluster[it] == oldID) {
      fTOFcluster[it] = newID;
      return;
    }
  }
}

//____________________________________________
void  AliESDtrack::ReplaceTOFMatchID(int oldID, int newID)
{
  // replace in the ESDTOFCluster associated with this track the id of the corresponding
  // ESDTOFMatch from oldID to newID
  if (!fNtofClusters || !GetESDEvent()) return;
  TClonesArray *tofclArray = GetESDEvent()->GetESDTOFClusters();
  for (int it=fNtofClusters;it--;) {
    AliESDTOFCluster* clTOF = (AliESDTOFCluster*)tofclArray->At(fTOFcluster[it]);
    clTOF->ReplaceMatchID(oldID,newID);
  }
}

//____________________________________________
void AliESDtrack::AddTOFcluster(Int_t icl)
{
  fNtofClusters++;
  
  Int_t *old = fTOFcluster;
  fTOFcluster = new Int_t[fNtofClusters];

  for(Int_t i=0;i < fNtofClusters-1;i++) fTOFcluster[i] = old[i];
  fTOFcluster[fNtofClusters-1] = icl;

  if(fNtofClusters-1){ // delete previous content    
    delete old;
    old = NULL;
  }
 
}

//____________________________________________
Double_t AliESDtrack::GetTOFsignal() const 
{
  if(fNtofClusters>0 && GetESDEvent()){
    TClonesArray *tofclArray = GetESDEvent()->GetESDTOFClusters();
    AliESDTOFCluster *tofcl = (AliESDTOFCluster *) tofclArray->At(fTOFcluster[0]);

    return tofcl->GetTime();
  }
  else if(fNtofClusters>0) AliInfo("No AliESDEvent available here!\n");

  return fTOFsignal;
}

//____________________________________________
Double_t AliESDtrack::GetTOFsignalToT() const 
{
  if(fNtofClusters>0 && GetESDEvent()){
    TClonesArray *tofclArray = GetESDEvent()->GetESDTOFClusters();
    AliESDTOFCluster *tofcl = (AliESDTOFCluster *) tofclArray->At(fTOFcluster[0]);

    return tofcl->GetTOT();
  }
  else if(fNtofClusters>0) AliInfo("No AliESDEvent available here!\n");

  return fTOFsignalToT;
}

//____________________________________________
Double_t AliESDtrack::GetTOFsignalRaw() const 
{
  if(fNtofClusters>0 && GetESDEvent()){
    TClonesArray *tofclArray = GetESDEvent()->GetESDTOFClusters();
    AliESDTOFCluster *tofcl = (AliESDTOFCluster *) tofclArray->At(fTOFcluster[0]);

    return tofcl->GetTimeRaw();
  }
  else if(fNtofClusters>0) AliInfo("No AliESDEvent available here!\n");

  return fTOFsignalRaw;
}

//____________________________________________
Double_t AliESDtrack::GetTOFsignalDz() const 
{

  AliESDTOFCluster *tofcl;

  Int_t index = -1;
  if(fNtofClusters>0 && GetESDEvent()){
    TClonesArray *tofclArray = GetESDEvent()->GetESDTOFClusters();
    tofcl = (AliESDTOFCluster *) tofclArray->At(fTOFcluster[0]);

    for(Int_t i=0;i < tofcl->GetNMatchableTracks();i++){
      if(tofcl->GetTrackIndex(i) == GetID()) index = i;
    }
  }
  else if(fNtofClusters>0) AliInfo("No AliESDEvent available here!\n");

  if(fNtofClusters>0 && index > -1){
    return tofcl->GetDz(index);
  }
  return fTOFsignalDz;
}

//____________________________________________
Double_t AliESDtrack::GetTOFsignalDx() const 
{
  AliESDTOFCluster *tofcl;

  Int_t index = -1;
  if(fNtofClusters>0 && GetESDEvent()){
    TClonesArray *tofclArray = GetESDEvent()->GetESDTOFClusters();
    tofcl = (AliESDTOFCluster *) tofclArray->At(fTOFcluster[0]);
    for(Int_t i=0;i < tofcl->GetNMatchableTracks();i++){
      if(tofcl->GetTrackIndex(i) == GetID()) index = i;
    }
  }
  else if(fNtofClusters>0) AliInfo("No AliESDEvent available here!\n");
  if(fNtofClusters>0 && index > -1){
    return tofcl->GetDx(index);
  }
  return fTOFsignalDx;
}

//____________________________________________
Short_t  AliESDtrack::GetTOFDeltaBC() const 
{
  if(fNtofClusters>0 && GetESDEvent()){
    TClonesArray *tofclArray = GetESDEvent()->GetESDTOFClusters();
    AliESDTOFCluster *tofcl = (AliESDTOFCluster *) tofclArray->At(fTOFcluster[0]);
    return tofcl->GetDeltaBC();
  }
  else if(fNtofClusters>0) AliInfo("No AliESDEvent available here!\n");

  return fTOFdeltaBC;
}

//____________________________________________
Short_t  AliESDtrack::GetTOFL0L1() const 
{
  if(fNtofClusters>0 && GetESDEvent()){
    TClonesArray *tofclArray = GetESDEvent()->GetESDTOFClusters();
    AliESDTOFCluster *tofcl = (AliESDTOFCluster *) tofclArray->At(fTOFcluster[0]);

    return tofcl->GetL0L1Latency();
  }
  else if(fNtofClusters>0) AliInfo("No AliESDEvent available here!\n");

  return fTOFl0l1;
}

//____________________________________________
Int_t   AliESDtrack::GetTOFCalChannel() const 
{
  if(fNtofClusters>0 && GetESDEvent()){
    TClonesArray *tofclArray = GetESDEvent()->GetESDTOFClusters();
    AliESDTOFCluster *tofcl = (AliESDTOFCluster *) tofclArray->At(fTOFcluster[0]);

    return tofcl->GetTOFchannel();
  }
  else if(fNtofClusters>0) AliInfo("No AliESDEvent available here!\n");

  return fTOFCalChannel;
}

//____________________________________________
Int_t   AliESDtrack::GetTOFcluster() const 
{
  if(fNtofClusters>0 && GetESDEvent()){
    TClonesArray *tofclArray = GetESDEvent()->GetESDTOFClusters();
    AliESDTOFCluster *tofcl = (AliESDTOFCluster *) tofclArray->At(fTOFcluster[0]);

    return tofcl->GetClusterIndex();
  }
  else if(fNtofClusters>0) AliInfo("No AliESDEvent available here!\n");

  return fTOFindex;
}

//____________________________________________
Int_t   AliESDtrack::GetTOFclusterN() const
{
  return fNtofClusters;
}

//____________________________________________
Bool_t  AliESDtrack::IsTOFHitAlreadyMatched() const{
  if(fNtofClusters>0 && GetESDEvent()){
    TClonesArray *tofclArray = GetESDEvent()->GetESDTOFClusters();
    AliESDTOFCluster *tofcl = (AliESDTOFCluster *) tofclArray->At(fTOFcluster[0]);

    if (tofcl->GetNMatchableTracks() > 1)
      return kTRUE;
  }
  else if(fNtofClusters>0) AliInfo("No AliESDEvent available here!\n");

  return kFALSE;
}

//____________________________________________
void AliESDtrack::ReMapTOFcluster(Int_t ncl,Int_t *mapping){
  for(Int_t i=0;i<fNtofClusters;i++){
    if(fTOFcluster[i]<ncl && fTOFcluster[i]>-1)
      fTOFcluster[i] = mapping[fTOFcluster[i]];
    else
      AliInfo(Form("TOF cluster re-mapping in AliESDtrack: out of range (%i > %i)\n",fTOFcluster[i],ncl));
  }
}

//____________________________________________
void AliESDtrack::SortTOFcluster(){
  TClonesArray *tofclArray = GetESDEvent()->GetESDTOFClusters();

  for(Int_t i=0;i<fNtofClusters-1;i++){
    for(Int_t j=i+1;j<fNtofClusters;j++){
      AliESDTOFCluster *tofcl = (AliESDTOFCluster *) tofclArray->At(fTOFcluster[i]);
      Int_t index1 = -1;
      for(Int_t it=0;it < tofcl->GetNMatchableTracks();it++){
         if(tofcl->GetTrackIndex(it) == GetID()) index1 = it;
      }
      Double_t timedist1 = 10000;
      for(Int_t isp=0; isp< AliPID::kSPECIESC;isp++){
	Double_t timec = TMath::Abs(tofcl->GetTime() - tofcl->GetIntegratedTime(isp));
	if(timec < timedist1) timedist1 = timec;
      }
      timedist1 *= 0.03; // in cm
      Double_t radius1 = tofcl->GetDx(index1)*tofcl->GetDx(index1) + tofcl->GetDz(index1)*tofcl->GetDz(index1) + timedist1*timedist1;

      AliESDTOFCluster *tofcl2 = (AliESDTOFCluster *) tofclArray->At(fTOFcluster[j]);
      Int_t index2 = -1;
      for(Int_t it=0;it < tofcl2->GetNMatchableTracks();it++){
         if(tofcl2->GetTrackIndex(it) == GetID()) index2 = it;
      }
      if(index1 == -1 || index2 == -1){
      }
      Double_t timedist2 = 10000;
      for(Int_t isp=0; isp< AliPID::kSPECIESC;isp++){
	Double_t timec = TMath::Abs(tofcl2->GetTime() - tofcl2->GetIntegratedTime(isp));
	if(timec < timedist2) timedist2 = timec;
      }
      timedist2 *= 0.03; // in cm
      Double_t radius2 = tofcl2->GetDx(index2)*tofcl2->GetDx(index2) + tofcl2->GetDz(index2)*tofcl2->GetDz(index2) + timedist2*timedist2;

      if(radius2 < radius1){
        Int_t change = fTOFcluster[i];
        fTOFcluster[i] = fTOFcluster[j];
        fTOFcluster[j] = change;
      }
    }
  }
}

//____________________________________________
const AliTOFHeader* AliESDtrack::GetTOFHeader() const {
  return fESDEvent->GetTOFHeader();
}


<<<<<<< HEAD
Double_t  AliESDtrack::GetdEdxInfo(Int_t regionID, Int_t calibID, Int_t qID, Int_t valueID){
  //
  // Interface to get the calibrated dEdx information 
  // For details of arguments and return values see 
  //     AliTPCdEdxInfo::GetdEdxInfo(Int_t regionID, Int_t calibID, Int_t valueID)
  //
  if (!fTPCdEdxInfo) return 0;
  if (!fIp) return 0;
  return fTPCdEdxInfo->GetdEdxInfo(fIp, regionID, calibID, qID, valueID);
=======
//___________________________________________
void AliESDtrack::SetID(Short_t id) 
{
  // set track ID taking care about dependencies
  if (fNtofClusters) ReplaceTOFTrackID(fID,id); 
  fID=id;
>>>>>>> 982660bd
}<|MERGE_RESOLUTION|>--- conflicted
+++ resolved
@@ -581,6 +581,7 @@
   for (i=0;i<10;i++) {fTOFInfo[i]=0;}
   for (i=0;i<12;i++) {fITSModule[i]=-1;}
 
+
   // Set ITS cluster map
   fITSClusterMap=track->GetITSClusterMap();
   fITSSharedMap=0;
@@ -1865,7 +1866,6 @@
     for (int i=AliPID::kSPECIESC; i--;) times[i]=0.0;
   //
 }
-
 //_______________________________________________________________________
 Double_t AliESDtrack::GetIntegratedLength() const{
   Int_t index = -1;
@@ -2891,7 +2891,7 @@
   return 0;
 }
 
-Double_t AliESDtrack::GetLengthInActiveZone(const AliExternalTrackParam  *paramT, Double_t deltaY, Double_t deltaZ, Double_t bz, Double_t exbPhi , TTreeSRedirector * pcstream)  {
+Double_t AliESDtrack::GetLengthInActiveZone(const AliExternalTrackParam  *paramT, Double_t deltaY, Double_t deltaZ, Double_t bz, Double_t exbPhi , TTreeSRedirector * pcstream) const {
   //
   // Numerical code to calculate the length of the track in active region of the TPC
   // ( can be speed up if somebody wants to invest time - analysical version shoult be possible) 
@@ -2968,7 +2968,6 @@
   return (fPIDForTracking==AliPID::kHe3 || fPIDForTracking==AliPID::kAlpha) ? -m : m;
 }
 
-
 void    AliESDtrack::SetTOFclusterArray(Int_t ncluster,Int_t *TOFcluster){
   AliInfo("Method has to be implemented!");
 //   fNtofClusters=ncluster;
@@ -3283,8 +3282,15 @@
   return fESDEvent->GetTOFHeader();
 }
 
-
-<<<<<<< HEAD
+//___________________________________________
+void AliESDtrack::SetID(Short_t id) 
+{
+  // set track ID taking care about dependencies
+  if (fNtofClusters) ReplaceTOFTrackID(fID,id); 
+  fID=id;
+}
+
+
 Double_t  AliESDtrack::GetdEdxInfo(Int_t regionID, Int_t calibID, Int_t qID, Int_t valueID){
   //
   // Interface to get the calibrated dEdx information 
@@ -3294,12 +3300,4 @@
   if (!fTPCdEdxInfo) return 0;
   if (!fIp) return 0;
   return fTPCdEdxInfo->GetdEdxInfo(fIp, regionID, calibID, qID, valueID);
-=======
-//___________________________________________
-void AliESDtrack::SetID(Short_t id) 
-{
-  // set track ID taking care about dependencies
-  if (fNtofClusters) ReplaceTOFTrackID(fID,id); 
-  fID=id;
->>>>>>> 982660bd
 }