--- conflicted
+++ resolved
@@ -77,6 +77,7 @@
 //      In specical cases a track  snapshots (AliExternalTrackParam) are stored
 //
 // 
+//
 //      For some type of analysis (+visualization) track local parameters at 
 //      different position are neccesary. A snapshots during the track 
 //      propagation are created and stored either in track itself (for analysis purposes) or assiciated friend track (for calibration and debugging purposes)
@@ -131,6 +132,8 @@
 //              b.) Visualization
 //              c.) QA
 //         NOTICE: Should be not used for the physic analysis
+//         Function:
+//            const AliExternalTrackParam *GetOuterParam() const { return fOp;}
 //
 //-----------------------------------------------------------------
 
@@ -3461,7 +3464,6 @@
   if (!fIp) return 0;
   return fTPCdEdxInfo->GetdEdxInfo(fIp, regionID, calibID, qID, valueID);
 }
-<<<<<<< HEAD
 
 
 Double_t AliESDtrack::GetdEdxInfoTRD(Int_t method, Double_t p0, Double_t p1, Double_t p2){
@@ -3514,6 +3516,4 @@
     return meanTime;
   }
   return 0;
-}
-=======
->>>>>>> e6cde630
+}