--- conflicted
+++ resolved
@@ -10,11 +10,7 @@
 /// \file emcal_digits.C
 /// \brief Visualize EMCAL digits
 ///
-<<<<<<< HEAD
 /// A macro to read and visualize EMCAL digits.
-=======
-/// A macro to read and visualize EMCAL digits. 
->>>>>>> ab5509f9
 /// Standalone, it does not used the goodies of the classes AliEveEMCALXXX.
 /// It could be used as a simple testing tool for further development in the classes.
 ///
@@ -51,7 +47,6 @@
 #endif
 
 void emcal_digits()
-<<<<<<< HEAD
 {
     AliEveEventManager::AssertGeometry();
     
@@ -229,183 +224,4 @@
     }
     
     gEve->Redraw3D();
-=======
-{  
-  AliEveEventManager::AssertGeometry();
-  
-  TGeoNode* node = gGeoManager->GetTopVolume()->FindNode("XEN1_1");
-  if (!node) return;
-  
-  Int_t nModules = node->GetNdaughters();
-
-  // Get the EMCAL geometry
-  //
-  AliEMCALGeometry * geom  = AliEMCALGeometry::GetInstance();  
-  if (!geom) 
-  {
-    printf("xxx Set default geo as Run2 xxx\n");
-    geom  = AliEMCALGeometry::GetInstance("EMCAL_COMPLETE12SMV1_DCAL_8SM");
-  }
-    
-  // Check that the EMCAL geo and the nodes from EMCAL have the same number of entries
-  //
-  if(nModules != geom->GetNumberOfSuperModules())
-    printf("*** === EMCAL DIGITS - N Daughter Nodes %d - N super mod %d === ***\n", 
-           node->GetNdaughters(), geom->GetNumberOfSuperModules());
-    
-  // Get the EMCAL bounding boxes for the super modules.
-  // 4 kind of SM: 10 Full EMCal, 2 1/3 EMCal, 6 DCal (2/3 EMCal) and 2 1/3 EMCal in DCal region.
-  //
-  TGeoBBox* bbbox = (TGeoBBox*) node->GetDaughter(0) ->GetVolume()->GetShape();
-  TEveFrameBox* frame_big = new TEveFrameBox();
-  frame_big->SetFrameColorRGBA(200,200,0,50);
-  frame_big->SetAABoxCenterHalfSize(0, 0, 0, bbbox->GetDX(), bbbox->GetDY(), bbbox->GetDZ());
-  
-  TEveFrameBox* frame_sml  = 0x0;
-  TEveFrameBox* frame_dcl  = 0x0;
-  TEveFrameBox* frame_smld = 0x0;
-
-  if (nModules > 10) 
-  {
-    TGeoBBox* sbbox = (TGeoBBox*) node->GetDaughter(10)->GetVolume()->GetShape();
-    frame_sml = new TEveFrameBox();
-    frame_sml->SetFrameColorRGBA(200,200,0,50);
-    frame_sml->SetAABoxCenterHalfSize(0, 0, 0, sbbox->GetDX(), sbbox->GetDY(), sbbox->GetDZ());
-  }
-
-  if (nModules > 12) 
-  {
-    TGeoBBox* dbbox = (TGeoBBox*) node->GetDaughter(12)->GetVolume()->GetShape();
-    frame_dcl = new TEveFrameBox();
-    frame_dcl->SetFrameColorRGBA(200,200,0,50);
-    frame_dcl->SetAABoxCenterHalfSize(0, 0, 0, dbbox->GetDX(), dbbox->GetDY(), dbbox->GetDZ());
-    
-    TGeoBBox* sdbbox = (TGeoBBox*) node->GetDaughter(18)->GetVolume()->GetShape();
-    frame_smld = new TEveFrameBox();
-    frame_smld->SetFrameColorRGBA(200,200,0,50);
-    frame_smld->SetAABoxCenterHalfSize(0, 0, 0, sdbbox->GetDX(), sdbbox->GetDY(), sdbbox->GetDZ());
-  }
-  
-  // Define EVE stuff
-  //
-  TEveElementList* l = new TEveElementList("EMCAL");
-  l->SetTitle("Tooltip");
-  gEve->AddElement(l);
-
-  gStyle->SetPalette(1, 0);
-  TEveRGBAPalette* pal = new TEveRGBAPalette(0, 512);
-  pal->SetLimits(0, 1024);
-
-  // Here we will store the EMCAL data that will be treated by EVE
-  // per each super-module.
-  // Pass the SM bounding boxes (frames).
-  //
-  const Int_t nSM = nModules;
-  TEveQuadSet* smodules[nSM];
-  memset(smodules,0,nModules*sizeof(TEveQuadSet*));
-  
-  for (Int_t sm = 0; sm < nModules; ++sm)
-  {
-    TEveQuadSet* q = new TEveQuadSet(Form("SM %d", sm+1));
-    q->SetOwnIds(kTRUE);
-    
-    // Type of object to be displayed, rectangle with cell size
-    q->Reset(TEveQuadSet::kQT_RectangleYZFixedDimX, kFALSE, 32);
-    q->SetDefWidth (geom->GetPhiTileSize());
-    q->SetDefHeight(geom->GetEtaTileSize());
-
-    q->RefMainTrans().SetFrom(*node->GetDaughter(sm)->GetMatrix());
-
-    if     (sm < 10) q->SetFrame(frame_big );
-    else if(sm < 12) q->SetFrame(frame_sml );
-    else if(sm < 18) q->SetFrame(frame_dcl );
-    else if(sm < 20) q->SetFrame(frame_smld);
-    
-    q->SetPalette(pal);
-
-    gEve->AddElement(q, l);
-    smodules[sm] = q;
-  }
-
-  // EMCAL data reading
-  
-  AliRunLoader* rl =  AliEveEventManager::AssertRunLoader();
-  
-  // Get the list of digits
-  rl->LoadDigits("EMCAL");
-  TTree* dt = rl->GetTreeD("EMCAL", kFALSE);
-  printf("Dig: Tree dt %p\n",dt);
-
-  if (!dt) return;
-  
-  TClonesArray *digits = 0;
-  dt->SetBranchAddress("EMCAL", &digits);
-  dt->GetEntry(0);
-  Int_t nEnt = digits->GetEntriesFast();
-  AliEMCALDigit * dig;
-
-  //printf("Dig: entries %d\n",nEnt);
-  
-  Float_t amp   = -1 ;
-  Float_t time  = -1 ;
-  Int_t id      = -1 ;
-  Int_t iSupMod =  0 ;
-  Int_t iTower  =  0 ;
-  Int_t iIphi   =  0 ;
-  Int_t iIeta   =  0 ;
-  Int_t iphi    =  0 ;
-  Int_t ieta    =  0 ;
-  Double_t x, y, z;
-  
-  // Loop over the digits
-  for (Int_t idig = 0; idig < nEnt; ++idig)
-  {
-    dig = static_cast<AliEMCALDigit *>(digits->At(idig));
-
-    if (!dig ) continue ;
-    
-    id   = dig->GetId() ; //cell (digit) label
-    amp  = dig->GetAmplitude(); //amplitude in cell (digit)
-    time = dig->GetTime();//time of creation of digit after collision
-    
-    // Do not add too low ADC values (3 times pedestal)
-    if(amp <= 3) continue;
-    
-    //printf("\t Digit %d/%d: Cell ID %d; Amp %f; time %2.3e\n",idig+1,nEnt,id,amp,time);
-    
-    //Geometry methods
-    geom->GetCellIndex(id,iSupMod,iTower,iIphi,iIeta);
-    //Gives SuperModule and Tower numbers
-    geom->GetCellPhiEtaIndexInSModule(iSupMod,iTower,iIphi, iIeta,iphi,ieta);
-    //Gives label of cell in eta-phi position per each supermodule
-         
-    //if ( iSupMod == 13 || iSupMod == 15 || iSupMod == 17 ) 
-    //  printf("\t \t amp %2.2f iSM %d, iphi %d, ieta %d\n",amp,iSupMod,iphi,ieta);
-    
-    geom->RelPosCellInSModule(id, x, y, z);
-    
-    // It should not happen, but in case the OCDB file is not the
-    // correct one.
-    if(iSupMod >= nModules) continue;
-    
-    // Push the data to the visualization tools
-    TEveQuadSet* q = smodules[iSupMod];
-    if (q) 
-    {
-      q->AddQuad(y, z);
-      q->QuadValue(TMath::Nint(amp));
-      q->QuadId(new AliEMCALDigit(*dig));
-    }
-  }
-
-  rl->UnloadDigits("EMCAL");
-  
-  // Send the data to EVE?
-  for (Int_t sm = 0; sm < nModules; ++sm)
-  {
-    smodules[sm]->RefitPlex();
-  }
-  
-  gEve->Redraw3D();
->>>>>>> ab5509f9
 }