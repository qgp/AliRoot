/**************************************************************************
 * Copyright(c) 1998-2008, ALICE Experiment at CERN, all rights reserved. *
 * See http://aliceinfo.cern.ch/Offline/AliRoot/License.html for          *
 * full copyright notice.                                                 *
 **************************************************************************/

//************************************************************************
///
/// \file emcal_all.C
/// \brief Visualize EMCAL data
///
/// A macro to read and visualize EMCAL data in different formats with the help of
/// the classes managing the EMCAL data visulization:
<<<<<<< HEAD
/// * AliEveEMCALData,
/// * AliEveEMCALSModule,
/// * AliEveEMCALSModuleData.
///
/// This macro:
/// * can read hits, digits and clusters information from AliRunLoader:
///     * emcal_data->LoadHits();
=======
/// * AliEveEMCALData, 
/// * AliEveEMCALSModule,
/// * AliEveEMCALSModuleData.
///  
/// This macro: 
/// * can read hits, digits and clusters information from AliRunLoader:
///     * emcal_data->LoadHits(); 
>>>>>>> ab5509f9
///     * emcal_data->LoadDigits();
///     * emcal_data->LoadRecPoints();
///     * Same methods with the AliEMCALLoader implemented in the class AliEveEMCALData, (emcal_data->Load(DataType)FromEMCALLoader()) but it does not work.
/// * can read hits (note tested in May 2015 implementation), digits and clusters information from ESDs (easily extendable to AODs, but not implemented)
///     * emcal_data->LoadDigitsFromESD();
///     * emcal_data->LoadClustersFromESD();
/// * raw data not implemented
///
/// \param iLoader: Bool, do the analysis of reconstructed real/simulated data (not working online for the moment)
/// \param iESD: Bool, do the analysis of reconstructed data from ESDs
/// \param iHits: Bool, do the analysis of the generated hits from simulation, iLoader must be on
/// \param iDigits: Bool, do the analysis of digits or ESD Cells (depends on iLoader and iESD setting)
/// \param iClusters: Bool, do the analysis of reconstructed clusters, RecPoints or ESD CaloClusters (depends on iLoader and iESD setting)
///
/// Include it in the macro visscan_init.C in this way, for the different cases:
///   * exec->AddMacro(new AliEveMacro(AliEveMacro::kRunLoader, "EMCAL DIGITS", "emcal_all.C", "emcal_all","1,0,0,1,0",kTRUE));
///   * exec->AddMacro(new AliEveMacro(AliEveMacro::kRunLoader, "EMCAL REC POINTS", "emcal_all.C", "emcal_all","1,0,0,0,1",kTRUE));
///   * exec->AddMacro(new AliEveMacro(AliEveMacro::kESD, "EMCAL ESD CELLS/DIGITS", "emcal_all.C", "emcal_all","0,1,0,1,0",kTRUE));
///   * exec->AddMacro(new AliEveMacro(AliEveMacro::kESD, "EMCAL ESD CLUSTERS", "emcal_all.C", "emcal_all","0,1,0,0,1",kTRUE));
/// (the last parameter of the visscan_init macro indicates that this line is active or not).
///
/// \author Magali Estienne <magali.estienne@cern.ch>, SUBATECH. EMCal implementation, June 2008
/// \author Gustavo Conesa Balbastre <Gustavo.Conesa.Balbastre@cern.ch>, LPSC-IN2P3-CNRS. DCal implementation + doxygen, May 2015.
//************************************************************************

#if !defined(__CINT__) || defined(__MAKECINT__)
#include <Riostream.h>
#include <TGeoManager.h>
#include <TGeoNode.h>
#include <TGeoMatrix.h>
#include <TMath.h>
#include <TString.h>
#include <TTree.h>
#include <TStyle.h>
#include <TEveManager.h>
#include <TEveElement.h>
#include <TEvePointSet.h>

#include <AliEMCAL.h>
#include <AliEMCALLoader.h>
#include <AliESDEvent.h>
#include <AliESDtrack.h>
#include <AliTrackPointArray.h>
#include <AliRunLoader.h>
#include <AliEveEventManager.h>
#include <AliEveMultiView.h>
#include <AliEveEMCALData.h>
#include <AliEveEMCALSModule.h>

#else
class AliEveEMCALData;
#endif

AliEveEMCALData * emcal_data = 0;

void emcal_all
<<<<<<< HEAD
(
=======
(  
>>>>>>> ab5509f9
 Bool_t iLoader    = 1,
 Bool_t iESD       = 0,
 Bool_t iHits      = 0,
 Bool_t iDigits    = 1,
 Bool_t iClusters  = 0
 )
{
<<<<<<< HEAD
    
    //  printf("------------------------------------------------------------------------------------\n");
    //  printf("emcal_all.C - Selected options: Loaders %d, ESDs %d; Hits %d, Digits %d, Clusters %d\n",iLoader,iESD,iHits,iDigits,iClusters);
    //  printf("------------------------------------------------------------------------------------\n");
    
    //
    // Get the data mangers, AliRunLoader or AliESDEvent and geometry.
    //
    AliRunLoader   * rl   = 0x0;
    if(iLoader)
    {
        rl   = AliEveEventManager::AssertRunLoader();
        // runloader check already in AssertRunLoader function
        
        //   Int_t evtID = AliEveEventManager::GetMaster()->GetEventId();
        //   rl->GetEvent(evtID);
    }
    
    AliESDEvent* esd = 0x0;
    if(iESD) esd = AliEveEventManager::AssertESD();
    // esd check already in AssertESD function
    
    //  gGeoManager = gEve->GetDefaultGeometry();
    AliEveEventManager::AssertGeometry();
    
    TGeoNode* node = gGeoManager->GetTopVolume()->FindNode("XEN1_1");
    //TGeoHMatrix* m = gGeoManager->GetCurrentMatrix();
    
    //printf("*** nodes %d\n",node->GetNdaughters());
    
    //
    // Initialize the EMCAL data manager
    //
    emcal_data = new AliEveEMCALData(rl,node);//,m);
    
    //printf("*** AliEveEMCALData %p\n",emcal_data);
    
    if(iESD) emcal_data->SetESD(esd);
    
    //printf("*** AliEveEMCALData set ESD\n");
    
    //
    // Get the EMCAL information from RunLoader
    //
    if(iLoader)
    {
        //printf("*** Execute Loader methods \n");
        
        if ( iHits    ) emcal_data->LoadHits();
        
        if ( iDigits  ) emcal_data->LoadDigits();
        
        if ( iClusters) emcal_data->LoadRecPoints();
    }
    
    //
    // Get the EMCAL information from ESDs
    //
    if(iESD)
    {
        //if(iLoader) rl ->GetEvent(evtNum);
        
        //printf("*** Execute ESD methods \n");
        
        if(iDigits)   emcal_data->LoadDigitsFromESD();
        
        if(iClusters) emcal_data->LoadRecPointsFromESD();
    }
    
    //printf("*** Data reading executed\n");
    
    //
    // EVE stuff
    //
    gStyle->SetPalette(1, 0);
    
    gEve->DisableRedraw();
    
    TEveElementList* l = new TEveElementList("EMCAL");
    l->SetTitle("Tooltip");
    l->SetMainColor(Color_t(2));
    gEve->AddElement(l);
    
    //printf("*** Loop SM data, push data \n");
    
    //
    // Pass the recovered EMCAL data per super-module to EVE
    //
    for (Int_t sm = 0; sm < node->GetNdaughters(); sm++)
    {
        AliEveEMCALSModule* esm = new AliEveEMCALSModule(sm,Form("SM %d Element \n", sm),"EveEMCAL");
        // When/where is this created object cleaned?
        
        esm->SetDataSource(emcal_data);
        
        esm->UpdateQuads(iHits, iDigits, iClusters);
        
        //l->AddElement(esm); // comment, it crashes, replace by:
        
        if ( iDigits   ) gEve->AddElement(esm->GetDigitQuadSet()  , l);
        
        if ( iClusters ) gEve->AddElement(esm->GetClusterQuadSet(), l);
        
        if ( iHits )     gEve->AddElement(esm->GetHitPointSet()   , l);
        
        esm->DropData(); // Not sure it is needed, it works locally with it, but better clean the arrays.    
    }
    
    //
    // Draw
    //
    gEve->Redraw3D(kTRUE);
    
    gEve->EnableRedraw();
=======
 
//  printf("------------------------------------------------------------------------------------\n");
//  printf("emcal_all.C - Selected options: Loaders %d, ESDs %d; Hits %d, Digits %d, Clusters %d\n",iLoader,iESD,iHits,iDigits,iClusters);
//  printf("------------------------------------------------------------------------------------\n");
  
  //
  // Get the data mangers, AliRunLoader or AliESDEvent and geometry.
  //
  AliRunLoader   * rl   = 0x0;
  if(iLoader)
  {
    rl   = AliEveEventManager::AssertRunLoader();
    // runloader check already in AssertRunLoader function 

    //   Int_t evtID = AliEveEventManager::GetMaster()->GetEventId();
    //   rl->GetEvent(evtID);
  }
  
  AliESDEvent* esd = 0x0;
  if(iESD) esd = AliEveEventManager::AssertESD();
  // esd check already in AssertESD function 
      
  //  gGeoManager = gEve->GetDefaultGeometry();
  AliEveEventManager::AssertGeometry();
  
  TGeoNode* node = gGeoManager->GetTopVolume()->FindNode("XEN1_1");
  //TGeoHMatrix* m = gGeoManager->GetCurrentMatrix();
  
  //printf("*** nodes %d\n",node->GetNdaughters());
  
  //
  // Initialize the EMCAL data manager
  //
  emcal_data = new AliEveEMCALData(rl,node);//,m);
  
  //printf("*** AliEveEMCALData %p\n",emcal_data);
  
  if(iESD) emcal_data->SetESD(esd);

  //printf("*** AliEveEMCALData set ESD\n");

  //
  // Get the EMCAL information from RunLoader
  //
  if(iLoader)
  {
    //printf("*** Execute Loader methods \n");

    if ( iHits    ) emcal_data->LoadHits(); 

    if ( iDigits  ) emcal_data->LoadDigits();

    if ( iClusters) emcal_data->LoadRecPoints();
  }
  
  //
  // Get the EMCAL information from ESDs
  //
  if(iESD)
  {
    //if(iLoader) rl ->GetEvent(evtNum);

    //printf("*** Execute ESD methods \n");
    
    if(iDigits)   emcal_data->LoadDigitsFromESD();
    
    if(iClusters) emcal_data->LoadRecPointsFromESD();
  }
  
  //printf("*** Data reading executed\n");

  //
  // EVE stuff
  //
  gStyle->SetPalette(1, 0);
  
  gEve->DisableRedraw();
  
  TEveElementList* l = new TEveElementList("EMCAL");
  l->SetTitle("Tooltip");
  l->SetMainColor(Color_t(2));
  gEve->AddElement(l);
  
  //printf("*** Loop SM data, push data \n");

  //
  // Pass the recovered EMCAL data per super-module to EVE
  //
  for (Int_t sm = 0; sm < node->GetNdaughters(); sm++)
  {
    AliEveEMCALSModule* esm = new AliEveEMCALSModule(sm,Form("SM %d Element \n", sm),"EveEMCAL");
    // When/where is this created object cleaned?
    
    esm->SetDataSource(emcal_data);
    
    esm->UpdateQuads(iHits, iDigits, iClusters);
    
    //l->AddElement(esm); // comment, it crashes, replace by:
    
    if ( iDigits   ) gEve->AddElement(esm->GetDigitQuadSet()  , l);
    
    if ( iClusters ) gEve->AddElement(esm->GetClusterQuadSet(), l);
    
    if ( iHits )     gEve->AddElement(esm->GetHitPointSet()   , l);
    
    esm->DropData(); // Not sure it is needed, it works locally with it, but better clean the arrays.    
  }

  //
  // Draw
  //
  gEve->Redraw3D(kTRUE);
  
  gEve->EnableRedraw();
>>>>>>> ab5509f9
}<|MERGE_RESOLUTION|>--- conflicted
+++ resolved
@@ -11,23 +11,13 @@
 ///
 /// A macro to read and visualize EMCAL data in different formats with the help of
 /// the classes managing the EMCAL data visulization:
-<<<<<<< HEAD
 /// * AliEveEMCALData,
-/// * AliEveEMCALSModule,
-/// * AliEveEMCALSModuleData.
-///
-/// This macro:
-/// * can read hits, digits and clusters information from AliRunLoader:
-///     * emcal_data->LoadHits();
-=======
-/// * AliEveEMCALData, 
 /// * AliEveEMCALSModule,
 /// * AliEveEMCALSModuleData.
 ///  
 /// This macro: 
 /// * can read hits, digits and clusters information from AliRunLoader:
-///     * emcal_data->LoadHits(); 
->>>>>>> ab5509f9
+///     * emcal_data->LoadHits();
 ///     * emcal_data->LoadDigits();
 ///     * emcal_data->LoadRecPoints();
 ///     * Same methods with the AliEMCALLoader implemented in the class AliEveEMCALData, (emcal_data->Load(DataType)FromEMCALLoader()) but it does not work.
@@ -84,11 +74,7 @@
 AliEveEMCALData * emcal_data = 0;
 
 void emcal_all
-<<<<<<< HEAD
 (
-=======
-(  
->>>>>>> ab5509f9
  Bool_t iLoader    = 1,
  Bool_t iESD       = 0,
  Bool_t iHits      = 0,
@@ -96,123 +82,6 @@
  Bool_t iClusters  = 0
  )
 {
-<<<<<<< HEAD
-    
-    //  printf("------------------------------------------------------------------------------------\n");
-    //  printf("emcal_all.C - Selected options: Loaders %d, ESDs %d; Hits %d, Digits %d, Clusters %d\n",iLoader,iESD,iHits,iDigits,iClusters);
-    //  printf("------------------------------------------------------------------------------------\n");
-    
-    //
-    // Get the data mangers, AliRunLoader or AliESDEvent and geometry.
-    //
-    AliRunLoader   * rl   = 0x0;
-    if(iLoader)
-    {
-        rl   = AliEveEventManager::AssertRunLoader();
-        // runloader check already in AssertRunLoader function
-        
-        //   Int_t evtID = AliEveEventManager::GetMaster()->GetEventId();
-        //   rl->GetEvent(evtID);
-    }
-    
-    AliESDEvent* esd = 0x0;
-    if(iESD) esd = AliEveEventManager::AssertESD();
-    // esd check already in AssertESD function
-    
-    //  gGeoManager = gEve->GetDefaultGeometry();
-    AliEveEventManager::AssertGeometry();
-    
-    TGeoNode* node = gGeoManager->GetTopVolume()->FindNode("XEN1_1");
-    //TGeoHMatrix* m = gGeoManager->GetCurrentMatrix();
-    
-    //printf("*** nodes %d\n",node->GetNdaughters());
-    
-    //
-    // Initialize the EMCAL data manager
-    //
-    emcal_data = new AliEveEMCALData(rl,node);//,m);
-    
-    //printf("*** AliEveEMCALData %p\n",emcal_data);
-    
-    if(iESD) emcal_data->SetESD(esd);
-    
-    //printf("*** AliEveEMCALData set ESD\n");
-    
-    //
-    // Get the EMCAL information from RunLoader
-    //
-    if(iLoader)
-    {
-        //printf("*** Execute Loader methods \n");
-        
-        if ( iHits    ) emcal_data->LoadHits();
-        
-        if ( iDigits  ) emcal_data->LoadDigits();
-        
-        if ( iClusters) emcal_data->LoadRecPoints();
-    }
-    
-    //
-    // Get the EMCAL information from ESDs
-    //
-    if(iESD)
-    {
-        //if(iLoader) rl ->GetEvent(evtNum);
-        
-        //printf("*** Execute ESD methods \n");
-        
-        if(iDigits)   emcal_data->LoadDigitsFromESD();
-        
-        if(iClusters) emcal_data->LoadRecPointsFromESD();
-    }
-    
-    //printf("*** Data reading executed\n");
-    
-    //
-    // EVE stuff
-    //
-    gStyle->SetPalette(1, 0);
-    
-    gEve->DisableRedraw();
-    
-    TEveElementList* l = new TEveElementList("EMCAL");
-    l->SetTitle("Tooltip");
-    l->SetMainColor(Color_t(2));
-    gEve->AddElement(l);
-    
-    //printf("*** Loop SM data, push data \n");
-    
-    //
-    // Pass the recovered EMCAL data per super-module to EVE
-    //
-    for (Int_t sm = 0; sm < node->GetNdaughters(); sm++)
-    {
-        AliEveEMCALSModule* esm = new AliEveEMCALSModule(sm,Form("SM %d Element \n", sm),"EveEMCAL");
-        // When/where is this created object cleaned?
-        
-        esm->SetDataSource(emcal_data);
-        
-        esm->UpdateQuads(iHits, iDigits, iClusters);
-        
-        //l->AddElement(esm); // comment, it crashes, replace by:
-        
-        if ( iDigits   ) gEve->AddElement(esm->GetDigitQuadSet()  , l);
-        
-        if ( iClusters ) gEve->AddElement(esm->GetClusterQuadSet(), l);
-        
-        if ( iHits )     gEve->AddElement(esm->GetHitPointSet()   , l);
-        
-        esm->DropData(); // Not sure it is needed, it works locally with it, but better clean the arrays.    
-    }
-    
-    //
-    // Draw
-    //
-    gEve->Redraw3D(kTRUE);
-    
-    gEve->EnableRedraw();
-=======
- 
 //  printf("------------------------------------------------------------------------------------\n");
 //  printf("emcal_all.C - Selected options: Loaders %d, ESDs %d; Hits %d, Digits %d, Clusters %d\n",iLoader,iESD,iHits,iDigits,iClusters);
 //  printf("------------------------------------------------------------------------------------\n");
@@ -326,5 +195,4 @@
   gEve->Redraw3D(kTRUE);
   
   gEve->EnableRedraw();
->>>>>>> ab5509f9
 }