
/**************************************************************************
 * Copyright(c) 1998-2008, ALICE Experiment at CERN, all rights reserved. *
 * See http://aliceinfo.cern.ch/Offline/AliRoot/License.html for          *
 * full copyright notice.                                                 *
 **************************************************************************/

#include <AliEveITSUModule.h>
#include <TGeoMatrix.h>
#include <TEveTrans.h>
#include <TClonesArray.h>
#include <TStyle.h>
#include "AliLog.h"

#include <TEveManager.h>
#include <TGeoManager.h>
#include <AliEveEventManager.h>
#include <AliGeomManager.h>

#include <AliITSUGeomTGeo.h>
<<<<<<< HEAD
#include <AliITSUSegmentationPix.h>
#include <AliITSUDigitPix.h>
=======
#include <AliITSMFTSegmentationPix.h>
#include <AliITSMFTDigitPix.h>
>>>>>>> fca61e30
//______________________________________________________________________________
//
// Visualization of an ITS Upgrade module.

ClassImp(AliEveITSUModule)

Bool_t AliEveITSUModule::fgStaticInitDone = 0;

TEveFrameBox*    AliEveITSUModule::fgITSUFrameBox     = 0;
TEveFrameBox*    AliEveITSUModule::fgITSUFrameBoxDead = 0;
TEveRGBAPalette* AliEveITSUModule::fgITSUPalette  = 0;

AliITSUGeomTGeo* fGM                 = 0;
<<<<<<< HEAD
const AliITSUSegmentationPix* fSegm      = 0;
=======
const AliITSMFTSegmentationPix* fSegm      = 0;
>>>>>>> fca61e30

/******************************************************************************/

AliEveITSUModule::AliEveITSUModule(const Text_t* n, const Text_t* t) :
  TEveQuadSet(n, t),
  fID(0),
  fkLayer(0),
  fkLadder(0),
  fkDetector(0),
  fDpx(0), fDpz(0),
  fAtLeastOneDigit(kFALSE)
{
  // Constructor.
  
}

AliEveITSUModule::AliEveITSUModule(AliITSUGeomTGeo *gm, Int_t id, Int_t layer, Int_t ladder, Int_t detector) :
  TEveQuadSet(Form("ITSU module %d; (lay,lad,det)=(%d,%d,%d)", id,layer,ladder,detector),Form("%d",id)),
  fID(id),
  fkLayer(layer),
  fkLadder(ladder),
  fkDetector(detector),
  fDpx(0), fDpz(0),
  fAtLeastOneDigit(kFALSE)
{

  // 
  // constructor
  //
  fGM = gm; // ITSU Geometry Manager
  fgStaticInitDone = kFALSE; 
  fSegm = (AliITSUSegmentationPix *)fGM->GetSegmentation(layer);//Fixme later
  fDpx = fSegm->Dpx(0);  // pixel pitch in x
  fDpz = fSegm->Dpz(0);  // pixel pitch in z
  SetID(id);
  //
}

AliEveITSUModule::~AliEveITSUModule()
{
  // Destructor.

 
}

/******************************************************************************/

void AliEveITSUModule::InitStatics()
{
  // Initialize static variables.
  //
  // Warning all sensor sizes are cm
  // In Eve half-lengths/widths are used, hence 1/2.

  if (fgStaticInitDone) return;
  fgStaticInitDone = kTRUE;

  Float_t dx =  fSegm->Dx(); // dimension in x in cm
  Float_t dz =  fSegm->Dz(); // dimension in y in cm
  Float_t dy =  0;// ? eventuelly a few 100 micron, right?

  {
    fgITSUFrameBox = new TEveFrameBox();
    fgITSUFrameBox->SetAAQuadXZ(-dx/2, dy, -dz/2, dx, dz);
    fgITSUFrameBox->SetFrameColor(kBlue-4);
    fgITSUFrameBox->SetFrameFill(kTRUE);
    fgITSUFrameBox->IncRefCount();

    fgITSUPalette  = new TEveRGBAPalette(0,1);
    fgITSUPalette->IncRefCount();

    fgITSUFrameBoxDead = new TEveFrameBox();
    fgITSUFrameBoxDead->SetAAQuadXZ(-dx/2, dy, -dz/2, dx, dz);
    fgITSUFrameBoxDead->SetFrameColor(kRed);
    fgITSUFrameBoxDead->SetFrameFill(kTRUE);
    fgITSUFrameBoxDead->IncRefCount();
  }


}


/******************************************************************************/

void AliEveITSUModule::SetID(Int_t gid, Bool_t trans)
{
  // Set detector id.

  static const TEveException kEH("AliEveITSUModule::SetID ");

  fID = gid;
  if (!fgStaticInitDone)
  {
    InitStatics();
  }

  SetFrame(fgITSUFrameBox);
  SetPalette(fgITSUPalette);

  RefitPlex();
  ComputeBBox();
  InitMainTrans();
  if (trans)
    SetTrans();

}

/******************************************************************************/

void AliEveITSUModule::SetDigitInQuad(AliITSMFTDigitPix *pDig)
{
  // Sets a digit from source in a visualization structure - called quads.


  if (!fAtLeastOneDigit) {
    Reset(kQT_RectangleXZFixedY, kFALSE, 32);
    fAtLeastOneDigit = kTRUE;
  }

  Float_t x,z;
  fSegm->DetToLocal(pDig->GetCoord2(),pDig->GetCoord1(),x,z);

  AddQuad(x-fDpx/2, z-fDpz/2, fDpx, fDpz);
  QuadId(pDig);

  Int_t intSignal = pDig->GetSignalPix();
  QuadValue(intSignal);
  if (fgITSUPalette->GetMaxVal()<intSignal) {
    fgITSUPalette->SetMax(intSignal);
    fgITSUPalette->MinMaxValChanged();
  }


}

/******************************************************************************/

void AliEveITSUModule::SetTrans()
{
  // Set transformation matrix 
   
  const TGeoHMatrix *mat = fGM->GetMatrixSens(fID);
  fMainTrans->SetFrom(*mat);

}


/******************************************************************************/

void AliEveITSUModule::Print(Option_t* ) const
{
  // Print object summary information.

  printf("AliEveITSUModule: ModuleId: %d, layer %d, ladder %d, detector %d\n",
         fID, fkLayer, fkLadder, fkDetector);

}

/******************************************************************************/

void AliEveITSUModule::DigitSelected(Int_t idx)
{
  // Override secondary select (alt-click) from TEveQuadSet.
 
  //  for (Int_t i=0;i<7;i++) {
  //    idx=i;
  DigitBase_t *qb  = GetDigit(idx);
  TObject     *obj = GetId(idx);
  AliITSMFTDigitPix *pDig  = dynamic_cast<AliITSMFTDigitPix*>(obj);
  printf("AliEveITSUModule::QuadSelected "); 
  printf("  idx=%d, value=%d, obj=0x%lx, digit=0x%lx\n",
	 idx, qb->fValue, (ULong_t)obj, (ULong_t)pDig);
  if (pDig) { 
    Float_t x,z;
    fSegm->DetToLocal(pDig->GetCoord2(),pDig->GetCoord1(),x,z);
    printf(" Digit info: mod|lay/lad/det=%d|%d/%d/%d; row/col=%3d/%4d; \n",
	   fID,fkLayer,fkLadder,fkDetector,
	   pDig->GetCoord2(),pDig->GetCoord1());
    printf(" local (x,z)=(%.4lf,%.4lf)cm; signal:%5d e-;  generated by tracks ",
	   x,z,pDig->GetSignalPix()); 
    for (int itr=0;itr<pDig->GetNTracks();itr++)  
      if (pDig->GetTrack(itr)>=0) printf(" %5d",pDig->GetTrack(itr)); printf("\n");
  }
  
} <|MERGE_RESOLUTION|>--- conflicted
+++ resolved
@@ -18,13 +18,8 @@
 #include <AliGeomManager.h>
 
 #include <AliITSUGeomTGeo.h>
-<<<<<<< HEAD
-#include <AliITSUSegmentationPix.h>
-#include <AliITSUDigitPix.h>
-=======
 #include <AliITSMFTSegmentationPix.h>
 #include <AliITSMFTDigitPix.h>
->>>>>>> fca61e30
 //______________________________________________________________________________
 //
 // Visualization of an ITS Upgrade module.
@@ -38,11 +33,7 @@
 TEveRGBAPalette* AliEveITSUModule::fgITSUPalette  = 0;
 
 AliITSUGeomTGeo* fGM                 = 0;
-<<<<<<< HEAD
-const AliITSUSegmentationPix* fSegm      = 0;
-=======
 const AliITSMFTSegmentationPix* fSegm      = 0;
->>>>>>> fca61e30
 
 /******************************************************************************/
 
@@ -74,7 +65,7 @@
   //
   fGM = gm; // ITSU Geometry Manager
   fgStaticInitDone = kFALSE; 
-  fSegm = (AliITSUSegmentationPix *)fGM->GetSegmentation(layer);//Fixme later
+  fSegm = fGM->GetSegmentation(layer);
   fDpx = fSegm->Dpx(0);  // pixel pitch in x
   fDpz = fSegm->Dpz(0);  // pixel pitch in z
   SetID(id);
