# **************************************************************************
# * Copyright(c) 1998-2014, ALICE Experiment at CERN, All rights reserved. *
# *                                                                        *
# * Author: The ALICE Off-line Project.                                    *
# * Contributors are mentioned in the code where appropriate.              *
# *                                                                        *
# * Permission to use, copy, modify and distribute this software and its   *
# * documentation strictly for non-commercial purposes is hereby granted   *
# * without fee, provided that the above copyright notice appears in all   *
# * copies and that both the copyright notice and this permission notice   *
# * appear in the supporting documentation. The authors make no claims     *
# * about the suitability of this software for any purpose. It is          *
# * provided "as is" without express or implied warranty.                  *
# **************************************************************************

# Module
set(MODULE EveDet)

# Module include folder
include_directories(${AliRoot_SOURCE_DIR}/EVE/${MODULE})

# Additional include folders in alphabetical order
include_directories(
                    ${ROOT_INCLUDE_DIR}
		    ${AliRoot_SOURCE_DIR}/AD/ADbase
<<<<<<< HEAD
                    ${AliRoot_SOURCE_DIR}/ANALYSIS/ANALYSIS
                    ${AliRoot_SOURCE_DIR}/ANALYSIS/ANALYSISalice
=======
  	            ${AliRoot_SOURCE_DIR}/ITSMFT/COMMONITSMFT/COMMONITSMFTBase
>>>>>>> 1f14d385
                    ${AliRoot_SOURCE_DIR}/EMCAL/EMCALbase
                    ${AliRoot_SOURCE_DIR}/EMCAL/EMCALUtils
                    ${AliRoot_SOURCE_DIR}/EVE/EveBase
                    ${AliRoot_SOURCE_DIR}/FMD/FMDbase
                    ${AliRoot_SOURCE_DIR}/FMD/FMDrec
                    ${AliRoot_SOURCE_DIR}/FMD/FMDsim
                    ${AliRoot_SOURCE_DIR}/ITS/ITSbase
                    ${AliRoot_SOURCE_DIR}/ITS/ITSsim
                    ${AliRoot_SOURCE_DIR}/ITSMFT/ITS/ITSUpgradeBase
                    ${AliRoot_SOURCE_DIR}/MONITOR/alistoragemanager
                    ${AliRoot_SOURCE_DIR}/MUON/MUONbase
                    ${AliRoot_SOURCE_DIR}/MUON/MUONcore
                    ${AliRoot_SOURCE_DIR}/MUON/MUONgeometry
                    ${AliRoot_SOURCE_DIR}/MUON/MUONmapping
                    ${AliRoot_SOURCE_DIR}/MUON/MUONrec
                    ${AliRoot_SOURCE_DIR}/MUON/MUONsim
                    ${AliRoot_SOURCE_DIR}/PMD/PMDbase
                    ${AliRoot_SOURCE_DIR}/RAW/RAWDatabase
                    ${AliRoot_SOURCE_DIR}/RAW/RAWDatarec
                    ${AliRoot_SOURCE_DIR}/STEER/AOD
                    ${AliRoot_SOURCE_DIR}/STEER/CDB
                    ${AliRoot_SOURCE_DIR}/STEER/ESD
                    ${AliRoot_SOURCE_DIR}/STEER/STEER
                    ${AliRoot_SOURCE_DIR}/STEER/STEERBase
                    ${AliRoot_SOURCE_DIR}/T0/T0base
                    ${AliRoot_SOURCE_DIR}/TOF/TOFbase
                    ${AliRoot_SOURCE_DIR}/TPC/TPCbase
                    ${AliRoot_SOURCE_DIR}/TRD/TRDbase
                    ${AliRoot_SOURCE_DIR}/TRD/TRDrec
                    ${AliRoot_SOURCE_DIR}/VZERO/VZEROrec
                   )

# Sources in alphabetical order
set(SRCS
    AliEveADModule.cxx
    AliEveEMCALData.cxx
    AliEveEMCALSModule.cxx
    AliEveEMCALSModuleData.cxx
    AliEveFMDLoader.cxx
    AliEveITSDigitsInfo.cxx
    AliEveITSModule.cxx
    AliEveITSModuleStepper.cxx
    AliEveITSModuleStepperEditor.cxx
    AliEveITSScaledModule.cxx
    AliEveITSScaledModuleEditor.cxx
    AliEveITSUModule.cxx
    AliEveListAnalyser.cxx
    AliEveListAnalyserEditor.cxx
    AliEveMUONChamber.cxx
    AliEveMUONChamberData.cxx
    AliEveMUONChamberEditor.cxx
    AliEveMUONChamberGL.cxx
    AliEveMUONData.cxx
    AliEveMUONTrack.cxx
    AliEvePMDModule.cxx
    AliEvePMDModuleEditor.cxx
    AliEveT0Module.cxx
    AliEveTOFDigitsInfo.cxx
    AliEveTOFDigitsInfoEditor.cxx
    AliEveTOFSector.cxx
    AliEveTOFSectorEditor.cxx
    AliEveTOFStrip.cxx
    AliEveTOFStripEditor.cxx
    AliEveTPCData.cxx
    AliEveTPCLoader.cxx
    AliEveTPCLoaderEditor.cxx
    AliEveTPCSector2D.cxx
    AliEveTPCSector2DEditor.cxx
    AliEveTPCSector2DGL.cxx
    AliEveTPCSector3D.cxx
    AliEveTPCSector3DEditor.cxx
    AliEveTPCSector3DGL.cxx
    AliEveTPCSectorData.cxx
    AliEveTPCSectorViz.cxx
    AliEveTPCSectorVizEditor.cxx
    AliEveTRDData.cxx
    AliEveTRDDataEditor.cxx
    AliEveTRDLoader.cxx
    AliEveTRDLoaderImp.cxx
    AliEveTRDLoaderManager.cxx
    AliEveTRDModule.cxx
    AliEveTRDModuleImp.cxx
    AliEveTRDTrackList.cxx
    AliEveTRDTrackListEditor.cxx
    AliEveVZEROModule.cxx
    AliEveVZEROModuleEditor.cxx
   )

# Headers from sources
string(REPLACE ".cxx" ".h" HDRS "${SRCS}")

# Generate the dictionary
# It will create G_ARG1.cxx and G_ARG1.h / ARG1 = function first argument
get_directory_property(incdirs INCLUDE_DIRECTORIES)
generate_dictionary("${MODULE}" "${MODULE}LinkDef.h" "${HDRS}" "${incdirs}")

# Generate the ROOT map
# Dependecies
set(LIBDEPS STEERBase STEER ESD CDB RAWDatabase RAWDatarec ADbase EMCALbase EMCALUtils FMDbase FMDrec FMDsim ITSbase ITSsim ITSUpgradeBase ITSUpgradeSim MUONbase MUONgeometry MUONmapping MUONrec MUONsim PMDbase T0base TOFbase TPCbase TRDbase TRDrec VZERObase VZEROrec EveBase EG Eve Ged GenVector Gpad Gui Minuit RGL STAT MLP)
generate_rootmap("${MODULE}" "${LIBDEPS}" "${CMAKE_CURRENT_SOURCE_DIR}/${MODULE}LinkDef.h")

# Add a library to the project using the specified source files
add_library(${MODULE} SHARED ${SRCS} G__${MODULE}.cxx)
target_link_libraries(${MODULE} STEERBase STEER ESD CDB RAWDatabase RAWDatarec ADbase EMCALbase EMCALUtils FMDbase FMDrec FMDsim ITSbase ITSsim ITSUpgradeBase ITSUpgradeSim MUONbase MUONgeometry MUONmapping MUONrec MUONsim PMDbase T0base TOFbase TPCbase TRDbase TRDrec VZERObase VZEROrec EveBase EG Eve Ged GenVector Gpad Gui Minuit RGL STAT MLP)

# Additional compilation flags
set_target_properties(${MODULE} PROPERTIES COMPILE_FLAGS "")

# System dependent: Modify the way the library is build
if(${CMAKE_SYSTEM} MATCHES Darwin)
    set_target_properties(${MODULE} PROPERTIES LINK_FLAGS "-undefined dynamic_lookup")
endif(${CMAKE_SYSTEM} MATCHES Darwin)

# Installation
install(TARGETS ${MODULE}
        ARCHIVE DESTINATION lib
        LIBRARY DESTINATION lib)

install(FILES ${HDRS} DESTINATION include)<|MERGE_RESOLUTION|>--- conflicted
+++ resolved
@@ -23,12 +23,8 @@
 include_directories(
                     ${ROOT_INCLUDE_DIR}
 		    ${AliRoot_SOURCE_DIR}/AD/ADbase
-<<<<<<< HEAD
                     ${AliRoot_SOURCE_DIR}/ANALYSIS/ANALYSIS
                     ${AliRoot_SOURCE_DIR}/ANALYSIS/ANALYSISalice
-=======
-  	            ${AliRoot_SOURCE_DIR}/ITSMFT/COMMONITSMFT/COMMONITSMFTBase
->>>>>>> 1f14d385
                     ${AliRoot_SOURCE_DIR}/EMCAL/EMCALbase
                     ${AliRoot_SOURCE_DIR}/EMCAL/EMCALUtils
                     ${AliRoot_SOURCE_DIR}/EVE/EveBase
@@ -37,6 +33,7 @@
                     ${AliRoot_SOURCE_DIR}/FMD/FMDsim
                     ${AliRoot_SOURCE_DIR}/ITS/ITSbase
                     ${AliRoot_SOURCE_DIR}/ITS/ITSsim
+  	            ${AliRoot_SOURCE_DIR}/ITSMFT/COMMONITSMFT/COMMONITSMFTBase
                     ${AliRoot_SOURCE_DIR}/ITSMFT/ITS/ITSUpgradeBase
                     ${AliRoot_SOURCE_DIR}/MONITOR/alistoragemanager
                     ${AliRoot_SOURCE_DIR}/MUON/MUONbase
