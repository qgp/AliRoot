/*
Implementations of template for QA via css convention.
Style created for this example:
todo: add link on some test function
todo: add nice fitter | priority: high @Boris
fixme: ApplyStyle doesn't work with huge name of object like this "hisK0DMassQPtTgl(0,100,0:80:20:20,0,10)(0)(gaus)(div=0,,class=Mass,dOption=E)[0].calss(Mass)" mb problem in class=Mass
{
    TFile::SetCacheFileDir(".");
    TFile *finput = TFile::Open("http://aliqatrkeos.web.cern.ch/aliqatrkeos/performance/alice/data/2015/LHC15o/pass1/LHC15o.pass1.B1.Bin0/performanceHisto.root","CACHEREAD");
    TTree *tree = (TTree *) finput.Get("hisPtAll");
    hisArray = new TObjArray();
    TList *keys = finput->GetListOfKeys();
    for (Int_t iKey = 0; iKey<keys->GetEntries();iKey++) {
        TObject *o = finput->Get(TString::Format("%s;%d", keys->At(iKey)->GetName(), ((TKey *) keys->At(iKey))->GetCycle()).Data());
        hisArray->AddLast(o);
    }
<<<<<<< HEAD
    }
=======
    AliDrawStyle::SetDefaults();
    AliDrawStyle::ApplyStyle("figTemplate");
>>>>>>> fb7931e0
    AliDrawStyle::RegisterCssStyle("figTemplate", AliDrawStyle::ReadCSSFile("$AliRoot_SRC/STAT/test/figTemplate.css"));
    //
    // Use Canvas41 default layout
    TCanvas *canvasQA = new TCanvas("canvasQA", "canvasQA", 1200, 800);
    AliPainter::DivideTPad("<horizontal>[1b,1t,1,1]", "Canvas41","",canvasQA);
    canvasQA->cd(1);
    AliPainter::DrawHistogram("hisPtAll(0,10)(0)()(div=1,dOption=E,class=PtAll)", hisArray);
    AliPainter::DrawHistogram("hisPtITS(0,10)(0)()(div=1,dOption=E,class=PtIts)", hisArray);
    AliPainter::DrawHistogram("hisK0DMassQPtTgl(1,1)(2)()(div=1,dOption=E,class=Tgl)", hisArray);
    AliPainter::DrawHistogram("hisK0DMassQPtTgl(20,80,0:80:20:20,0,10)(0)(gaus,W)(div=1,class=Mass,dOption=E)", hisArray);
    AliDrawStyle::ApplyCssStyle(canvasQA, "figTemplate");

    TCanvas *canvasQA1 = new TCanvas("canvasQA", "canvasQA", 1200, 800);
<<<<<<< HEAD
    AliPainter::DivideTPad("<horizontal>[1]", "Canvas1","", canvasQA1);
    canvasQA1->cd(1);
    AliPainter::DrawHistogram("hisK0DMassQPtTgl(20,80,40:80:20:20,0,10)(0)(gaus,W)(class=Mass,dOption=E,ylim=[0,])", hisArray);
    AliDrawStyle::ApplyCssStyle(canvasQA1, "figTemplate",4);
=======
    AliPainter::DivideTPad(canvasQA1, "<horizontal>[1]", "Canvas1");
    canvasQA1->cd(1);
    AliPainter::DrawHistogram("hisK0DMassQPtTgl(20,80,0:80:20:20,0,10)(0)(gaus,W)(class=Mass,dOption=E, ylim=[0,])", hisArray);
    AliDrawStyle::ApplyCssStyle(canvasQA1, "figTemplate");
     TH1F * his0 = gPad->FindObject("hisK0DMassQPtTgl[0].class(Mass)");

>>>>>>> fb7931e0
}
*/

TH1*  {
    title-font:63;
    label-font:63;
    marker-size: 1;
    line-width: 0.5;
    line-style: 7;
    title-size: 20;
    label-size: 20;
    marker-style: 20,21,24,27;
    marker-color: 14,2,4,8;
    line-color: 14,1,4,8;
    axis-color: 1,1,1,1;
    title-offset:3.0;
}

TF1*  {
    line-color: 14,1,4,8;
}

.PtAll  {
    marker-style: 20;
    marker-color: 14;
    line-color: 14;
    label-size: 20;
}

.PtIts  {
    marker-style: 21;
    marker-color: 2;
    line-color: 2;
    label-size: 20;
}

.Tgl    {
    marker-style: 24;
    marker-color: 4;
    line-color: 4;
    label-size: 20;
}

.Mass {
    marker-style: 20,21,24,27;
    marker-color: 14,2,4,8;
    line-color: 14,1,4,8;
    axis-color: 1,1,1,1;
    label-size: 20;
}

TPad {
    gridX:         0;
    gridY:         0;
    fill-color:    10,10,10,10;
    tickX:         1,1,1,1;
    tickY:         1,1,1,1;
    logY:          0,0,0,1;
    border-mode:   0,0,0,0;
    margin-bottom: 0.15;
}

.Canvas41 {     /*default canvas layout for  4x1 pad canvas*/
    height:        1200;  /*to fix - read pixel as a size to be like CSS*/
    width:         800;
    gridX:         1;
    gridY:         1;
    fill-color:    10,10,10,10;
    tickX:         1,1,1,1;
    tickY:         1,1,1,1;
    logY:          0,0,0,1;
    border-mode:   0,0,0,0;
    margin-bottom: 0.15;
    margin-right:  0.05;
    /* legend-format: <name> <range=%f>*/
}

.Canvas22 {     /*default canvas layout for  2x2 pad canvas*/
    height:        1200;  /*to fix - read pixeal as a size to be like CSS*/
    width:         800;
    gridX:         1;
    gridY:         1;
    fill-color:    10,10,10,10;
    tickX:         1,1,1,1;
    tickY:         1,1,1,1;
    logY:          0,0,0,1;
    border-mode:   0,0,0,0;
    margin-bottom: 0.15;
    /* legend-format: <name> <range=%f>*/
}

.Canvas1 { /*default canvas layout for  1 pad canvas*/
    height:        500;
    width:         700;
    gridX:         0;
    gridY:         0;
    fill-color:    10,10,10,10;
    tickX:         1,1,1,1;
    tickY:         1,1,1,1;
    logY:          0,0,0,1;
    border-mode:   0,0,0,0;
    margin-bottom: 0.15;
    margin-right:  0.05;
    margin-top:    0.1;
    /* legend-format: <name> <range=%f>*/
}<|MERGE_RESOLUTION|>--- conflicted
+++ resolved
@@ -14,12 +14,6 @@
         TObject *o = finput->Get(TString::Format("%s;%d", keys->At(iKey)->GetName(), ((TKey *) keys->At(iKey))->GetCycle()).Data());
         hisArray->AddLast(o);
     }
-<<<<<<< HEAD
-    }
-=======
-    AliDrawStyle::SetDefaults();
-    AliDrawStyle::ApplyStyle("figTemplate");
->>>>>>> fb7931e0
     AliDrawStyle::RegisterCssStyle("figTemplate", AliDrawStyle::ReadCSSFile("$AliRoot_SRC/STAT/test/figTemplate.css"));
     //
     // Use Canvas41 default layout
@@ -33,19 +27,10 @@
     AliDrawStyle::ApplyCssStyle(canvasQA, "figTemplate");
 
     TCanvas *canvasQA1 = new TCanvas("canvasQA", "canvasQA", 1200, 800);
-<<<<<<< HEAD
     AliPainter::DivideTPad("<horizontal>[1]", "Canvas1","", canvasQA1);
     canvasQA1->cd(1);
     AliPainter::DrawHistogram("hisK0DMassQPtTgl(20,80,40:80:20:20,0,10)(0)(gaus,W)(class=Mass,dOption=E,ylim=[0,])", hisArray);
     AliDrawStyle::ApplyCssStyle(canvasQA1, "figTemplate",4);
-=======
-    AliPainter::DivideTPad(canvasQA1, "<horizontal>[1]", "Canvas1");
-    canvasQA1->cd(1);
-    AliPainter::DrawHistogram("hisK0DMassQPtTgl(20,80,0:80:20:20,0,10)(0)(gaus,W)(class=Mass,dOption=E, ylim=[0,])", hisArray);
-    AliDrawStyle::ApplyCssStyle(canvasQA1, "figTemplate");
-     TH1F * his0 = gPad->FindObject("hisK0DMassQPtTgl[0].class(Mass)");
-
->>>>>>> fb7931e0
 }
 */
 
